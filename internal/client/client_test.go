--- conflicted
+++ resolved
@@ -887,7 +887,6 @@
 	}
 }
 
-<<<<<<< HEAD
 func TestRandomRestartStoreAndForwarding(t *testing.T) {
 	if israce.RaceEnabled {
 		t.Skip("skip since race bug in issue #1222")
@@ -969,7 +968,8 @@
 		// TODO(crazycs520): fix me, see https://github.com/tikv/client-go/pull/1219
 		//require.True(t, cli.sent.Load() >= 0, fmt.Sprintf("sent: %d", cli.sent.Load()))
 	}
-=======
+}
+
 func TestErrConn(t *testing.T) {
 	e := errors.New("conn error")
 	err1 := &ErrConn{Err: e, Addr: "127.0.0.1", Ver: 10}
@@ -999,5 +999,4 @@
 	errMsg := errors.New("unknown")
 	assert.True(t, errors.As(err1, &errMsg))
 	assert.EqualError(t, err1, errMsg.Error())
->>>>>>> 7bce6ea4
 }