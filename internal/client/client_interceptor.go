// Copyright 2021 TiKV Authors
//
// Licensed under the Apache License, Version 2.0 (the "License");
// you may not use this file except in compliance with the License.
// You may obtain a copy of the License at
//
//     http://www.apache.org/licenses/LICENSE-2.0
//
// Unless required by applicable law or agreed to in writing, software
// distributed under the License is distributed on an "AS IS" BASIS,
// WITHOUT WARRANTIES OR CONDITIONS OF ANY KIND, either express or implied.
// See the License for the specific language governing permissions and
// limitations under the License.

package client

import (
	"context"
	"sync/atomic"
	"time"

	"github.com/tikv/client-go/v2/internal/resourcecontrol"
	"github.com/tikv/client-go/v2/tikvrpc"
	"github.com/tikv/client-go/v2/tikvrpc/interceptor"
	"github.com/tikv/client-go/v2/util"
	resourceControlClient "github.com/tikv/pd/client/resource_group/controller"
)

func init() {
	ResourceControlSwitch.Store(false)
}

var _ Client = interceptedClient{}

type interceptedClient struct {
	Client
}

// NewInterceptedClient creates a Client which can execute interceptor.
func NewInterceptedClient(client Client) Client {
	return interceptedClient{client}
}

func (r interceptedClient) SendRequest(ctx context.Context, addr string, req *tikvrpc.Request, timeout time.Duration) (*tikvrpc.Response, error) {
	// Build the resource control interceptor.
	var finalInterceptor interceptor.RPCInterceptor = buildResourceControlInterceptor(ctx, req)
	// Chain the interceptors if there are multiple interceptors.
	if it := interceptor.GetRPCInterceptorFromCtx(ctx); it != nil {
		if finalInterceptor != nil {
			finalInterceptor = interceptor.ChainRPCInterceptors(finalInterceptor, it)
		} else {
			finalInterceptor = it
		}
	}
	if finalInterceptor != nil {
		return finalInterceptor.Wrap(func(target string, req *tikvrpc.Request) (*tikvrpc.Response, error) {
			return r.Client.SendRequest(ctx, target, req, timeout)
		})(addr, req)
	}
	return r.Client.SendRequest(ctx, addr, req, timeout)
}

var (
	// ResourceControlSwitch is used to control whether to enable the resource control.
	ResourceControlSwitch atomic.Value
	// ResourceControlInterceptor is used to build the resource control interceptor.
	ResourceControlInterceptor atomic.Pointer[resourceControlClient.ResourceGroupKVInterceptor]
)

// buildResourceControlInterceptor builds a resource control interceptor with
// the given resource group name.
func buildResourceControlInterceptor(
	ctx context.Context,
	req *tikvrpc.Request,
) interceptor.RPCInterceptor {
	if !ResourceControlSwitch.Load().(bool) {
		return nil
	}
	resourceGroupName := req.GetResourceControlContext().GetResourceGroupName()
	// When the group name is empty, we don't need to perform the resource control.
	if len(resourceGroupName) == 0 {
		return nil
	}

	rcInterceptor := ResourceControlInterceptor.Load()
	// No resource group interceptor is set.
	if rcInterceptor == nil {
		return nil
	}
	resourceControlInterceptor := *rcInterceptor

	ruDetails := ctx.Value(util.RUDetailsCtxKey)

	// Make the request info.
	reqInfo := resourcecontrol.MakeRequestInfo(req)
	// Build the interceptor.
	interceptFn := func(next interceptor.RPCInterceptorFunc) interceptor.RPCInterceptorFunc {
		return func(target string, req *tikvrpc.Request) (*tikvrpc.Response, error) {
			// bypass some internal requests and it's may influence user experience. For example, the
			// request of `alter user password`, totally bypasses the resource control. it's not cost
			// many resources, but it's may influence the user experience.
			// If the resource group has background jobs, we should not record consumption and wait for it.
			// Background jobs will record and report in tikv side.
			if reqInfo.Bypass() || resourceControlInterceptor.IsBackgroundRequest(ctx, resourceGroupName, req.RequestSource) {
				return next(target, req)
			}

			consumption, penalty, waitDuration, priority, err := resourceControlInterceptor.OnRequestWait(ctx, resourceGroupName, reqInfo)
			if err != nil {
				return nil, err
			}
			req.GetResourceControlContext().Penalty = penalty
<<<<<<< HEAD
			if ruDetails != nil {
				detail := ruDetails.(*util.RUDetails)
				detail.Update(consumption)
=======
			// override request priority with resource group priority if it's not set.
			// Get the priority at tikv side has some performance issue, so we pass it
			// at client side. See: https://github.com/tikv/tikv/issues/15994 for more details.
			if req.GetResourceControlContext().OverridePriority == 0 {
				req.GetResourceControlContext().OverridePriority = uint64(priority)
			}
			if ruDetails != nil {
				detail := ruDetails.(*util.RUDetails)
				detail.Update(consumption, waitDuration)
>>>>>>> 1a33acab
			}

			resp, err := next(target, req)
			if resp != nil {
				respInfo := resourcecontrol.MakeResponseInfo(resp)
				consumption, err = resourceControlInterceptor.OnResponse(resourceGroupName, reqInfo, respInfo)
				if err != nil {
					return nil, err
				}
				if ruDetails != nil {
					detail := ruDetails.(*util.RUDetails)
<<<<<<< HEAD
					detail.Update(consumption)
=======
					detail.Update(consumption, time.Duration(0))
>>>>>>> 1a33acab
				}
			}
			return resp, err
		}
	}
	return interceptor.NewRPCInterceptor("resource_control", interceptFn)
}<|MERGE_RESOLUTION|>--- conflicted
+++ resolved
@@ -110,11 +110,6 @@
 				return nil, err
 			}
 			req.GetResourceControlContext().Penalty = penalty
-<<<<<<< HEAD
-			if ruDetails != nil {
-				detail := ruDetails.(*util.RUDetails)
-				detail.Update(consumption)
-=======
 			// override request priority with resource group priority if it's not set.
 			// Get the priority at tikv side has some performance issue, so we pass it
 			// at client side. See: https://github.com/tikv/tikv/issues/15994 for more details.
@@ -124,7 +119,6 @@
 			if ruDetails != nil {
 				detail := ruDetails.(*util.RUDetails)
 				detail.Update(consumption, waitDuration)
->>>>>>> 1a33acab
 			}
 
 			resp, err := next(target, req)
@@ -136,11 +130,7 @@
 				}
 				if ruDetails != nil {
 					detail := ruDetails.(*util.RUDetails)
-<<<<<<< HEAD
-					detail.Update(consumption)
-=======
 					detail.Update(consumption, time.Duration(0))
->>>>>>> 1a33acab
 				}
 			}
 			return resp, err
