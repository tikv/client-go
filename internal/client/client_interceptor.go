// Copyright 2021 TiKV Authors
//
// Licensed under the Apache License, Version 2.0 (the "License");
// you may not use this file except in compliance with the License.
// You may obtain a copy of the License at
//
//     http://www.apache.org/licenses/LICENSE-2.0
//
// Unless required by applicable law or agreed to in writing, software
// distributed under the License is distributed on an "AS IS" BASIS,
// WITHOUT WARRANTIES OR CONDITIONS OF ANY KIND, either express or implied.
// See the License for the specific language governing permissions and
// limitations under the License.

package client

import (
	"context"
	"sync"
	"sync/atomic"
	"time"

	"github.com/tikv/client-go/v2/internal/resourcecontrol"
	"github.com/tikv/client-go/v2/tikvrpc"
	"github.com/tikv/client-go/v2/tikvrpc/interceptor"
	"github.com/tikv/client-go/v2/util"
	resourceControlClient "github.com/tikv/pd/client/resource_group/controller"
)

func init() {
	ResourceControlSwitch.Store(false)
	ResourceControlInterceptor = nil
}

var _ Client = interceptedClient{}

type interceptedClient struct {
	Client
	ruRuntimeStatsMap *sync.Map
}

// NewInterceptedClient creates a Client which can execute interceptor.
func NewInterceptedClient(client Client, ruRuntimeStatsMap *sync.Map) Client {
	return interceptedClient{client, ruRuntimeStatsMap}
}

func (r interceptedClient) SendRequest(ctx context.Context, addr string, req *tikvrpc.Request, timeout time.Duration) (*tikvrpc.Response, error) {
	// Build the resource control interceptor.
	var finalInterceptor interceptor.RPCInterceptor = buildResourceControlInterceptor(ctx, req, r.getRURuntimeStats(req.GetStartTS()))
	// Chain the interceptors if there are multiple interceptors.
	if it := interceptor.GetRPCInterceptorFromCtx(ctx); it != nil {
		if finalInterceptor != nil {
			finalInterceptor = interceptor.ChainRPCInterceptors(finalInterceptor, it)
		} else {
			finalInterceptor = it
		}
	}
	if finalInterceptor != nil {
		return finalInterceptor(func(target string, req *tikvrpc.Request) (*tikvrpc.Response, error) {
			return r.Client.SendRequest(ctx, target, req, timeout)
		})(addr, req)
	}
	return r.Client.SendRequest(ctx, addr, req, timeout)
}

func (r interceptedClient) getRURuntimeStats(startTS uint64) *util.RURuntimeStats {
	if r.ruRuntimeStatsMap == nil || startTS == 0 {
		return nil
	}
	if v, ok := r.ruRuntimeStatsMap.Load(startTS); ok {
		return v.(*util.RURuntimeStats)
	}
	return nil
}

var (
	// ResourceControlSwitch is used to control whether to enable the resource control.
	ResourceControlSwitch atomic.Value
	// ResourceControlInterceptor is used to build the resource control interceptor.
	ResourceControlInterceptor resourceControlClient.ResourceGroupKVInterceptor
)

// buildResourceControlInterceptor builds a resource control interceptor with
// the given resource group name.
func buildResourceControlInterceptor(
	ctx context.Context,
	req *tikvrpc.Request,
	ruRuntimeStats *util.RURuntimeStats,
) interceptor.RPCInterceptor {
	if !ResourceControlSwitch.Load().(bool) {
		return nil
	}
<<<<<<< HEAD
	// When the group name is empty, we don't need to perform the resource control.
=======
	resourceGroupName := req.GetResourceGroupName()
	// When the group name is empty we don't need to perform the resource control.
>>>>>>> ad4d1554
	if len(resourceGroupName) == 0 {
		return nil
	}
	// No resource group interceptor is set.
	if ResourceControlInterceptor == nil {
		return nil
	}
	// Make the request info.
	reqInfo := resourcecontrol.MakeRequestInfo(req)
	// Build the interceptor.
	return func(next interceptor.RPCInterceptorFunc) interceptor.RPCInterceptorFunc {
		return func(target string, req *tikvrpc.Request) (*tikvrpc.Response, error) {
			consumption, err := ResourceControlInterceptor.OnRequestWait(ctx, resourceGroupName, reqInfo)
			if err != nil {
				return nil, err
			}
			ruRuntimeStats.Update(consumption)
			resp, err := next(target, req)
			if resp != nil {
				respInfo := resourcecontrol.MakeResponseInfo(resp)
				consumption, err = ResourceControlInterceptor.OnResponse(resourceGroupName, reqInfo, respInfo)
				if err != nil {
					return nil, err
				}
				ruRuntimeStats.Update(consumption)
			}
			return resp, err
		}
	}
}<|MERGE_RESOLUTION|>--- conflicted
+++ resolved
@@ -90,12 +90,8 @@
 	if !ResourceControlSwitch.Load().(bool) {
 		return nil
 	}
-<<<<<<< HEAD
+	resourceGroupName := req.GetResourceGroupName()
 	// When the group name is empty, we don't need to perform the resource control.
-=======
-	resourceGroupName := req.GetResourceGroupName()
-	// When the group name is empty we don't need to perform the resource control.
->>>>>>> ad4d1554
 	if len(resourceGroupName) == 0 {
 		return nil
 	}
