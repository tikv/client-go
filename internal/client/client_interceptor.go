// Copyright 2021 TiKV Authors
//
// Licensed under the Apache License, Version 2.0 (the "License");
// you may not use this file except in compliance with the License.
// You may obtain a copy of the License at
//
//     http://www.apache.org/licenses/LICENSE-2.0
//
// Unless required by applicable law or agreed to in writing, software
// distributed under the License is distributed on an "AS IS" BASIS,
// WITHOUT WARRANTIES OR CONDITIONS OF ANY KIND, either express or implied.
// See the License for the specific language governing permissions and
// limitations under the License.

package client

import (
	"context"
	"sync"
	"sync/atomic"
	"time"

	"github.com/tikv/client-go/v2/internal/resourcecontrol"
	"github.com/tikv/client-go/v2/tikvrpc"
	"github.com/tikv/client-go/v2/tikvrpc/interceptor"
	"github.com/tikv/client-go/v2/util"
	resourceControlClient "github.com/tikv/pd/client/resource_group/controller"
)

func init() {
	ResourceControlSwitch.Store(false)
}

var _ Client = interceptedClient{}

type interceptedClient struct {
	Client
	ruRuntimeStatsMap *sync.Map
}

// NewInterceptedClient creates a Client which can execute interceptor.
func NewInterceptedClient(client Client, ruRuntimeStatsMap *sync.Map) Client {
	return interceptedClient{client, ruRuntimeStatsMap}
}

func (r interceptedClient) SendRequest(ctx context.Context, addr string, req *tikvrpc.Request, timeout time.Duration) (*tikvrpc.Response, error) {
	// Build the resource control interceptor.
	var finalInterceptor interceptor.RPCInterceptor = buildResourceControlInterceptor(ctx, req, r.getRURuntimeStats(req.GetStartTS()))
	// Chain the interceptors if there are multiple interceptors.
	if it := interceptor.GetRPCInterceptorFromCtx(ctx); it != nil {
		if finalInterceptor != nil {
			finalInterceptor = interceptor.ChainRPCInterceptors(finalInterceptor, it)
		} else {
			finalInterceptor = it
		}
	}
	if finalInterceptor != nil {
		return finalInterceptor.Wrap(func(target string, req *tikvrpc.Request) (*tikvrpc.Response, error) {
			return r.Client.SendRequest(ctx, target, req, timeout)
		})(addr, req)
	}
	return r.Client.SendRequest(ctx, addr, req, timeout)
}

func (r interceptedClient) getRURuntimeStats(startTS uint64) *util.RURuntimeStats {
	if r.ruRuntimeStatsMap == nil || startTS == 0 {
		return nil
	}
	if v, ok := r.ruRuntimeStatsMap.Load(startTS); ok {
		return v.(*util.RURuntimeStats)
	}
	return nil
}

var (
	// ResourceControlSwitch is used to control whether to enable the resource control.
	ResourceControlSwitch atomic.Value
	// ResourceControlInterceptor is used to build the resource control interceptor.
	ResourceControlInterceptor atomic.Pointer[resourceControlClient.ResourceGroupKVInterceptor]
)

// buildResourceControlInterceptor builds a resource control interceptor with
// the given resource group name.
func buildResourceControlInterceptor(
	ctx context.Context,
	req *tikvrpc.Request,
	ruRuntimeStats *util.RURuntimeStats,
) interceptor.RPCInterceptor {
	if !ResourceControlSwitch.Load().(bool) {
		return nil
	}
	resourceGroupName := req.GetResourceControlContext().GetResourceGroupName()
	// When the group name is empty, we don't need to perform the resource control.
	if len(resourceGroupName) == 0 {
		return nil
	}

	rcInterceptor := ResourceControlInterceptor.Load()
	// No resource group interceptor is set.
	if rcInterceptor == nil {
		return nil
	}
	resourceControlInterceptor := *rcInterceptor

	// Make the request info.
	reqInfo := resourcecontrol.MakeRequestInfo(req)
	// Build the interceptor.
	interceptFn := func(next interceptor.RPCInterceptorFunc) interceptor.RPCInterceptorFunc {
		return func(target string, req *tikvrpc.Request) (*tikvrpc.Response, error) {
			// bypass some internal requests and it's may influence user experience. For example, the
			// request of `alter user password`, totally bypasses the resource control. it's not cost
			// many resources, but it's may influence the user experience.
<<<<<<< HEAD
			if reqInfo.Bypass() {
				return next(target, req)
			}
=======
			// If the resource group has background jobs, we should not record consumption and wait for it.
			// Background jobs will record and report in tikv side.
			if reqInfo.Bypass() || resourceControlInterceptor.IsBackgroundRequest(ctx, resourceGroupName, req.RequestSource) {
				return next(target, req)
			}

>>>>>>> 45894d9d
			consumption, penalty, err := resourceControlInterceptor.OnRequestWait(ctx, resourceGroupName, reqInfo)
			if err != nil {
				return nil, err
			}
			req.GetResourceControlContext().Penalty = penalty
			ruRuntimeStats.Update(consumption)
			resp, err := next(target, req)
			if resp != nil {
				respInfo := resourcecontrol.MakeResponseInfo(resp)
				consumption, err = resourceControlInterceptor.OnResponse(resourceGroupName, reqInfo, respInfo)
				if err != nil {
					return nil, err
				}
				ruRuntimeStats.Update(consumption)
			}
			return resp, err
		}
	}
	return interceptor.NewRPCInterceptor("resource_control", interceptFn)
}<|MERGE_RESOLUTION|>--- conflicted
+++ resolved
@@ -110,18 +110,12 @@
 			// bypass some internal requests and it's may influence user experience. For example, the
 			// request of `alter user password`, totally bypasses the resource control. it's not cost
 			// many resources, but it's may influence the user experience.
-<<<<<<< HEAD
-			if reqInfo.Bypass() {
-				return next(target, req)
-			}
-=======
 			// If the resource group has background jobs, we should not record consumption and wait for it.
 			// Background jobs will record and report in tikv side.
 			if reqInfo.Bypass() || resourceControlInterceptor.IsBackgroundRequest(ctx, resourceGroupName, req.RequestSource) {
 				return next(target, req)
 			}
 
->>>>>>> 45894d9d
 			consumption, penalty, err := resourceControlInterceptor.OnRequestWait(ctx, resourceGroupName, reqInfo)
 			if err != nil {
 				return nil, err
