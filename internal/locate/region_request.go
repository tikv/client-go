--- conflicted
+++ resolved
@@ -571,19 +571,14 @@
 	// If there is no candidate, fallback to the leader.
 	if selector.targetIdx < 0 {
 		leader := selector.replicas[state.leaderIdx]
-		leaderInvalid := leader.isEpochStale() || (!state.option.leaderOnly && leader.isExhausted(1))
+		leaderInvalid := leader.isEpochStale() || state.IsLeaderExhausted(leader)
 		if len(state.option.labels) > 0 {
 			logutil.BgLogger().Warn("unable to find stores with given labels",
 				zap.Uint64("region", selector.region.GetID()),
 				zap.Bool("leader-invalid", leaderInvalid),
 				zap.Any("labels", state.option.labels))
 		}
-<<<<<<< HEAD
 		if leaderInvalid {
-=======
-		leader := selector.replicas[state.leaderIdx]
-		if leader.isEpochStale() || state.IsLeaderExhausted(leader) {
->>>>>>> bf9390fe
 			metrics.TiKVReplicaSelectorFailureCounter.WithLabelValues("exhausted").Inc()
 			selector.invalidateRegion()
 			return nil, nil
