// Copyright 2021 TiKV Authors
//
// Licensed under the Apache License, Version 2.0 (the "License");
// you may not use this file except in compliance with the License.
// You may obtain a copy of the License at
//
//     http://www.apache.org/licenses/LICENSE-2.0
//
// Unless required by applicable law or agreed to in writing, software
// distributed under the License is distributed on an "AS IS" BASIS,
// WITHOUT WARRANTIES OR CONDITIONS OF ANY KIND, either express or implied.
// See the License for the specific language governing permissions and
// limitations under the License.

// NOTE: The code in this file is based on code from the
// TiDB project, licensed under the Apache License v 2.0
//
// https://github.com/pingcap/tidb/tree/cc5e161ac06827589c4966674597c137cc9e809c/store/tikv/locate/region_request.go
//

// Copyright 2016 PingCAP, Inc.
//
// Licensed under the Apache License, Version 2.0 (the "License");
// you may not use this file except in compliance with the License.
// You may obtain a copy of the License at
//
//     http://www.apache.org/licenses/LICENSE-2.0
//
// Unless required by applicable law or agreed to in writing, software
// distributed under the License is distributed on an "AS IS" BASIS,
// WITHOUT WARRANTIES OR CONDITIONS OF ANY KIND, either express or implied.
// See the License for the specific language governing permissions and
// limitations under the License.

package locate

import (
	"bytes"
	"context"
	"fmt"
	"math"
	"math/rand"
	"strconv"
	"strings"
	"sync"
	"sync/atomic"
	"time"
	"unsafe"

	"go.uber.org/zap"
	"google.golang.org/grpc/codes"
	"google.golang.org/grpc/status"

	"github.com/opentracing/opentracing-go"
	"github.com/pingcap/kvproto/pkg/coprocessor"
	"github.com/pingcap/kvproto/pkg/errorpb"
	"github.com/pingcap/kvproto/pkg/kvrpcpb"
	"github.com/pingcap/kvproto/pkg/metapb"
	"github.com/pkg/errors"
	"github.com/tikv/client-go/v2/config/retry"
	tikverr "github.com/tikv/client-go/v2/error"
	"github.com/tikv/client-go/v2/internal/client"
	"github.com/tikv/client-go/v2/internal/logutil"
	"github.com/tikv/client-go/v2/kv"
	"github.com/tikv/client-go/v2/metrics"
	"github.com/tikv/client-go/v2/tikvrpc"
	"github.com/tikv/client-go/v2/util"
	pderr "github.com/tikv/pd/client/errs"
)

// shuttingDown is a flag to indicate tidb-server is exiting (Ctrl+C signal
// receved for example). If this flag is set, tikv client should not retry on
// network error because tidb-server expect tikv client to exit as soon as possible.
var shuttingDown uint32

// randIntn is only use for testing.
var randIntn = rand.Intn

// StoreShuttingDown atomically stores ShuttingDown into v.
func StoreShuttingDown(v uint32) {
	atomic.StoreUint32(&shuttingDown, v)
}

// LoadShuttingDown atomically loads ShuttingDown.
func LoadShuttingDown() uint32 {
	return atomic.LoadUint32(&shuttingDown)
}

// RegionRequestSender sends KV/Cop requests to tikv server. It handles network
// errors and some region errors internally.
//
// Typically, a KV/Cop request is bind to a region, all keys that are involved
// in the request should be located in the region.
// The sending process begins with looking for the address of leader store's
// address of the target region from cache, and the request is then sent to the
// destination tikv server over TCP connection.
// If region is updated, can be caused by leader transfer, region split, region
// merge, or region balance, tikv server may not able to process request and
// send back a RegionError.
// RegionRequestSender takes care of errors that does not relevant to region
// range, such as 'I/O timeout', 'NotLeader', and 'ServerIsBusy'. If fails to
// send the request to all replicas, a fake rregion error may be returned.
// Caller which receives the error should retry the request.
//
// For other region errors, since region range have changed, the request may need to
// split, so we simply return the error to caller.
type RegionRequestSender struct {
	regionCache       *RegionCache
	apiVersion        kvrpcpb.APIVersion
	client            client.Client
	storeAddr         string
	rpcError          error
	replicaSelector   ReplicaSelector
	failStoreIDs      map[uint64]struct{}
	failProxyStoreIDs map[uint64]struct{}
	RegionRequestRuntimeStats
}

func (s *RegionRequestSender) String() string {
	return fmt.Sprintf("{rpcError:%v,replicaSelector: %v}", s.rpcError, s.replicaSelector.String())
}

// RegionRequestRuntimeStats records the runtime stats of send region requests.
type RegionRequestRuntimeStats struct {
	Stats map[tikvrpc.CmdType]*RPCRuntimeStats
}

// NewRegionRequestRuntimeStats returns a new RegionRequestRuntimeStats.
func NewRegionRequestRuntimeStats() RegionRequestRuntimeStats {
	return RegionRequestRuntimeStats{
		Stats: make(map[tikvrpc.CmdType]*RPCRuntimeStats),
	}
}

// RPCRuntimeStats indicates the RPC request count and consume time.
type RPCRuntimeStats struct {
	Count int64
	// Send region request consume time.
	Consume int64
}

// String implements fmt.Stringer interface.
func (r *RegionRequestRuntimeStats) String() string {
	var builder strings.Builder
	for k, v := range r.Stats {
		if builder.Len() > 0 {
			builder.WriteByte(',')
		}
		// append string: fmt.Sprintf("%s:{num_rpc:%v, total_time:%s}", k.String(), v.Count, util.FormatDuration(time.Duration(v.Consume))")
		builder.WriteString(k.String())
		builder.WriteString(":{num_rpc:")
		builder.WriteString(strconv.FormatInt(v.Count, 10))
		builder.WriteString(", total_time:")
		builder.WriteString(util.FormatDuration(time.Duration(v.Consume)))
		builder.WriteString("}")
	}
	return builder.String()
}

// Clone returns a copy of itself.
func (r *RegionRequestRuntimeStats) Clone() RegionRequestRuntimeStats {
	newRs := NewRegionRequestRuntimeStats()
	for cmd, v := range r.Stats {
		newRs.Stats[cmd] = &RPCRuntimeStats{
			Count:   v.Count,
			Consume: v.Consume,
		}
	}
	return newRs
}

// Merge merges other RegionRequestRuntimeStats.
func (r *RegionRequestRuntimeStats) Merge(rs RegionRequestRuntimeStats) {
	for cmd, v := range rs.Stats {
		stat, ok := r.Stats[cmd]
		if !ok {
			r.Stats[cmd] = &RPCRuntimeStats{
				Count:   v.Count,
				Consume: v.Consume,
			}
			continue
		}
		stat.Count += v.Count
		stat.Consume += v.Consume
	}
}

// RecordRegionRequestRuntimeStats records request runtime stats.
func RecordRegionRequestRuntimeStats(stats map[tikvrpc.CmdType]*RPCRuntimeStats, cmd tikvrpc.CmdType, d time.Duration) {
	stat, ok := stats[cmd]
	if !ok {
		stats[cmd] = &RPCRuntimeStats{
			Count:   1,
			Consume: int64(d),
		}
		return
	}
	stat.Count++
	stat.Consume += int64(d)
}

// NewRegionRequestSender creates a new sender.
func NewRegionRequestSender(regionCache *RegionCache, client client.Client) *RegionRequestSender {
	return &RegionRequestSender{
		regionCache: regionCache,
		apiVersion:  regionCache.codec.GetAPIVersion(),
		client:      client,
	}
}

// GetRegionCache returns the region cache.
func (s *RegionRequestSender) GetRegionCache() *RegionCache {
	return s.regionCache
}

// GetClient returns the RPC client.
func (s *RegionRequestSender) GetClient() client.Client {
	return s.client
}

// SetStoreAddr specifies the dest store address.
func (s *RegionRequestSender) SetStoreAddr(addr string) {
	s.storeAddr = addr
}

// GetStoreAddr returns the dest store address.
func (s *RegionRequestSender) GetStoreAddr() string {
	return s.storeAddr
}

// GetRPCError returns the RPC error.
func (s *RegionRequestSender) GetRPCError() error {
	return s.rpcError
}

// SetRPCError rewrite the rpc error.
func (s *RegionRequestSender) SetRPCError(err error) {
	s.rpcError = err
}

// SendReq sends a request to tikv server. If fails to send the request to all replicas,
// a fake region error may be returned. Caller which receives the error should retry the request.
// It also returns the times of retries in RPC layer. A positive retryTimes indicates a possible undetermined error.
func (s *RegionRequestSender) SendReq(
	bo *retry.Backoffer, req *tikvrpc.Request, regionID RegionVerID, timeout time.Duration,
) (*tikvrpc.Response, int, error) {
	resp, _, retryTimes, err := s.SendReqCtx(bo, req, regionID, timeout, tikvrpc.TiKV)
	return resp, retryTimes, err
}

type replica struct {
	store         *Store
	peer          *metapb.Peer
	epoch         uint32
	attempts      int
	attemptedTime time.Duration
	// deadlineErrUsingConfTimeout indicates the replica is already tried, but the received deadline exceeded error.
	deadlineErrUsingConfTimeout bool
	dataIsNotReady              bool
	notLeader                   bool
<<<<<<< HEAD
	serverIsBusy                bool
=======
>>>>>>> 2b14d149
}

func (r *replica) getEpoch() uint32 {
	return atomic.LoadUint32(&r.epoch)
}

func (r *replica) isEpochStale() bool {
	return r.epoch != atomic.LoadUint32(&r.store.epoch)
}

func (r *replica) isExhausted(maxAttempt int, maxAttemptTime time.Duration) bool {
	return r.attempts >= maxAttempt || (maxAttemptTime > 0 && r.attemptedTime >= maxAttemptTime)
}

func (r *replica) onUpdateLeader() {
	if r.isExhausted(maxReplicaAttempt, maxReplicaAttemptTime) {
		// Give the replica one more chance and because each follower is tried only once,
		// it won't result in infinite retry.
		r.attempts = maxReplicaAttempt - 1
		r.attemptedTime = 0
	}
	r.notLeader = false
}

<<<<<<< HEAD
type baseReplicaSelector struct {
=======
type replicaSelector struct {
>>>>>>> 2b14d149
	regionCache *RegionCache
	region      *Region
	replicas    []*replica
	// TiKV can reject the request when its estimated wait duration exceeds busyThreshold.
	// Then, the client will receive a ServerIsBusy error and choose another replica to retry.
	busyThreshold time.Duration
}

// TODO(crazycs520): remove this after replicaSelectorV2 stable.
type replicaSelector struct {
	baseReplicaSelector
	regionStore *regionStore
	labels      []*metapb.StoreLabel
	state       selectorState
	// replicas[targetIdx] is the replica handling the request this time
	targetIdx AccessIndex
	// replicas[proxyIdx] is the store used to redirect requests this time
	proxyIdx AccessIndex
<<<<<<< HEAD
=======
	// TiKV can reject the request when its estimated wait duration exceeds busyThreshold.
	// Then, the client will receive a ServerIsBusy error and choose another replica to retry.
	busyThreshold time.Duration
	// pendingBackoffs records the pending backoff by store_id for fast retry. Here are some examples to show how it works:
	// Example-1, fast retry and success:
	//      1. send req to store 1, got ServerIsBusy region error, record `store1 -> BoTiKVServerBusy` backoff in pendingBackoffs and fast retry next replica.
	//      2. retry in store2, and success.
	//         Since the request is success, we can skip the backoff and fast return result to user.
	// Example-2: fast retry different replicas but all failed:
	//      1. send req to store 1, got ServerIsBusy region error, record `store1 -> BoTiKVServerBusy` backoff in pendingBackoffs and fast retry next replica.
	//      2. send req to store 2, got ServerIsBusy region error, record `store2 -> BoTiKVServerBusy` backoff in pendingBackoffs and fast retry next replica.
	//      3. send req to store 3, got ServerIsBusy region error, record `store3 -> BoTiKVServerBusy` backoff in pendingBackoffs and fast retry next replica.
	//      4. no candidate since all stores are busy. But before return no candidate error to up layer, we need to call backoffOnNoCandidate function
	//         to apply a max pending backoff, the backoff is to avoid frequent access and increase the pressure on the cluster.
	// Example-3: fast retry same replica:
	//      1. send req to store 1, got ServerIsBusy region error, record `store1 -> BoTiKVServerBusy` backoff in pendingBackoffs and fast retry next replica.
	//      2. assume store 2 and store 3 are unreachable.
	//      3. re-send req to store 1 with replica-read. But before re-send to store1, we need to call backoffOnRetry function
	//         to apply pending BoTiKVServerBusy backoff, the backoff is to avoid frequent access and increase the pressure on the cluster.
	pendingBackoffs map[uint64]*backoffArgs
>>>>>>> 2b14d149
}

func selectorStateToString(state selectorState) string {
	replicaSelectorState := "nil"
	if state != nil {
		switch state.(type) {
		case *accessKnownLeader:
			replicaSelectorState = "accessKnownLeader"
		case *accessFollower:
			replicaSelectorState = "accessFollower"
		case *accessByKnownProxy:
			replicaSelectorState = "accessByKnownProxy"
		case *tryFollower:
			replicaSelectorState = "tryFollower"
		case *tryNewProxy:
			replicaSelectorState = "tryNewProxy"
		case *tryIdleReplica:
			replicaSelectorState = "tryIdleReplica"
		case *invalidLeader:
			replicaSelectorState = "invalidLeader"
		case *invalidStore:
			replicaSelectorState = "invalidStore"
		case *stateBase:
			replicaSelectorState = "stateBase"
		case nil:
			replicaSelectorState = "nil"
		}
	}
	return replicaSelectorState
}

func (s *replicaSelector) String() string {
	selectorStateStr := "nil"
	if s != nil {
		selectorStateStr = selectorStateToString(s.state)
	}

	return fmt.Sprintf("replicaSelector{state: %v, %v}", selectorStateStr, s.baseReplicaSelector.String())
}

func (s *baseReplicaSelector) String() string {
	var replicaStatus []string
	cacheRegionIsValid := "unknown"
	if s != nil {
		if s.region != nil {
			if s.region.isValid() {
				cacheRegionIsValid = "true"
			} else {
				cacheRegionIsValid = "false"
			}
		}
		for _, replica := range s.replicas {
			replicaStatus = append(replicaStatus, fmt.Sprintf("peer: %v, store: %v, isEpochStale: %v, "+
				"attempts: %v, replica-epoch: %v, store-epoch: %v, store-state: %v, store-liveness-state: %v",
				replica.peer.GetId(),
				replica.store.storeID,
				replica.isEpochStale(),
				replica.attempts,
				replica.getEpoch(),
				atomic.LoadUint32(&replica.store.epoch),
				replica.store.getResolveState(),
				replica.store.getLivenessState(),
			))
		}
	}
	return fmt.Sprintf("cacheRegionIsValid: %v, replicaStatus: %v", cacheRegionIsValid, replicaStatus)
}

// selectorState is the interface of states of the replicaSelector.
// Here is the main state transition diagram:
//
//                                    exceeding maxReplicaAttempt
//           +-------------------+   || RPC failure && unreachable && no forwarding
// +-------->+ accessKnownLeader +----------------+
// |         +------+------------+                |
// |                |                             |
// |                | RPC failure                 v
// |                | && unreachable        +-----+-----+
// |                | && enable forwarding  |tryFollower+------+
// |                |                       +-----------+      |
// | leader becomes v                                          | all followers
// | reachable +----+-------------+                            | are tried
// +-----------+accessByKnownProxy|                            |
// ^           +------+-----------+                            |
// |                  |                           +-------+    |
// |                  | RPC failure               |backoff+<---+
// | leader becomes   v                           +---+---+
// | reachable  +-----+-----+ all proxies are tried   ^
// +------------+tryNewProxy+-------------------------+
//              +-----------+

type selectorState interface {
	next(*retry.Backoffer, *replicaSelector) (*RPCContext, error)
	onSendSuccess(*replicaSelector)
	onSendFailure(*retry.Backoffer, *replicaSelector, error)
	onNoLeader(*replicaSelector)
}

type stateChanged struct{}

func (c stateChanged) Error() string {
	return "replicaSelector state changed"
}

type stateBase struct{}

func (s stateBase) next(bo *retry.Backoffer, selector *replicaSelector) (*RPCContext, error) {
	return nil, nil
}

func (s stateBase) onSendSuccess(selector *replicaSelector) {
}

func (s stateBase) onSendFailure(backoffer *retry.Backoffer, selector *replicaSelector, err error) {
}

func (s stateBase) onNoLeader(selector *replicaSelector) {
}

// accessKnownLeader is the state where we are sending requests
// to the leader we suppose to be.
//
// After attempting maxReplicaAttempt times without success
// and without receiving new leader from the responses error,
// we should switch to tryFollower state.
type accessKnownLeader struct {
	stateBase
	leaderIdx AccessIndex
}

func (state *accessKnownLeader) next(bo *retry.Backoffer, selector *replicaSelector) (*RPCContext, error) {
	leader := selector.replicas[state.leaderIdx]
	liveness := leader.store.getLivenessState()
	if liveness == unreachable && selector.regionCache.enableForwarding {
		selector.state = &tryNewProxy{leaderIdx: state.leaderIdx}
		return nil, stateChanged{}
	}
	if !isLeaderCandidate(leader) {
		selector.state = &tryFollower{leaderIdx: state.leaderIdx, lastIdx: state.leaderIdx, fromAccessKnownLeader: true}
		return nil, stateChanged{}
	}
	if selector.busyThreshold > 0 {
		// If the leader is busy in our estimation, change to tryIdleReplica state to try other replicas.
		// If other replicas are all busy, tryIdleReplica will try the leader again without busy threshold.
		leaderEstimated := selector.replicas[state.leaderIdx].store.EstimatedWaitTime()
		if leaderEstimated > selector.busyThreshold {
			selector.state = &tryIdleReplica{leaderIdx: state.leaderIdx}
			return nil, stateChanged{}
		}
	}
	selector.targetIdx = state.leaderIdx
	return selector.buildRPCContext(bo)
}

<<<<<<< HEAD
=======
// check leader is candidate or not.
func isLeaderCandidate(leader *replica) bool {
	liveness := leader.store.getLivenessState()
	// If hibernate region is enabled and the leader is not reachable, the raft group
	// will not be wakened up and re-elect the leader until the follower receives
	// a request. So, before the new leader is elected, we should not send requests
	// to the unreachable old leader to avoid unnecessary timeout.
	// If leader.deadlineErrUsingConfTimeout is true, it means the leader is already tried and received deadline exceeded error, then don't retry it.
	// If leader.notLeader is true, it means the leader is already tried and received not leader error, then don't retry it.
	if liveness != reachable ||
		leader.isExhausted(maxReplicaAttempt, maxReplicaAttemptTime) ||
		leader.deadlineErrUsingConfTimeout ||
		leader.notLeader {
		return false
	}
	return true
}

>>>>>>> 2b14d149
func (state *accessKnownLeader) onSendFailure(bo *retry.Backoffer, selector *replicaSelector, cause error) {
	liveness := selector.checkLiveness(bo, selector.targetReplica())
	// Only enable forwarding when unreachable to avoid using proxy to access a TiKV that cannot serve.
	if liveness == unreachable && len(selector.replicas) > 1 && selector.regionCache.enableForwarding {
		selector.state = &accessByKnownProxy{leaderIdx: state.leaderIdx}
		return
	}
	if liveness != reachable || selector.targetReplica().isExhausted(maxReplicaAttempt, maxReplicaAttemptTime) {
		selector.state = &tryFollower{leaderIdx: state.leaderIdx, lastIdx: state.leaderIdx, fromAccessKnownLeader: true}
	}
	if liveness != reachable {
		selector.invalidateReplicaStore(selector.targetReplica(), cause)
	}
}

func (state *accessKnownLeader) onNoLeader(selector *replicaSelector) {
	selector.state = &tryFollower{leaderIdx: state.leaderIdx, lastIdx: state.leaderIdx, fromAccessKnownLeader: true}
}

// tryFollower is the state where we cannot access the known leader
// but still try other replicas in case they have become the leader.
//
// In this state, a follower that is not tried will be used. If all
// followers are tried, we think we have exhausted the replicas.
// On sending failure in this state, if leader info is returned,
// the leader will be updated to replicas[0] and give it another chance.
type tryFollower struct {
	stateBase
	leaderIdx AccessIndex
	lastIdx   AccessIndex
	// fromAccessKnownLeader indicates whether the state is changed from `accessKnownLeader`.
	fromAccessKnownLeader bool
	labels                []*metapb.StoreLabel
}

func (state *tryFollower) next(bo *retry.Backoffer, selector *replicaSelector) (*RPCContext, error) {
	filterReplicas := func(fn func(*replica) bool) (AccessIndex, *replica) {
		for i := 0; i < len(selector.replicas); i++ {
			idx := AccessIndex((int(state.lastIdx) + i) % len(selector.replicas))
			if idx == state.leaderIdx {
				continue
			}
			selectReplica := selector.replicas[idx]
			if selectReplica.store.getLivenessState() != unreachable && !selectReplica.deadlineErrUsingConfTimeout &&
				fn(selectReplica) {
				return idx, selectReplica
			}
		}
		return -1, nil
	}
	if len(state.labels) > 0 {
		idx, selectReplica := filterReplicas(func(selectReplica *replica) bool {
			return selectReplica.store.IsLabelsMatch(state.labels) && !state.isExhausted(selectReplica)
		})
		if selectReplica != nil && idx >= 0 {
			state.lastIdx = idx
			selector.targetIdx = idx
		}
		// labels only take effect for first try.
		state.labels = nil
	}

	if selector.targetIdx < 0 {
		// Search replica that is not attempted from the last accessed replica
		idx, selectReplica := filterReplicas(func(selectReplica *replica) bool {
			return !state.isExhausted(selectReplica)
		})
		if selectReplica != nil && idx >= 0 {
			state.lastIdx = idx
			selector.targetIdx = idx
		}
	}

	// If all followers are tried and fail, backoff and retry.
	if selector.targetIdx < 0 {
		// when meet deadline exceeded error, do fast retry without invalidate region cache.
		if !hasDeadlineExceededError(selector.replicas) {
			metrics.TiKVReplicaSelectorFailureCounter.WithLabelValues("exhausted").Inc()
			selector.invalidateRegion()
		}
		return nil, nil
	}
	rpcCtx, err := selector.buildRPCContext(bo)
	if err != nil || rpcCtx == nil {
		return rpcCtx, err
	}
	if !state.fromAccessKnownLeader {
		replicaRead := true
		rpcCtx.contextPatcher.replicaRead = &replicaRead
	}
	staleRead := false
	rpcCtx.contextPatcher.staleRead = &staleRead
	return rpcCtx, nil
}

func (state *tryFollower) isExhausted(replica *replica) bool {
	if replica.dataIsNotReady {
		// we can retry DataIsNotReady replica by replica-read.
		return replica.isExhausted(2, 0)
	}
	return replica.isExhausted(1, 0)
}

func (state *tryFollower) onSendSuccess(selector *replicaSelector) {
	if state.fromAccessKnownLeader {
		peer := selector.targetReplica().peer
		if !selector.region.switchWorkLeaderToPeer(peer) {
			logutil.BgLogger().Warn("the store must exist",
				zap.Uint64("store", peer.StoreId),
				zap.Uint64("peer", peer.Id))
		}
	}
}

func (state *tryFollower) onSendFailure(bo *retry.Backoffer, selector *replicaSelector, cause error) {
	if selector.checkLiveness(bo, selector.targetReplica()) != reachable {
		selector.invalidateReplicaStore(selector.targetReplica(), cause)
	}
}

// accessByKnownProxy is the state where we are sending requests through
// regionStore.proxyTiKVIdx as a proxy.
type accessByKnownProxy struct {
	stateBase
	leaderIdx AccessIndex
}

func (state *accessByKnownProxy) next(bo *retry.Backoffer, selector *replicaSelector) (*RPCContext, error) {
	leader := selector.replicas[state.leaderIdx]
	if leader.store.getLivenessState() == reachable {
		selector.regionStore.unsetProxyStoreIfNeeded(selector.region)
		selector.state = &accessKnownLeader{leaderIdx: state.leaderIdx}
		return nil, stateChanged{}
	}

	if selector.regionStore.proxyTiKVIdx >= 0 {
		selector.targetIdx = state.leaderIdx
		selector.proxyIdx = selector.regionStore.proxyTiKVIdx
		return selector.buildRPCContext(bo)
	}

	selector.state = &tryNewProxy{leaderIdx: state.leaderIdx}
	return nil, stateChanged{}
}

func (state *accessByKnownProxy) onSendFailure(bo *retry.Backoffer, selector *replicaSelector, cause error) {
	selector.state = &tryNewProxy{leaderIdx: state.leaderIdx}
	if selector.checkLiveness(bo, selector.proxyReplica()) != reachable {
		selector.invalidateReplicaStore(selector.proxyReplica(), cause)
	}
}

func (state *accessByKnownProxy) onNoLeader(selector *replicaSelector) {
	selector.state = &tryFollower{leaderIdx: state.leaderIdx, lastIdx: state.leaderIdx, fromAccessKnownLeader: true}
}

// tryNewProxy is the state where we try to find a node from followers as proxy.
type tryNewProxy struct {
	leaderIdx AccessIndex
}

func (state *tryNewProxy) next(bo *retry.Backoffer, selector *replicaSelector) (*RPCContext, error) {
	leader := selector.replicas[state.leaderIdx]
	if leader.store.getLivenessState() == reachable {
		selector.regionStore.unsetProxyStoreIfNeeded(selector.region)
		selector.state = &accessKnownLeader{leaderIdx: state.leaderIdx}
		return nil, stateChanged{}
	}

	candidateNum := 0
	for idx, replica := range selector.replicas {
		if state.isCandidate(AccessIndex(idx), replica) {
			candidateNum++
		}
	}

	// If all followers are tried as a proxy and fail, mark the leader store invalid, then backoff and retry.
	if candidateNum == 0 {
		metrics.TiKVReplicaSelectorFailureCounter.WithLabelValues("exhausted").Inc()
		selector.invalidateReplicaStore(leader, errors.Errorf("all followers are tried as proxy but fail"))
		selector.region.setSyncFlags(needReloadOnAccess)
		return nil, nil
	}

	// Skip advanceCnt valid candidates to find a proxy peer randomly
	advanceCnt := randIntn(candidateNum)
	for idx, replica := range selector.replicas {
		if !state.isCandidate(AccessIndex(idx), replica) {
			continue
		}
		if advanceCnt == 0 {
			selector.targetIdx = state.leaderIdx
			selector.proxyIdx = AccessIndex(idx)
			break
		}
		advanceCnt--
	}
	return selector.buildRPCContext(bo)
}

func (state *tryNewProxy) isCandidate(idx AccessIndex, replica *replica) bool {
	// Try each peer only once
	return idx != state.leaderIdx && !replica.isExhausted(1, 0)
}

func (state *tryNewProxy) onSendSuccess(selector *replicaSelector) {
	selector.regionStore.setProxyStoreIdx(selector.region, selector.proxyIdx)
}

func (state *tryNewProxy) onSendFailure(bo *retry.Backoffer, selector *replicaSelector, cause error) {
	if selector.checkLiveness(bo, selector.proxyReplica()) != reachable {
		selector.invalidateReplicaStore(selector.proxyReplica(), cause)
	}
}

func (state *tryNewProxy) onNoLeader(selector *replicaSelector) {
	selector.state = &tryFollower{leaderIdx: state.leaderIdx, lastIdx: state.leaderIdx, fromAccessKnownLeader: true}
}

// accessFollower is the state where we are sending requests to TiKV followers.
// If there is no suitable follower, requests will be sent to the leader as a fallback.
type accessFollower struct {
	stateBase
	// If tryLeader is true, the request can also be sent to the leader when !leader.isSlow()
	tryLeader   bool
	isStaleRead bool
	option      storeSelectorOp
	leaderIdx   AccessIndex
	lastIdx     AccessIndex
	learnerOnly bool
}

// Follower read will try followers first, if no follower is available, it will fallback to leader.
// Specially, for stale read, it tries local peer(can be either leader or follower), then use snapshot read in the leader,
// if the leader read receive server-is-busy and connection errors, the region cache is still valid,
// and the state will be changed to tryFollower, which will read by replica read.
func (state *accessFollower) next(bo *retry.Backoffer, selector *replicaSelector) (*RPCContext, error) {
	replicaSize := len(selector.replicas)
	resetStaleRead := false
	if state.lastIdx < 0 {
		if state.tryLeader {
			state.lastIdx = AccessIndex(randIntn(replicaSize))
		} else {
			if replicaSize <= 1 {
				state.lastIdx = state.leaderIdx
			} else {
				// Randomly select a non-leader peer
				state.lastIdx = AccessIndex(randIntn(replicaSize - 1))
				if state.lastIdx >= state.leaderIdx {
					state.lastIdx++
				}
			}
		}
	} else {
		// Stale Read request will retry the leader only by using the WithLeaderOnly option.
		if state.isStaleRead {
			WithLeaderOnly()(&state.option)
			// retry on the leader should not use stale read flag to avoid possible DataIsNotReady error as it always can serve any read.
			resetStaleRead = true
		}
		state.lastIdx++
	}

	// If selector is under `ReplicaReadPreferLeader` mode, we should choose leader as high priority.
	if state.option.preferLeader {
		state.lastIdx = state.leaderIdx
	}
	var offset int
	if state.lastIdx >= 0 {
		offset = randIntn(replicaSize)
	}
	reloadRegion := false
	//fmt.Printf("access follower   %v ----------------------- -------\n\n", state.option.preferLeader)
	for i := 0; i < replicaSize && !state.option.leaderOnly; i++ {
		var idx AccessIndex
		if state.option.preferLeader {
			if i == 0 {
				idx = state.lastIdx
			} else {
				// randomly select next replica, but skip state.lastIdx
				// since i must be greater than or equal to 1, so use i-1 to try from the first replica to make test stable.
				if (i-1+offset)%replicaSize == int(state.leaderIdx) {
					offset++
				}
				idx = AccessIndex((i - 1 + offset) % replicaSize)
			}
		} else {
			idx = AccessIndex((offset + i) % replicaSize)
		}
		selectReplica := selector.replicas[idx]
		//fmt.Printf("access follower, is candidate: %v, store: %v, attempt: %v ,idx: %v -------\n\n", state.isCandidate(idx, selectReplica), selectReplica.store.storeID, selectReplica.attempts, idx)
		if state.isCandidate(idx, selectReplica) {
			state.lastIdx = idx
			selector.targetIdx = idx
			break
		}
		if selectReplica.isEpochStale() &&
			selectReplica.store.getResolveState() == resolved &&
			selectReplica.store.getLivenessState() == reachable {
			reloadRegion = true
		}
	}
	if reloadRegion {
		selector.region.setSyncFlags(needDelayedReloadPending)
	}
	// If there is no candidate, fallback to the leader.
	if selector.targetIdx < 0 {
		leader := selector.replicas[state.leaderIdx]
		leaderEpochStale := leader.isEpochStale()
		leaderUnreachable := leader.store.getLivenessState() != reachable
		leaderExhausted := state.IsLeaderExhausted(leader)
		leaderInvalid := leaderEpochStale || leaderUnreachable || leaderExhausted
		if len(state.option.labels) > 0 && !state.option.leaderOnly {
			logutil.Logger(bo.GetCtx()).Warn("unable to find a store with given labels",
				zap.Uint64("region", selector.region.GetID()),
				zap.Any("labels", state.option.labels))
		}
		if leaderInvalid || leader.deadlineErrUsingConfTimeout {
			logutil.Logger(bo.GetCtx()).Warn("unable to find valid leader",
				zap.Uint64("region", selector.region.GetID()),
				zap.Bool("epoch-stale", leaderEpochStale),
				zap.Bool("unreachable", leaderUnreachable),
				zap.Bool("exhausted", leaderExhausted),
				zap.Bool("kv-timeout", leader.deadlineErrUsingConfTimeout),
				zap.Bool("stale-read", state.isStaleRead))
			// In stale-read, the request will fallback to leader after the local follower failure.
			// If the leader is also unavailable, we can fallback to the follower and use replica-read flag again,
			// The remote follower not tried yet, and the local follower can retry without stale-read flag.
			// If leader tried and received deadline exceeded error, try follower.
			// If labels are used, some followers would be filtered by the labels and can't be candidates, they still need to be retried.
			if state.isStaleRead || leader.deadlineErrUsingConfTimeout || len(state.option.labels) > 0 {
				selector.state = &tryFollower{
					leaderIdx: state.leaderIdx,
					lastIdx:   state.leaderIdx,
					labels:    state.option.labels,
				}
				if leaderEpochStale {
					selector.region.setSyncFlags(needDelayedReloadPending)
				}
				return nil, stateChanged{}
			}
			// when meet deadline exceeded error, do fast retry without invalidate region cache.
			if !hasDeadlineExceededError(selector.replicas) {
				metrics.TiKVReplicaSelectorFailureCounter.WithLabelValues("exhausted").Inc()
				selector.invalidateRegion()
			}
			return nil, nil
		}
		state.lastIdx = state.leaderIdx
		selector.targetIdx = state.leaderIdx
	}
	// Monitor the flows destination if selector is under `ReplicaReadPreferLeader` mode.
	if state.option.preferLeader {
		if selector.targetIdx != state.leaderIdx {
			selector.replicas[selector.targetIdx].store.recordReplicaFlowsStats(toFollower)
		} else {
			selector.replicas[selector.targetIdx].store.recordReplicaFlowsStats(toLeader)
		}
	}
	rpcCtx, err := selector.buildRPCContext(bo)
	if err != nil || rpcCtx == nil {
		return nil, err
	}
	if resetStaleRead {
		staleRead := false
		rpcCtx.contextPatcher.staleRead = &staleRead
	}
	return rpcCtx, nil
}

func (state *accessFollower) IsLeaderExhausted(leader *replica) bool {
	return leader.isExhausted(1, 0)
}

func (state *accessFollower) onSendFailure(bo *retry.Backoffer, selector *replicaSelector, cause error) {
	if selector.checkLiveness(bo, selector.targetReplica()) != reachable {
		selector.invalidateReplicaStore(selector.targetReplica(), cause)
	}
}

func (state *accessFollower) isCandidate(idx AccessIndex, replica *replica) bool {
	// the epoch is staled or retry exhausted, or the store is unreachable.
	if replica.isEpochStale() || replica.isExhausted(1, 0) || replica.store.getLivenessState() == unreachable || replica.deadlineErrUsingConfTimeout {
		return false
	}
	if state.option.leaderOnly {
		// The request can only be sent to the leader.
		return idx == state.leaderIdx
	}
	if !state.tryLeader && idx == state.leaderIdx {
		// The request cannot be sent to leader.
		return false
	}
	if state.learnerOnly {
		// The request can only be sent to the learner.
		return replica.peer.Role == metapb.PeerRole_Learner
	}
	// And If the leader store is abnormal to be accessed under `ReplicaReadPreferLeader` mode, we should choose other valid followers
	// as candidates to serve the Read request.
	if state.option.preferLeader && replica.store.healthStatus.IsSlow() {
		return false
	}
	// Choose a replica with matched labels.
	return replica.store.IsStoreMatch(state.option.stores) && replica.store.IsLabelsMatch(state.option.labels)
}

func hasDeadlineExceededError(replicas []*replica) bool {
	for _, replica := range replicas {
		if replica.deadlineErrUsingConfTimeout {
			// when meet deadline exceeded error, do fast retry without invalidate region cache.
			return true
		}
	}
	return false
}

// tryIdleReplica is the state where we find the leader is busy and retry the request using replica read.
type tryIdleReplica struct {
	stateBase
	leaderIdx AccessIndex
}

func (state *tryIdleReplica) next(bo *retry.Backoffer, selector *replicaSelector) (*RPCContext, error) {
	// Select a follower replica that has the lowest estimated wait duration
	minWait := time.Duration(math.MaxInt64)
	targetIdx := state.leaderIdx
	startIdx := randIntn(len(selector.replicas))
	for i := 0; i < len(selector.replicas); i++ {
		idx := (i + startIdx) % len(selector.replicas)
		r := selector.replicas[idx]
		// Don't choose leader again by default.
		if idx == int(state.leaderIdx) {
			continue
		}
		if !state.isCandidate(r) {
			continue
		}
		estimated := r.store.EstimatedWaitTime()
		if estimated > selector.busyThreshold {
			continue
		}
		if estimated < minWait {
			minWait = estimated
			targetIdx = AccessIndex(idx)
		}
		if minWait == 0 {
			break
		}
	}
	if targetIdx == state.leaderIdx && !isLeaderCandidate(selector.replicas[targetIdx]) {
		// when meet deadline exceeded error, do fast retry without invalidate region cache.
		if !hasDeadlineExceededError(selector.replicas) {
			metrics.TiKVReplicaSelectorFailureCounter.WithLabelValues("exhausted").Inc()
			selector.invalidateRegion()
		}
		return nil, nil
	}
	selector.targetIdx = targetIdx
	rpcCtx, err := selector.buildRPCContext(bo)
	if err != nil || rpcCtx == nil {
		return nil, err
	}
	replicaRead := targetIdx != state.leaderIdx
	rpcCtx.contextPatcher.replicaRead = &replicaRead
	if targetIdx == state.leaderIdx {
		// No threshold if all peers are too busy.
		selector.busyThreshold = 0
		rpcCtx.contextPatcher.busyThreshold = &selector.busyThreshold
	}
	return rpcCtx, nil
}

func (state *tryIdleReplica) isCandidate(replica *replica) bool {
	if replica.isEpochStale() ||
		replica.isExhausted(1, 0) ||
		replica.store.getLivenessState() != reachable ||
		replica.deadlineErrUsingConfTimeout {
		return false
	}
	return true
}

func (state *tryIdleReplica) onSendFailure(bo *retry.Backoffer, selector *replicaSelector, cause error) {
	if selector.checkLiveness(bo, selector.targetReplica()) != reachable {
		selector.invalidateReplicaStore(selector.targetReplica(), cause)
	}
}

type invalidStore struct {
	stateBase
}

func (state *invalidStore) next(_ *retry.Backoffer, _ *replicaSelector) (*RPCContext, error) {
	metrics.TiKVReplicaSelectorFailureCounter.WithLabelValues("invalidStore").Inc()
	return nil, nil
}

// TODO(sticnarf): If using request forwarding and the leader is unknown, try other followers
// instead of just switching to this state to backoff and retry.
type invalidLeader struct {
	stateBase
}

func (state *invalidLeader) next(_ *retry.Backoffer, _ *replicaSelector) (*RPCContext, error) {
	metrics.TiKVReplicaSelectorFailureCounter.WithLabelValues("invalidLeader").Inc()
	return nil, nil
}

// newReplicaSelector creates a replicaSelector which selects replicas according to reqType and opts.
// opts is currently only effective for follower read.
func newReplicaSelector(
	regionCache *RegionCache, regionID RegionVerID, req *tikvrpc.Request, opts ...StoreSelectorOption,
) (*replicaSelector, error) {
	cachedRegion := regionCache.GetCachedRegionWithRLock(regionID)
	if cachedRegion == nil {
		return nil, errors.New("cached region not found")
	} else if cachedRegion.checkSyncFlags(needReloadOnAccess) {
		return nil, errors.New("cached region need reload")
	} else if !cachedRegion.checkRegionCacheTTL(time.Now().Unix()) {
		return nil, errors.New("cached region ttl expired")
	}

	replicas := buildTiKVReplicas(cachedRegion)
	regionStore := cachedRegion.getStore()
	option := storeSelectorOp{}
	for _, op := range opts {
		op(&option)
	}
	var state selectorState
	if !req.ReplicaReadType.IsFollowerRead() {
		if regionCache.enableForwarding && regionStore.proxyTiKVIdx >= 0 {
			state = &accessByKnownProxy{leaderIdx: regionStore.workTiKVIdx}
		} else {
			state = &accessKnownLeader{leaderIdx: regionStore.workTiKVIdx}
		}
	} else {
		if req.ReplicaReadType == kv.ReplicaReadPreferLeader {
			WithPerferLeader()(&option)
		}
		tryLeader := req.ReplicaReadType == kv.ReplicaReadMixed || req.ReplicaReadType == kv.ReplicaReadPreferLeader
		state = &accessFollower{
			tryLeader:   tryLeader,
			isStaleRead: req.StaleRead,
			option:      option,
			leaderIdx:   regionStore.workTiKVIdx,
			lastIdx:     -1,
			learnerOnly: req.ReplicaReadType == kv.ReplicaReadLearner,
		}
	}

	return &replicaSelector{
		baseReplicaSelector: baseReplicaSelector{
			regionCache:   regionCache,
			region:        cachedRegion,
			replicas:      replicas,
			busyThreshold: time.Duration(req.BusyThresholdMs) * time.Millisecond,
		},
		regionStore: regionStore,
		labels:      option.labels,
		state:       state,
		targetIdx:   -1,
		proxyIdx:    -1,
	}, nil
}

func buildTiKVReplicas(region *Region) []*replica {
	regionStore := region.getStore()
	replicas := make([]*replica, 0, regionStore.accessStoreNum(tiKVOnly))
	for _, storeIdx := range regionStore.accessIndex[tiKVOnly] {
		replicas = append(
			replicas, &replica{
				store:    regionStore.stores[storeIdx],
				peer:     region.meta.Peers[storeIdx],
				epoch:    regionStore.storeEpochs[storeIdx],
				attempts: 0,
			},
		)
	}

	if val, err := util.EvalFailpoint("newReplicaSelectorInitialAttemptedTime"); err == nil {
		attemptedTime, err := time.ParseDuration(val.(string))
		if err != nil {
			panic(err)
		}
		for _, r := range replicas {
			r.attemptedTime = attemptedTime
		}
	}
<<<<<<< HEAD
	return replicas
=======

	return &replicaSelector{
		regionCache,
		cachedRegion,
		regionStore,
		replicas,
		option.labels,
		state,
		-1,
		-1,
		time.Duration(req.BusyThresholdMs) * time.Millisecond,
		nil,
	}, nil
>>>>>>> 2b14d149
}

const (
	maxReplicaAttempt = 10
	// The maximum time to allow retrying sending requests after RPC failure. In case an RPC request fails after
	// timeout (there might be network issue or the TiKV node stuck), we use this to avoid retrying 10 times which may cost too much time.
	// For request using `client.ReadTimeoutShort` which is 30s, it might retry twice which costs 1min.
	maxReplicaAttemptTime = time.Second * 50
)

// next creates the RPCContext of the current candidate replica.
// It returns a SendError if runs out of all replicas or the cached region is invalidated.
func (s *replicaSelector) next(bo *retry.Backoffer, req *tikvrpc.Request) (rpcCtx *RPCContext, err error) {
	if !s.region.isValid() {
		metrics.TiKVReplicaSelectorFailureCounter.WithLabelValues("invalid").Inc()
		return nil, nil
	}

	s.targetIdx = -1
	s.proxyIdx = -1
	s.refreshRegionStore()
	for {
		rpcCtx, err = s.state.next(bo, s)
		if _, isStateChanged := err.(stateChanged); !isStateChanged {
			return
		}
	}
}

func (s *replicaSelector) targetReplica() *replica {
	if s.targetIdx >= 0 && int(s.targetIdx) < len(s.replicas) {
		return s.replicas[s.targetIdx]
	}
	return nil
}

func (s *replicaSelector) proxyReplica() *replica {
	if s.proxyIdx >= 0 && int(s.proxyIdx) < len(s.replicas) {
		return s.replicas[s.proxyIdx]
	}
	return nil
}

func (s *replicaSelector) getLabels() []*metapb.StoreLabel {
	return s.labels
}

// sliceIdentical checks whether two slices are referencing the same block of memory. Two `nil`s are also considered
// the same.
func sliceIdentical[T any](a, b []T) bool {
	return len(a) == len(b) && unsafe.SliceData(a) == unsafe.SliceData(b)
}

func (s *replicaSelector) refreshRegionStore() {
	oldRegionStore := s.regionStore
	newRegionStore := s.region.getStore()
	if oldRegionStore == newRegionStore {
		return
	}
	s.regionStore = newRegionStore

	// In the current implementation, if stores change, the address of it must change.
	// So we just compare the address here.
	// When stores change, we mark this replicaSelector as invalid to let the caller
	// recreate a new replicaSelector.
	if !sliceIdentical(oldRegionStore.stores, newRegionStore.stores) {
		s.state = &invalidStore{}
		return
	}

	// If leader has changed, it means a recent request succeeds an RPC
	// on the new leader.
	if oldRegionStore.workTiKVIdx != newRegionStore.workTiKVIdx {
		switch state := s.state.(type) {
		case *accessFollower:
			state.leaderIdx = newRegionStore.workTiKVIdx
		default:
			// Try the new leader and give it an addition chance if the
			// request is sent to the leader.
			newLeaderIdx := newRegionStore.workTiKVIdx
			s.state = &accessKnownLeader{leaderIdx: newLeaderIdx}
			if s.replicas[newLeaderIdx].isExhausted(maxReplicaAttempt, maxReplicaAttemptTime) {
				s.replicas[newLeaderIdx].attempts = maxReplicaAttempt - 1
				s.replicas[newLeaderIdx].attemptedTime = 0
			}
		}
	}
}

func (s *replicaSelector) buildRPCContext(bo *retry.Backoffer) (*RPCContext, error) {
	return s.baseReplicaSelector.buildRPCContext(bo, s.targetReplica(), s.proxyReplica())
}

func (s *baseReplicaSelector) buildRPCContext(bo *retry.Backoffer, targetReplica, proxyReplica *replica) (*RPCContext, error) {
	// Backoff and retry if no replica is selected or the selected replica is stale
	if targetReplica == nil || targetReplica.isEpochStale() ||
		(proxyReplica != nil && proxyReplica.isEpochStale()) {
		// TODO(youjiali1995): Is it necessary to invalidate the region?
		metrics.TiKVReplicaSelectorFailureCounter.WithLabelValues("stale_store").Inc()
		s.invalidateRegion()
		return nil, nil
	}

	rpcCtx := &RPCContext{
		Region:     s.region.VerID(),
		Meta:       s.region.meta,
		Peer:       targetReplica.peer,
		Store:      targetReplica.store,
		AccessMode: tiKVOnly,
		TiKVNum:    len(s.replicas),
	}

	// Set leader addr
	addr, err := s.regionCache.getStoreAddr(bo, s.region, targetReplica.store)
	if err != nil {
		return nil, err
	}
	if len(addr) == 0 {
		return nil, nil
	}
	rpcCtx.Addr = addr
	targetReplica.attempts++

	// Set proxy addr
	if proxyReplica != nil {
		addr, err = s.regionCache.getStoreAddr(bo, s.region, proxyReplica.store)
		if err != nil {
			return nil, err
		}
		if len(addr) == 0 {
			return nil, nil
		}
		rpcCtx.ProxyStore = proxyReplica.store
		rpcCtx.ProxyAddr = addr
		proxyReplica.attempts++
	}

	return rpcCtx, nil
}

func (s *replicaSelector) onSendFailure(bo *retry.Backoffer, err error) {
	metrics.RegionCacheCounterWithSendFail.Inc()
	s.state.onSendFailure(bo, s, err)
}

func (s *replicaSelector) onReadReqConfigurableTimeout(req *tikvrpc.Request) bool {
<<<<<<< HEAD
	if isReadReqConfigurableTimeout(req) {
=======
	if req.MaxExecutionDurationMs >= uint64(client.ReadTimeoutShort.Milliseconds()) {
		// Configurable timeout should less than `ReadTimeoutShort`.
		return false
	}
	if isReadReq(req.Type) {
>>>>>>> 2b14d149
		if target := s.targetReplica(); target != nil {
			target.deadlineErrUsingConfTimeout = true
		}
		if accessLeader, ok := s.state.(*accessKnownLeader); ok {
			// If leader return deadline exceeded error, we should try to access follower next time.
			s.state = &tryFollower{leaderIdx: accessLeader.leaderIdx, lastIdx: accessLeader.leaderIdx}
		}
		return true
	}
<<<<<<< HEAD
	return false
}

func isReadReqConfigurableTimeout(req *tikvrpc.Request) bool {
	if req.MaxExecutionDurationMs >= uint64(client.ReadTimeoutShort.Milliseconds()) {
		// Configurable timeout should less than `ReadTimeoutShort`.
		return false
	}
	// Only work for read requests, return false for non-read requests.
	return isReadReq(req.Type)
=======
	// Only work for read requests, return false for non-read requests.
	return false
>>>>>>> 2b14d149
}

func isReadReq(tp tikvrpc.CmdType) bool {
	switch tp {
	case tikvrpc.CmdGet, tikvrpc.CmdBatchGet, tikvrpc.CmdScan,
		tikvrpc.CmdCop, tikvrpc.CmdBatchCop, tikvrpc.CmdCopStream:
		return true
	default:
		return false
	}
}

func (s *baseReplicaSelector) getBaseReplicaSelector() *baseReplicaSelector {
	return s
}

func (s *baseReplicaSelector) checkLiveness(bo *retry.Backoffer, accessReplica *replica) livenessState {
	return accessReplica.store.requestLivenessAndStartHealthCheckLoopIfNeeded(bo, s.regionCache)
}

func (s *baseReplicaSelector) invalidateReplicaStore(replica *replica, cause error) {
	store := replica.store
	if atomic.CompareAndSwapUint32(&store.epoch, replica.epoch, replica.epoch+1) {
		logutil.BgLogger().Info(
			"mark store's regions need be refill",
			zap.Uint64("id", store.storeID),
			zap.String("addr", store.addr),
			zap.Error(cause),
		)
		metrics.RegionCacheCounterWithInvalidateStoreRegionsOK.Inc()
		// schedule a store addr resolve.
		s.regionCache.markStoreNeedCheck(store)
		store.healthStatus.markAlreadySlow()
	}
}

func (s *replicaSelector) onSendSuccess(_ *tikvrpc.Request) {
	s.state.onSendSuccess(s)
}

func (s *replicaSelector) onNotLeader(
	bo *retry.Backoffer, ctx *RPCContext, notLeader *errorpb.NotLeader,
) (shouldRetry bool, err error) {
	if target := s.targetReplica(); target != nil {
		target.notLeader = true
	}
<<<<<<< HEAD
	leaderIdx, err := s.baseReplicaSelector.onNotLeader(bo, ctx, notLeader)
	if err != nil {
		return false, err
	}
	if leaderIdx >= 0 {
		state := &accessKnownLeader{leaderIdx: AccessIndex(leaderIdx)}
		if isLeaderCandidate(s.replicas[leaderIdx]) {
			s.state = state
=======
	leader := notLeader.GetLeader()
	if leader == nil {
		// The region may be during transferring leader.
		s.state.onNoLeader(s)
		if err = bo.Backoff(retry.BoRegionScheduling, errors.Errorf("no leader, ctx: %v", ctx)); err != nil {
			return false, err
>>>>>>> 2b14d149
		}
	} else {
		s.state.onNoLeader(s)
	}
	return true, nil
}

func (s *baseReplicaSelector) onNotLeader(
	bo *retry.Backoffer, ctx *RPCContext, notLeader *errorpb.NotLeader,
) (leaderIdx int, err error) {
	leader := notLeader.GetLeader()
	if leader == nil {
		// The region may be during transferring leader.
		err = bo.Backoff(retry.BoRegionScheduling, errors.Errorf("no leader, ctx: %v", ctx))
		return -1, err
	}
	return s.updateLeader(leader), nil
}

func (s *replicaSelector) onFlashbackInProgress(ctx *RPCContext, req *tikvrpc.Request) bool {
	// if the failure is caused by replica read, we can retry it with leader safely.
	if req.ReplicaRead && s.targetIdx != s.regionStore.workTiKVIdx {
		req.BusyThresholdMs = 0
		s.busyThreshold = 0
		ctx.contextPatcher.replicaRead = nil
		ctx.contextPatcher.busyThreshold = nil
		s.state = &accessKnownLeader{leaderIdx: s.regionStore.workTiKVIdx}
		return true
	}
	return false
}

// updateLeader updates the leader of the cached region.
// If the leader peer isn't found in the region, the region will be invalidated.
func (s *baseReplicaSelector) updateLeader(leader *metapb.Peer) int {
	if leader == nil {
		return -1
	}
	for i, replica := range s.replicas {
		if isSamePeer(replica.peer, leader) {
			// If hibernate region is enabled and the leader is not reachable, the raft group
			// will not be wakened up and re-elect the leader until the follower receives
			// a request. So, before the new leader is elected, we should not send requests
			// to the unreachable old leader to avoid unnecessary timeout.
			if replica.store.getLivenessState() != reachable {
<<<<<<< HEAD
				return -1
=======
				return
			}
			replica.onUpdateLeader()
			if isLeaderCandidate(s.replicas[i]) {
				// If the new leader is candidate, switch to the new leader.
				// the leader may have deadlineErrUsingConfTimeout and isn't candidate, if so, keep the state unchanged and retry the request.
				s.state = &accessKnownLeader{leaderIdx: AccessIndex(i)}
>>>>>>> 2b14d149
			}
			replica.onUpdateLeader()
			// Update the workTiKVIdx so that following requests can be sent to the leader immediately.
			if !s.region.switchWorkLeaderToPeer(leader) {
				panic("the store must exist")
			}
			logutil.BgLogger().Debug(
				"switch region leader to specific leader due to kv return NotLeader",
				zap.Uint64("regionID", s.region.GetID()),
				zap.Uint64("leaderStoreID", leader.GetStoreId()),
			)
			return i
		}
	}
	// Invalidate the region since the new leader is not in the cached version.
	s.region.invalidate(StoreNotFound)
	return -1
}

func (s *replicaSelector) onServerIsBusy(
	bo *retry.Backoffer, ctx *RPCContext, req *tikvrpc.Request, serverIsBusy *errorpb.ServerIsBusy,
) (shouldRetry bool, err error) {
<<<<<<< HEAD
	if ctx != nil && ctx.Store != nil {
		ctx.Store.updateServerLoadStats(serverIsBusy.EstimatedWaitMs)
	}
	if serverIsBusy.EstimatedWaitMs != 0 && ctx != nil && ctx.Store != nil {
		if s.busyThreshold != 0 && isReadReq(req.Type) {
			// do not retry with batched coprocessor requests.
			// it'll be region misses if we send the tasks to replica.
			if req.Type == tikvrpc.CmdCop && len(req.Cop().Tasks) > 0 {
				return false, nil
			}
			switch state := s.state.(type) {
			case *accessKnownLeader:
				// Clear attempt history of the leader, so the leader can be accessed again.
				s.replicas[state.leaderIdx].attempts = 0
				s.state = &tryIdleReplica{leaderIdx: state.leaderIdx}
				return true, nil
			case *tryIdleReplica:
				if s.targetIdx != state.leaderIdx {
					return true, nil
=======
	var store *Store
	if ctx != nil && ctx.Store != nil {
		store = ctx.Store
		if serverIsBusy.EstimatedWaitMs != 0 {
			ctx.Store.updateServerLoadStats(serverIsBusy.EstimatedWaitMs)
			if s.busyThreshold != 0 && isReadReq(req.Type) {
				// do not retry with batched coprocessor requests.
				// it'll be region misses if we send the tasks to replica.
				if req.Type == tikvrpc.CmdCop && len(req.Cop().Tasks) > 0 {
					return false, nil
				}
				switch state := s.state.(type) {
				case *accessKnownLeader:
					// Clear attempt history of the leader, so the leader can be accessed again.
					s.replicas[state.leaderIdx].attempts = 0
					s.state = &tryIdleReplica{leaderIdx: state.leaderIdx}
>>>>>>> 2b14d149
				}
			}
		} else {
			// Mark the server is busy (the next incoming READs could be redirect to expected followers.)
			ctx.Store.healthStatus.markAlreadySlow()
		}
<<<<<<< HEAD
	} else if ctx != nil && ctx.Store != nil {
		if s.canFallback2Follower() {
			return true, nil
		}
=======
>>>>>>> 2b14d149
	}
	backoffErr := errors.Errorf("server is busy, ctx: %v", ctx)
	if s.canFastRetry() {
		s.addPendingBackoff(store, retry.BoTiKVServerBusy, backoffErr)
		return true, nil
	}
	err = bo.Backoff(retry.BoTiKVServerBusy, backoffErr)
	if err != nil {
		return false, err
	}
	return true, nil
}

func (s *replicaSelector) onDataIsNotReady() {
	if target := s.targetReplica(); target != nil {
		target.dataIsNotReady = true
	}
}

func (s *baseReplicaSelector) invalidateRegion() {
	if s.region != nil {
		s.region.invalidate(Other)
	}
}

func (s *RegionRequestSender) getRPCContext(
	bo *retry.Backoffer,
	req *tikvrpc.Request,
	regionID RegionVerID,
	et tikvrpc.EndpointType,
	opts ...StoreSelectorOption,
) (*RPCContext, error) {
	switch et {
	case tikvrpc.TiKV:
		if s.replicaSelector == nil {
			selector, err := NewReplicaSelector(s.regionCache, regionID, req, opts...)
			if err != nil {
				s.rpcError = err
				return nil, nil
			}
			s.replicaSelector = selector
		}
		return s.replicaSelector.next(bo, req)
	case tikvrpc.TiFlash:
		// Should ignore WN, because in disaggregated tiflash mode, TiDB will build rpcCtx itself.
		return s.regionCache.GetTiFlashRPCContext(bo, regionID, true, LabelFilterNoTiFlashWriteNode)
	case tikvrpc.TiDB:
		return &RPCContext{Addr: s.storeAddr}, nil
	case tikvrpc.TiFlashCompute:
		// In disaggregated tiflash mode, TiDB will build rpcCtx itself, so cannot reach here.
		return nil, errors.Errorf("should not reach here for disaggregated tiflash mode")
	default:
		return nil, errors.Errorf("unsupported storage type: %v", et)
	}
}

func (s *RegionRequestSender) reset() {
	s.replicaSelector = nil
	s.failStoreIDs = nil
	s.failProxyStoreIDs = nil
}

// IsFakeRegionError returns true if err is fake region error.
func IsFakeRegionError(err *errorpb.Error) bool {
	return err != nil && err.GetEpochNotMatch() != nil && len(err.GetEpochNotMatch().CurrentRegions) == 0
}

// SendReqCtx sends a request to tikv server and return response and RPCCtx of this RPC.
func (s *RegionRequestSender) SendReqCtx(
	bo *retry.Backoffer,
	req *tikvrpc.Request,
	regionID RegionVerID,
	timeout time.Duration,
	et tikvrpc.EndpointType,
	opts ...StoreSelectorOption,
) (
	resp *tikvrpc.Response,
	rpcCtx *RPCContext,
	retryTimes int,
	err error,
) {
	if span := opentracing.SpanFromContext(bo.GetCtx()); span != nil && span.Tracer() != nil {
		span1 := span.Tracer().StartSpan("regionRequest.SendReqCtx", opentracing.ChildOf(span.Context()))
		defer span1.Finish()
		bo.SetCtx(opentracing.ContextWithSpan(bo.GetCtx(), span1))
	}

	if val, err := util.EvalFailpoint("tikvStoreSendReqResult"); err == nil {
		if s, ok := val.(string); ok {
			switch s {
			case "timeout":
				return nil, nil, 0, errors.New("timeout")
			case "GCNotLeader":
				if req.Type == tikvrpc.CmdGC {
					return &tikvrpc.Response{
						Resp: &kvrpcpb.GCResponse{RegionError: &errorpb.Error{NotLeader: &errorpb.NotLeader{}}},
					}, nil, 0, nil
				}
			case "PessimisticLockNotLeader":
				if req.Type == tikvrpc.CmdPessimisticLock {
					return &tikvrpc.Response{
						Resp: &kvrpcpb.PessimisticLockResponse{RegionError: &errorpb.Error{NotLeader: &errorpb.NotLeader{}}},
					}, nil, 0, nil
				}
			case "GCServerIsBusy":
				if req.Type == tikvrpc.CmdGC {
					return &tikvrpc.Response{
						Resp: &kvrpcpb.GCResponse{RegionError: &errorpb.Error{ServerIsBusy: &errorpb.ServerIsBusy{}}},
					}, nil, 0, nil
				}
			case "busy":
				return &tikvrpc.Response{
					Resp: &kvrpcpb.GCResponse{RegionError: &errorpb.Error{ServerIsBusy: &errorpb.ServerIsBusy{}}},
				}, nil, 0, nil
			case "requestTiDBStoreError":
				if et == tikvrpc.TiDB {
					return nil, nil, 0, errors.WithStack(tikverr.ErrTiKVServerTimeout)
				}
			case "requestTiFlashError":
				if et == tikvrpc.TiFlash {
					return nil, nil, 0, errors.WithStack(tikverr.ErrTiFlashServerTimeout)
				}
			}
		}
	}

	// If the MaxExecutionDurationMs is not set yet, we set it to be the RPC timeout duration
	// so TiKV can give up the requests whose response TiDB cannot receive due to timeout.
	if req.Context.MaxExecutionDurationMs == 0 {
		req.Context.MaxExecutionDurationMs = uint64(timeout.Milliseconds())
	}

	s.reset()
	retryTimes = 0
	defer func() {
		if retryTimes > 0 {
			metrics.TiKVRequestRetryTimesHistogram.Observe(float64(retryTimes))
		}
	}()

	var staleReadCollector *staleReadMetricsCollector
	if req.StaleRead {
		staleReadCollector = &staleReadMetricsCollector{}
		defer func() {
			if retryTimes == 0 {
				metrics.StaleReadHitCounter.Add(1)
			} else {
				metrics.StaleReadMissCounter.Add(1)
			}
		}()
	}

	totalErrors := make(map[string]int)
	for {
		if retryTimes > 0 {
			if retryTimes%100 == 0 {
				logutil.Logger(bo.GetCtx()).Warn(
					"retry",
					zap.Uint64("region", regionID.GetID()),
					zap.Int("times", retryTimes),
				)
			}
		}

		rpcCtx, err = s.getRPCContext(bo, req, regionID, et, opts...)
		//s.logSendReqError(bo, "get req ctx--------", regionID, retryTimes, req, totalErrors)
		if err != nil {
			return nil, nil, retryTimes, err
		}

		if _, err := util.EvalFailpoint("invalidCacheAndRetry"); err == nil {
			// cooperate with tikvclient/setGcResolveMaxBackoff
			if c := bo.GetCtx().Value("injectedBackoff"); c != nil {
				resp, err = tikvrpc.GenRegionErrorResp(req, &errorpb.Error{EpochNotMatch: &errorpb.EpochNotMatch{}})
				return resp, nil, retryTimes, err
			}
		}
		if rpcCtx == nil {
			// TODO(youjiali1995): remove it when using the replica selector for all requests.
			// If the region is not found in cache, it must be out
			// of date and already be cleaned up. We can skip the
			// RPC by returning RegionError directly.

			// TODO: Change the returned error to something like "region missing in cache",
			// and handle this error like EpochNotMatch, which means to re-split the request and retry.
			s.logSendReqError(bo, "throwing pseudo region error due to no replica available", regionID, retryTimes, req, totalErrors)
			if s.replicaSelector != nil {
				if err := s.replicaSelector.backoffOnNoCandidate(bo); err != nil {
					return nil, nil, retryTimes, err
				}
			}
			resp, err = tikvrpc.GenRegionErrorResp(req, &errorpb.Error{EpochNotMatch: &errorpb.EpochNotMatch{}})
			return resp, nil, retryTimes, err
		}

		var isLocalTraffic bool
		if staleReadCollector != nil && s.replicaSelector != nil {
			if target := s.replicaSelector.targetReplica(); target != nil {
				isLocalTraffic = target.store.IsLabelsMatch(s.replicaSelector.getLabels())
				staleReadCollector.onReq(req, isLocalTraffic)
			}
		}

		logutil.Eventf(bo.GetCtx(), "send %s request to region %d at %s", req.Type, regionID.id, rpcCtx.Addr)
		s.storeAddr = rpcCtx.Addr

		if _, err := util.EvalFailpoint("beforeSendReqToRegion"); err == nil {
			if hook := bo.GetCtx().Value("sendReqToRegionHook"); hook != nil {
				h := hook.(func(*tikvrpc.Request))
				h(req)
			}
		}

		rpcCtx.contextPatcher.applyTo(&req.Context)
		if req.InputRequestSource != "" && s.replicaSelector != nil {
			patchRequestSource(req, s.replicaSelector.replicaType(rpcCtx))
		}
		if e := tikvrpc.SetContext(req, rpcCtx.Meta, rpcCtx.Peer); e != nil {
			return nil, nil, retryTimes, err
		}
		if s.replicaSelector != nil {
			if err := s.replicaSelector.backoffOnRetry(rpcCtx.Store, bo); err != nil {
				return nil, nil, retryTimes, err
			}
		}

		var retry bool
		resp, retry, err = s.sendReqToRegion(bo, rpcCtx, req, timeout)
		req.IsRetryRequest = true
		if err != nil {
			msg := fmt.Sprintf("send request failed, err: %v", err.Error())
			s.logSendReqError(bo, msg, regionID, retryTimes, req, totalErrors)
			return nil, nil, retryTimes, err
		}

		if _, err1 := util.EvalFailpoint("afterSendReqToRegion"); err1 == nil {
			if hook := bo.GetCtx().Value("sendReqToRegionFinishHook"); hook != nil {
				h := hook.(func(*tikvrpc.Request, *tikvrpc.Response, error))
				h(req, resp, err)
			}
		}

		// recheck whether the session/query is killed during the Next()
		if err2 := bo.CheckKilled(); err2 != nil {
			return nil, nil, retryTimes, err2
		}
		if val, err := util.EvalFailpoint("mockRetrySendReqToRegion"); err == nil {
			if val.(bool) {
				retry = true
			}
		}
		if retry {
			retryTimes++
			continue
		}

		var regionErr *errorpb.Error
		regionErr, err = resp.GetRegionError()
		if err != nil {
			return nil, nil, retryTimes, err
		}
		if regionErr != nil {
			regionErrLogging := regionErrorToLogging(rpcCtx.Peer.GetId(), regionErr)
			totalErrors[regionErrLogging]++
			retry, err = s.onRegionError(bo, rpcCtx, req, regionErr)
			if err != nil {
				msg := fmt.Sprintf("send request on region error failed, err: %v", err.Error())
				s.logSendReqError(bo, msg, regionID, retryTimes, req, totalErrors)
				return nil, nil, retryTimes, err
			}
			if retry {
				retryTimes++
				continue
			}
			s.logSendReqError(bo, "send request meet region error without retry", regionID, retryTimes, req, totalErrors)
		} else {
			if s.replicaSelector != nil {
				s.replicaSelector.onSendSuccess(req)
			}
		}
		if staleReadCollector != nil {
			staleReadCollector.onResp(req.Type, resp, isLocalTraffic)
		}
		return resp, rpcCtx, retryTimes, nil
	}
}

func (s *RegionRequestSender) logSendReqError(bo *retry.Backoffer, msg string, regionID RegionVerID, retryTimes int, req *tikvrpc.Request, totalErrors map[string]int) {
	var totalErrorStr bytes.Buffer
	for err, cnt := range totalErrors {
		if totalErrorStr.Len() > 0 {
			totalErrorStr.WriteString(", ")
		}
		totalErrorStr.WriteString(err)
		totalErrorStr.WriteString(":")
		totalErrorStr.WriteString(strconv.Itoa(cnt))
	}
	logutil.Logger(bo.GetCtx()).Info(msg,
		zap.Uint64("req-ts", req.GetStartTS()),
		zap.String("req-type", req.Type.String()),
		zap.String("region", regionID.String()),
		zap.String("replica-read-type", req.ReplicaReadType.String()),
		zap.Bool("stale-read", req.StaleRead),
		zap.Stringer("request-sender", s),
		zap.Int("retry-times", retryTimes),
		zap.Int("total-backoff-ms", bo.GetTotalSleep()),
		zap.Int("total-backoff-times", bo.GetTotalBackoffTimes()),
		zap.Uint64("max-exec-timeout-ms", req.Context.MaxExecutionDurationMs),
		zap.String("total-region-errors", totalErrorStr.String()))
}

// RPCCancellerCtxKey is context key attach rpc send cancelFunc collector to ctx.
type RPCCancellerCtxKey struct{}

// RPCCanceller is rpc send cancelFunc collector.
type RPCCanceller struct {
	sync.Mutex
	allocID   int
	cancels   map[int]func()
	cancelled bool
}

// NewRPCanceller creates RPCCanceller with init state.
func NewRPCanceller() *RPCCanceller {
	return &RPCCanceller{cancels: make(map[int]func())}
}

// WithCancel generates new context with cancel func.
func (h *RPCCanceller) WithCancel(ctx context.Context) (context.Context, func()) {
	nctx, cancel := context.WithCancel(ctx)
	h.Lock()
	if h.cancelled {
		h.Unlock()
		cancel()
		return nctx, func() {}
	}
	id := h.allocID
	h.allocID++
	h.cancels[id] = cancel
	h.Unlock()
	return nctx, func() {
		cancel()
		h.Lock()
		delete(h.cancels, id)
		h.Unlock()
	}
}

// CancelAll cancels all inflight rpc context.
func (h *RPCCanceller) CancelAll() {
	h.Lock()
	for _, c := range h.cancels {
		c()
	}
	h.cancelled = true
	h.Unlock()
}

func fetchRespInfo(resp *tikvrpc.Response) string {
	var extraInfo string
	if resp == nil || resp.Resp == nil {
		extraInfo = "nil response"
	} else {
		regionErr, e := resp.GetRegionError()
		if e != nil {
			extraInfo = e.Error()
		} else if regionErr != nil {
			extraInfo = regionErr.String()
		} else if prewriteResp, ok := resp.Resp.(*kvrpcpb.PrewriteResponse); ok {
			extraInfo = prewriteResp.String()
		}
	}
	return extraInfo
}

func (s *RegionRequestSender) sendReqToRegion(
	bo *retry.Backoffer, rpcCtx *RPCContext, req *tikvrpc.Request, timeout time.Duration,
) (resp *tikvrpc.Response, retry bool, err error) {
	// judge the store limit switch.
	if limit := kv.StoreLimit.Load(); limit > 0 {
		if err := s.getStoreToken(rpcCtx.Store, limit); err != nil {
			return nil, false, err
		}
		defer s.releaseStoreToken(rpcCtx.Store)
	}

	ctx := bo.GetCtx()
	if rawHook := ctx.Value(RPCCancellerCtxKey{}); rawHook != nil {
		var cancel context.CancelFunc
		ctx, cancel = rawHook.(*RPCCanceller).WithCancel(ctx)
		defer cancel()
	}

	// sendToAddr is the first target address that will receive the request. If proxy is used, sendToAddr will point to
	// the proxy that will forward the request to the final target.
	sendToAddr := rpcCtx.Addr
	if rpcCtx.ProxyStore == nil {
		req.ForwardedHost = ""
	} else {
		req.ForwardedHost = rpcCtx.Addr
		sendToAddr = rpcCtx.ProxyAddr
	}

	// Count the replica number as the RU cost factor.
	req.ReplicaNumber = 1
	if rpcCtx.Meta != nil && len(rpcCtx.Meta.GetPeers()) > 0 {
		req.ReplicaNumber = 0
		for _, peer := range rpcCtx.Meta.GetPeers() {
			role := peer.GetRole()
			if role == metapb.PeerRole_Voter || role == metapb.PeerRole_Learner {
				req.ReplicaNumber++
			}
		}
	}

	var sessionID uint64
	if v := bo.GetCtx().Value(util.SessionID); v != nil {
		sessionID = v.(uint64)
	}

	injectFailOnSend := false
	if val, e := util.EvalFailpoint("rpcFailOnSend"); e == nil {
		inject := true
		// Optional filters
		if s, ok := val.(string); ok {
			if s == "greengc" && !req.IsGreenGCRequest() {
				inject = false
			} else if s == "write" && !req.IsTxnWriteRequest() {
				inject = false
			}
		} else if sessionID == 0 {
			inject = false
		}

		if inject {
			logutil.Logger(ctx).Info(
				"[failpoint] injected RPC error on send", zap.Stringer("type", req.Type),
				zap.Stringer("req", req.Req.(fmt.Stringer)), zap.Stringer("ctx", &req.Context),
			)
			injectFailOnSend = true
			err = errors.New("injected RPC error on send")
		}
	}

	if !injectFailOnSend {
		start := time.Now()
		resp, err = s.client.SendRequest(ctx, sendToAddr, req, timeout)
		rpcDuration := time.Since(start)
		recordAttemptedTime(s.replicaSelector, rpcDuration)
		// Record timecost of external requests on related Store when `ReplicaReadMode == "PreferLeader"`.
		if rpcCtx.Store != nil && req.ReplicaReadType == kv.ReplicaReadPreferLeader && !util.IsInternalRequest(req.RequestSource) {
			rpcCtx.Store.healthStatus.recordClientSideSlowScoreStat(rpcDuration)
		}
		if s.Stats != nil {
			RecordRegionRequestRuntimeStats(s.Stats, req.Type, rpcDuration)
			if val, fpErr := util.EvalFailpoint("tikvStoreRespResult"); fpErr == nil {
				if val.(bool) {
					if req.Type == tikvrpc.CmdCop && bo.GetTotalSleep() == 0 {
						return &tikvrpc.Response{
							Resp: &coprocessor.Response{RegionError: &errorpb.Error{EpochNotMatch: &errorpb.EpochNotMatch{}}},
						}, false, nil
					}
				}
			}
		}

		if val, e := util.EvalFailpoint("rpcFailOnRecv"); e == nil {
			inject := true
			// Optional filters
			if s, ok := val.(string); ok {
				if s == "greengc" && !req.IsGreenGCRequest() {
					inject = false
				} else if s == "write" && !req.IsTxnWriteRequest() {
					inject = false
				}
			} else if sessionID == 0 {
				inject = false
			}

			if inject {
				logutil.Logger(ctx).Info(
					"[failpoint] injected RPC error on recv", zap.Stringer("type", req.Type),
					zap.Stringer("req", req.Req.(fmt.Stringer)), zap.Stringer("ctx", &req.Context),
					zap.Error(err), zap.String("extra response info", fetchRespInfo(resp)),
				)
				err = errors.New("injected RPC error on recv")
				resp = nil
			}
		}

		if val, e := util.EvalFailpoint("rpcContextCancelErr"); e == nil {
			if val.(bool) {
				ctx1, cancel := context.WithCancel(context.Background())
				cancel()
				<-ctx1.Done()
				ctx = ctx1
				err = ctx.Err()
				resp = nil
			}
		}
	}

	if rpcCtx.ProxyStore != nil {
		fromStore := strconv.FormatUint(rpcCtx.ProxyStore.storeID, 10)
		toStore := strconv.FormatUint(rpcCtx.Store.storeID, 10)
		result := "ok"
		if err != nil {
			result = "fail"
		}
		metrics.TiKVForwardRequestCounter.WithLabelValues(fromStore, toStore, req.Type.String(), result).Inc()
	}

	if err != nil {
		s.rpcError = err

		// Because in rpc logic, context.Cancel() will be transferred to rpcContext.Cancel error. For rpcContext cancel,
		// we need to retry the request. But for context cancel active, for example, limitExec gets the required rows,
		// we shouldn't retry the request, it will go to backoff and hang in retry logic.
		if ctx.Err() != nil && errors.Cause(ctx.Err()) == context.Canceled {
			return nil, false, errors.WithStack(ctx.Err())
		}

		if val, e := util.EvalFailpoint("noRetryOnRpcError"); e == nil {
			if val.(bool) {
				return nil, false, err
			}
		}
		if e := s.onSendFail(bo, rpcCtx, req, err); e != nil {
			return nil, false, err
		}
		return nil, true, nil
	}
	return
}

func (s *RegionRequestSender) getStoreToken(st *Store, limit int64) error {
	// Checking limit is not thread safe, preferring this for avoiding load in loop.
	count := st.tokenCount.Load()
	if count < limit {
		// Adding tokenCount is no thread safe, preferring this for avoiding check in loop.
		st.tokenCount.Add(1)
		return nil
	}
	metrics.TiKVStoreLimitErrorCounter.WithLabelValues(st.addr, strconv.FormatUint(st.storeID, 10)).Inc()
	return errors.WithStack(&tikverr.ErrTokenLimit{StoreID: st.storeID})
}

func (s *RegionRequestSender) releaseStoreToken(st *Store) {
	count := st.tokenCount.Load()
	// Decreasing tokenCount is no thread safe, preferring this for avoiding check in loop.
	if count > 0 {
		st.tokenCount.Sub(1)
		return
	}
	logutil.BgLogger().Warn("release store token failed, count equals to 0")
}

func (s *RegionRequestSender) onSendFail(bo *retry.Backoffer, ctx *RPCContext, req *tikvrpc.Request, err error) error {
	if span := opentracing.SpanFromContext(bo.GetCtx()); span != nil && span.Tracer() != nil {
		span1 := span.Tracer().StartSpan("regionRequest.onSendFail", opentracing.ChildOf(span.Context()))
		defer span1.Finish()
		bo.SetCtx(opentracing.ContextWithSpan(bo.GetCtx(), span1))
	}
	// If it failed because the context is cancelled by ourself, don't retry.
	if errors.Cause(err) == context.Canceled {
		return errors.WithStack(err)
	} else if LoadShuttingDown() > 0 {
		return errors.WithStack(tikverr.ErrTiDBShuttingDown)
	} else if isCauseByDeadlineExceeded(err) {
		if s.replicaSelector != nil && s.replicaSelector.onReadReqConfigurableTimeout(req) {
			return nil
		}
	}
	if status.Code(errors.Cause(err)) == codes.Canceled {
		select {
		case <-bo.GetCtx().Done():
			return errors.WithStack(err)
		default:
			// If we don't cancel, but the error code is Canceled, it must be from grpc remote.
			// This may happen when tikv is killed and exiting.
			// Backoff and retry in this case.
			logutil.Logger(bo.GetCtx()).Warn("receive a grpc cancel signal from remote", zap.Error(err))
		}
	}

	if ctx.Store != nil && ctx.Store.storeType == tikvrpc.TiFlashCompute {
		s.regionCache.InvalidateTiFlashComputeStoresIfGRPCError(err)
	} else if ctx.Meta != nil {
		if s.replicaSelector != nil {
			s.replicaSelector.onSendFailure(bo, err)
		} else {
			s.regionCache.OnSendFail(bo, ctx, s.NeedReloadRegion(ctx), err)
		}
	}

	// don't need to retry for ResourceGroup error
	if errors.Is(err, pderr.ErrClientResourceGroupThrottled) {
		return err
	}
	if errors.Is(err, pderr.ErrClientResourceGroupConfigUnavailable) {
		return err
	}
	var errGetResourceGroup *pderr.ErrClientGetResourceGroup
	if errors.As(err, &errGetResourceGroup) {
		return err
	}

	// Retry on send request failure when it's not canceled.
	// When a store is not available, the leader of related region should be elected quickly.
	// TODO: the number of retry time should be limited:since region may be unavailable
	// when some unrecoverable disaster happened.
	if ctx.Store != nil && ctx.Store.storeType.IsTiFlashRelatedType() {
		err = bo.Backoff(
			retry.BoTiFlashRPC,
			errors.Errorf("send tiflash request error: %v, ctx: %v, try next peer later", err, ctx),
		)
	} else {
		err = bo.Backoff(
			retry.BoTiKVRPC,
			errors.Errorf("send tikv request error: %v, ctx: %v, try next peer later", err, ctx),
		)
	}
	return err
}

func isCauseByDeadlineExceeded(err error) bool {
	causeErr := errors.Cause(err)
	return causeErr == context.DeadlineExceeded || // batch-client will return this error.
		status.Code(causeErr) == codes.DeadlineExceeded // when batch-client is disabled, grpc will return this error.
}

// NeedReloadRegion checks is all peers has sent failed, if so need reload.
func (s *RegionRequestSender) NeedReloadRegion(ctx *RPCContext) (need bool) {
	if s.failStoreIDs == nil {
		s.failStoreIDs = make(map[uint64]struct{})
	}
	if s.failProxyStoreIDs == nil {
		s.failProxyStoreIDs = make(map[uint64]struct{})
	}
	s.failStoreIDs[ctx.Store.storeID] = struct{}{}
	if ctx.ProxyStore != nil {
		s.failProxyStoreIDs[ctx.ProxyStore.storeID] = struct{}{}
	}

	if ctx.AccessMode == tiKVOnly && len(s.failStoreIDs)+len(s.failProxyStoreIDs) >= ctx.TiKVNum {
		need = true
	} else if ctx.AccessMode == tiFlashOnly && len(s.failStoreIDs) >= len(ctx.Meta.Peers)-ctx.TiKVNum {
		need = true
	} else if len(s.failStoreIDs)+len(s.failProxyStoreIDs) >= len(ctx.Meta.Peers) {
		need = true
	}

	if need {
		s.failStoreIDs = nil
		s.failProxyStoreIDs = nil
	}
	return
}

// regionErrorToLogging constructs the logging content with extra information like returned leader peer id.
func regionErrorToLogging(peerID uint64, e *errorpb.Error) string {
	str := regionErrorToLabel(e)
	if e.GetNotLeader() != nil {
		notLeader := e.GetNotLeader()
		if notLeader.GetLeader() != nil {
			str = fmt.Sprintf("%v-%v", str, notLeader.GetLeader().GetId())
		} else {
			str = fmt.Sprintf("%v-nil", str)
		}
	}
	return fmt.Sprintf("%v-%v", peerID, str)
}

func regionErrorToLabel(e *errorpb.Error) string {
	if e.GetNotLeader() != nil {
		return "not_leader"
	} else if e.GetRegionNotFound() != nil {
		return "region_not_found"
	} else if e.GetKeyNotInRegion() != nil {
		return "key_not_in_region"
	} else if e.GetEpochNotMatch() != nil {
		return "epoch_not_match"
	} else if e.GetServerIsBusy() != nil {
		if strings.Contains(e.GetServerIsBusy().GetReason(), "deadline is exceeded") {
			return "deadline_exceeded"
		}
		return "server_is_busy"
	} else if e.GetStaleCommand() != nil {
		return "stale_command"
	} else if e.GetStoreNotMatch() != nil {
		return "store_not_match"
	} else if e.GetRaftEntryTooLarge() != nil {
		return "raft_entry_too_large"
	} else if e.GetMaxTimestampNotSynced() != nil {
		return "max_timestamp_not_synced"
	} else if e.GetReadIndexNotReady() != nil {
		return "read_index_not_ready"
	} else if e.GetProposalInMergingMode() != nil {
		return "proposal_in_merging_mode"
	} else if e.GetDataIsNotReady() != nil {
		return "data_is_not_ready"
	} else if e.GetRegionNotInitialized() != nil {
		return "region_not_initialized"
	} else if e.GetDiskFull() != nil {
		return "disk_full"
	} else if e.GetRecoveryInProgress() != nil {
		return "recovery_in_progress"
	} else if e.GetFlashbackInProgress() != nil {
		return "flashback_in_progress"
	} else if e.GetFlashbackNotPrepared() != nil {
		return "flashback_not_prepared"
	} else if e.GetIsWitness() != nil {
		return "peer_is_witness"
	} else if isDeadlineExceeded(e) {
		return "deadline_exceeded"
	} else if e.GetMismatchPeerId() != nil {
		return "mismatch_peer_id"
	} else if e.GetBucketVersionNotMatch() != nil {
		return "bucket_version_not_match"
	}
	return "unknown"
}

func isDeadlineExceeded(e *errorpb.Error) bool {
	return strings.Contains(e.GetMessage(), "Deadline is exceeded")
}

func (s *RegionRequestSender) onRegionError(
	bo *retry.Backoffer, ctx *RPCContext, req *tikvrpc.Request, regionErr *errorpb.Error,
) (shouldRetry bool, err error) {
	if span := opentracing.SpanFromContext(bo.GetCtx()); span != nil && span.Tracer() != nil {
		span1 := span.Tracer().StartSpan("tikv.onRegionError", opentracing.ChildOf(span.Context()))
		defer span1.Finish()
		bo.SetCtx(opentracing.ContextWithSpan(bo.GetCtx(), span1))
	}

	// NOTE: Please add the region error handler in the same order of errorpb.Error.
	isInternal := false
	if req != nil {
		isInternal = util.IsInternalRequest(req.GetRequestSource())
	}
	metrics.TiKVRegionErrorCounter.WithLabelValues(regionErrorToLabel(regionErr), strconv.FormatBool(isInternal)).Inc()

	if notLeader := regionErr.GetNotLeader(); notLeader != nil {
		// Retry if error is `NotLeader`.
		logutil.Logger(bo.GetCtx()).Debug(
			"tikv reports `NotLeader` retry later",
			zap.String("notLeader", notLeader.String()),
			zap.String("ctx", ctx.String()),
		)

		if s.replicaSelector != nil {
			return s.replicaSelector.onNotLeader(bo, ctx, notLeader)
		} else if notLeader.GetLeader() == nil {
			// The peer doesn't know who is the current leader. Generally it's because
			// the Raft group is in an election, but it's possible that the peer is
			// isolated and removed from the Raft group. So it's necessary to reload
			// the region from PD.
			s.regionCache.InvalidateCachedRegionWithReason(ctx.Region, NoLeader)
			if err = bo.Backoff(
				retry.BoRegionScheduling,
				errors.Errorf("not leader: %v, ctx: %v", notLeader, ctx),
			); err != nil {
				return false, err
			}
			return false, nil
		} else {
			// don't backoff if a new leader is returned.
			s.regionCache.UpdateLeader(ctx.Region, notLeader.GetLeader(), ctx.AccessIdx)
			return true, nil
		}
	}

	// Retry it when tikv disk full happens.
	if diskFull := regionErr.GetDiskFull(); diskFull != nil {
		if err = bo.Backoff(
			retry.BoTiKVDiskFull,
			errors.Errorf("tikv disk full: %v ctx: %v", diskFull.String(), ctx.String()),
		); err != nil {
			return false, nil
		}
		return true, nil
	}

	if regionErr.GetRecoveryInProgress() != nil {
		s.regionCache.InvalidateCachedRegion(ctx.Region)
		logutil.Logger(bo.GetCtx()).Debug("tikv reports `RecoveryInProgress`", zap.Stringer("ctx", ctx))
		err = bo.Backoff(retry.BoRegionRecoveryInProgress, errors.Errorf("region recovery in progress, ctx: %v", ctx))
		if err != nil {
			return false, err
		}
		return false, nil
	}

	if regionErr.GetIsWitness() != nil {
		s.regionCache.InvalidateCachedRegion(ctx.Region)
		logutil.Logger(bo.GetCtx()).Debug("tikv reports `IsWitness`", zap.Stringer("ctx", ctx))
		err = bo.Backoff(retry.BoIsWitness, errors.Errorf("is witness, ctx: %v", ctx))
		if err != nil {
			return false, err
		}
		return false, nil
	}

	// Since we expect that the workload should be stopped during the flashback progress,
	// if a request meets the FlashbackInProgress error, it should stop retrying immediately
	// to avoid unnecessary backoff and potential unexpected data status to the user.
	if flashbackInProgress := regionErr.GetFlashbackInProgress(); flashbackInProgress != nil {
		logutil.Logger(bo.GetCtx()).Debug(
			"tikv reports `FlashbackInProgress`",
			zap.Stringer("req", req),
			zap.Stringer("ctx", ctx),
		)
		if req != nil {
			if s.replicaSelector != nil && s.replicaSelector.onFlashbackInProgress(ctx, req) {
				return true, nil
			}
		}
		return false, errors.Errorf(
			"region %d is in flashback progress, FlashbackStartTS is %d",
			flashbackInProgress.GetRegionId(), flashbackInProgress.GetFlashbackStartTs(),
		)
	}
	// This error means a second-phase flashback request is sent to a region that is not
	// prepared for the flashback before, it should stop retrying immediately to avoid
	// unnecessary backoff.
	if regionErr.GetFlashbackNotPrepared() != nil {
		logutil.Logger(bo.GetCtx()).Debug(
			"tikv reports `FlashbackNotPrepared`",
			zap.Stringer("req", req),
			zap.Stringer("ctx", ctx),
		)
		return false, errors.Errorf(
			"region %d is not prepared for the flashback",
			regionErr.GetFlashbackNotPrepared().GetRegionId(),
		)
	}

	// This peer is removed from the region. Invalidate the region since it's too stale.
	// if the region error is from follower, can we mark the peer unavailable and reload region asynchronously?
	if regionErr.GetRegionNotFound() != nil {
		s.regionCache.InvalidateCachedRegion(ctx.Region)
		return false, nil
	}

	if regionErr.GetKeyNotInRegion() != nil {
		logutil.Logger(bo.GetCtx()).Error("tikv reports `KeyNotInRegion`", zap.Stringer("req", req), zap.Stringer("ctx", ctx))
		s.regionCache.InvalidateCachedRegion(ctx.Region)
		return false, nil
	}

	if epochNotMatch := regionErr.GetEpochNotMatch(); epochNotMatch != nil {
		logutil.Logger(bo.GetCtx()).Debug(
			"tikv reports `EpochNotMatch` retry later",
			zap.Stringer("EpochNotMatch", epochNotMatch),
			zap.Stringer("ctx", ctx),
		)
		retry, err := s.regionCache.OnRegionEpochNotMatch(bo, ctx, epochNotMatch.CurrentRegions)
		if !retry && s.replicaSelector != nil {
			s.replicaSelector.invalidateRegion()
		}
		return retry, err
	}

	if bucketVersionNotMatch := regionErr.GetBucketVersionNotMatch(); bucketVersionNotMatch != nil {
		logutil.Logger(bo.GetCtx()).Debug(
			"tikv reports `BucketVersionNotMatch` retry later",
			zap.Uint64("latest bucket version", bucketVersionNotMatch.GetVersion()),
			zap.Uint64("request bucket version", ctx.BucketVersion),
			zap.Stringer("ctx", ctx),
		)
		// bucket version is not match, we should split this cop request again.
		s.regionCache.OnBucketVersionNotMatch(ctx, bucketVersionNotMatch.Version, bucketVersionNotMatch.Keys)
		return false, nil
	}

	if serverIsBusy := regionErr.GetServerIsBusy(); serverIsBusy != nil {
		if s.replicaSelector != nil && strings.Contains(serverIsBusy.GetReason(), "deadline is exceeded") {
			if s.replicaSelector.onReadReqConfigurableTimeout(req) {
				return true, nil
			}
		}
		if s.replicaSelector != nil {
			return s.replicaSelector.onServerIsBusy(bo, ctx, req, serverIsBusy)
		}
		logutil.Logger(bo.GetCtx()).Warn(
			"tikv reports `ServerIsBusy` retry later",
			zap.String("reason", regionErr.GetServerIsBusy().GetReason()),
			zap.Stringer("ctx", ctx),
		)
		if ctx != nil && ctx.Store != nil && ctx.Store.storeType.IsTiFlashRelatedType() {
			err = bo.Backoff(retry.BoTiFlashServerBusy, errors.Errorf("server is busy, ctx: %v", ctx))
		} else {
			err = bo.Backoff(retry.BoTiKVServerBusy, errors.Errorf("server is busy, ctx: %v", ctx))
		}
		if err != nil {
			return false, err
		}
		return true, nil
	}

	// StaleCommand error indicates the request is sent to the old leader and its term is changed.
	// We can't know whether the request is committed or not, so it's an undetermined error too,
	// but we don't handle it now.
	if regionErr.GetStaleCommand() != nil {
		logutil.Logger(bo.GetCtx()).Debug("tikv reports `StaleCommand`", zap.Stringer("ctx", ctx))
		if s.replicaSelector != nil {
			// Needn't backoff because the new leader should be elected soon
			// and the replicaSelector will try the next peer.
		} else {
			err = bo.Backoff(retry.BoStaleCmd, errors.Errorf("stale command, ctx: %v", ctx))
			if err != nil {
				return false, err
			}
		}
		return true, nil
	}

	if storeNotMatch := regionErr.GetStoreNotMatch(); storeNotMatch != nil {
		// store not match
		logutil.Logger(bo.GetCtx()).Debug(
			"tikv reports `StoreNotMatch` retry later",
			zap.Stringer("storeNotMatch", storeNotMatch),
			zap.Stringer("ctx", ctx),
		)
		s.regionCache.markStoreNeedCheck(ctx.Store)
		s.regionCache.InvalidateCachedRegion(ctx.Region)
		// It's possible the address of store is not changed but the DNS resolves to a different address in k8s environment,
		// so we always reconnect in this case.
		s.client.CloseAddr(ctx.Addr)
		return false, nil
	}

	if regionErr.GetRaftEntryTooLarge() != nil {
		logutil.Logger(bo.GetCtx()).Warn("tikv reports `RaftEntryTooLarge`", zap.Stringer("ctx", ctx))
		return false, errors.New(regionErr.String())
	}

	if regionErr.GetMaxTimestampNotSynced() != nil {
		logutil.Logger(bo.GetCtx()).Debug("tikv reports `MaxTimestampNotSynced`", zap.Stringer("ctx", ctx))
		err = bo.Backoff(retry.BoMaxTsNotSynced, errors.Errorf("max timestamp not synced, ctx: %v", ctx))
		if err != nil {
			return false, err
		}
		return true, nil
	}

	// A read request may be sent to a peer which has not been initialized yet, we should retry in this case.
	if regionErr.GetRegionNotInitialized() != nil {
		logutil.Logger(bo.GetCtx()).Debug(
			"tikv reports `RegionNotInitialized` retry later",
			zap.Uint64("store-id", ctx.Store.storeID),
			zap.Uint64("region-id", regionErr.GetRegionNotInitialized().GetRegionId()),
			zap.Stringer("ctx", ctx),
		)
		err = bo.Backoff(retry.BoMaxRegionNotInitialized, errors.Errorf("region not initialized"))
		if err != nil {
			return false, err
		}
		return true, nil
	}

	// The read-index can't be handled timely because the region is splitting or merging.
	if regionErr.GetReadIndexNotReady() != nil {
		logutil.Logger(bo.GetCtx()).Debug(
			"tikv reports `ReadIndexNotReady` retry later",
			zap.Uint64("store-id", ctx.Store.storeID),
			zap.Uint64("region-id", regionErr.GetRegionNotInitialized().GetRegionId()),
			zap.Stringer("ctx", ctx),
		)
		// The region can't provide service until split or merge finished, so backoff.
		err = bo.Backoff(retry.BoRegionScheduling, errors.Errorf("read index not ready, ctx: %v", ctx))
		if err != nil {
			return false, err
		}
		return true, nil
	}

	if regionErr.GetProposalInMergingMode() != nil {
		logutil.Logger(bo.GetCtx()).Debug("tikv reports `ProposalInMergingMode`", zap.Stringer("ctx", ctx))
		// The region is merging and it can't provide service until merge finished, so backoff.
		err = bo.Backoff(retry.BoRegionScheduling, errors.Errorf("region is merging, ctx: %v", ctx))
		if err != nil {
			return false, err
		}
		return true, nil
	}

	// A stale read request may be sent to a peer which the data is not ready yet, we should retry in this case.
	// This error is specific to stale read and the target replica is randomly selected. If the request is sent
	// to the leader, the data must be ready, so we don't backoff here.
	if regionErr.GetDataIsNotReady() != nil {
		logutil.Logger(bo.GetCtx()).Warn(
			"tikv reports `DataIsNotReady` retry later",
			zap.Uint64("store-id", ctx.Store.storeID),
			zap.Uint64("peer-id", regionErr.GetDataIsNotReady().GetPeerId()),
			zap.Uint64("region-id", regionErr.GetDataIsNotReady().GetRegionId()),
			zap.Uint64("safe-ts", regionErr.GetDataIsNotReady().GetSafeTs()),
			zap.Stringer("ctx", ctx),
		)
		if s.replicaSelector != nil {
			s.replicaSelector.onDataIsNotReady()
		}
		if !req.IsGlobalStaleRead() {
			// only backoff local stale reads as global should retry immediately against the leader as a normal read
			err = bo.Backoff(retry.BoMaxDataNotReady, errors.New("data is not ready"))
			if err != nil {
				return false, err
			}
		}
		return true, nil
	}

	if isDeadlineExceeded(regionErr) && s.replicaSelector != nil && s.replicaSelector.onReadReqConfigurableTimeout(req) {
		return true, nil
	}

	if mismatch := regionErr.GetMismatchPeerId(); mismatch != nil {
		logutil.Logger(bo.GetCtx()).Warn(
			"tikv reports `MismatchPeerId`, invalidate region cache",
			zap.Uint64("req peer id", mismatch.GetRequestPeerId()),
			zap.Uint64("store peer id", mismatch.GetStorePeerId()),
		)
		if s.replicaSelector != nil {
			s.replicaSelector.invalidateRegion()
		}
		return false, nil
	}

	logutil.Logger(bo.GetCtx()).Debug(
		"tikv reports region failed",
		zap.Stringer("regionErr", regionErr),
		zap.Stringer("ctx", ctx),
	)

	if s.replicaSelector != nil {
		// Try the next replica.
		return true, nil
	}

	// When the request is sent to TiDB, there is no region in the request, so the region id will be 0.
	// So when region id is 0, there is no business with region cache.
	if ctx.Region.id != 0 {
		s.regionCache.InvalidateCachedRegion(ctx.Region)
	}
	// For other errors, we only drop cache here.
	// Because caller may need to re-split the request.
	return false, nil
}

type staleReadMetricsCollector struct {
}

func (s *staleReadMetricsCollector) onReq(req *tikvrpc.Request, isLocalTraffic bool) {
	size := 0
	switch req.Type {
	case tikvrpc.CmdGet:
		size = req.Get().Size()
	case tikvrpc.CmdBatchGet:
		size = req.BatchGet().Size()
	case tikvrpc.CmdScan:
		size = req.Scan().Size()
	case tikvrpc.CmdCop:
		size = req.Cop().Size()
	default:
		// ignore non-read requests
		return
	}
	size += req.Context.Size()
	if isLocalTraffic {
		metrics.StaleReadLocalOutBytes.Add(float64(size))
		metrics.StaleReadReqLocalCounter.Add(1)
	} else {
		metrics.StaleReadRemoteOutBytes.Add(float64(size))
		metrics.StaleReadReqCrossZoneCounter.Add(1)
	}
}

func (s *staleReadMetricsCollector) onResp(tp tikvrpc.CmdType, resp *tikvrpc.Response, isLocalTraffic bool) {
	size := 0
	switch tp {
	case tikvrpc.CmdGet:
		size += resp.Resp.(*kvrpcpb.GetResponse).Size()
	case tikvrpc.CmdBatchGet:
		size += resp.Resp.(*kvrpcpb.BatchGetResponse).Size()
	case tikvrpc.CmdScan:
		size += resp.Resp.(*kvrpcpb.ScanResponse).Size()
	case tikvrpc.CmdCop:
		size += resp.Resp.(*coprocessor.Response).Size()
	default:
		// ignore non-read requests
		return
	}
	if isLocalTraffic {
		metrics.StaleReadLocalInBytes.Add(float64(size))
	} else {
		metrics.StaleReadRemoteInBytes.Add(float64(size))
	}
}

func (s *replicaSelector) replicaType(rpcCtx *RPCContext) string {
	leaderIdx := -1
	switch v := s.state.(type) {
	case *accessKnownLeader:
		return "leader"
	case *tryFollower:
		return "follower"
	case *accessFollower:
		leaderIdx = int(v.leaderIdx)
	case *tryIdleReplica:
		leaderIdx = int(v.leaderIdx)
	}
	if leaderIdx > -1 && rpcCtx != nil && rpcCtx.Peer != nil {
		for idx, replica := range s.replicas {
			if replica.peer.Id == rpcCtx.Peer.Id {
				if idx == leaderIdx {
					return "leader"
				}
				return "follower"
			}
		}
	}
	return "unknown"
}

func patchRequestSource(req *tikvrpc.Request, replicaType string) {
	var sb strings.Builder
	defer func() {
		// TiKV does the limit control by the last part of the request source.
		sb.WriteByte('_')
		sb.WriteString(req.InputRequestSource)
		req.RequestSource = sb.String()
	}()

	if req.IsRetryRequest {
		sb.WriteString("retry_")
		sb.WriteString(req.ReadType)
		sb.WriteByte('_')
		sb.WriteString(replicaType)
		return
	}
	if req.StaleRead {
		req.ReadType = "stale_" + replicaType
	} else {
		req.ReadType = replicaType
	}
	sb.WriteString(req.ReadType)
}

func recordAttemptedTime(s ReplicaSelector, duration time.Duration) {
	if s == nil {
		return
	}
	if targetReplica := s.targetReplica(); targetReplica != nil {
		targetReplica.attemptedTime += duration
	}
	if proxyReplica := s.proxyReplica(); proxyReplica != nil {
		proxyReplica.attemptedTime += duration
	}
}

// canFastRetry returns true if the request can be sent to next replica.
func (s *replicaSelector) canFastRetry() bool {
	accessLeader, ok := s.state.(*accessKnownLeader)
	if ok && isLeaderCandidate(s.replicas[accessLeader.leaderIdx]) {
		// If leader is still candidate, the request will be sent to leader again,
		// so don't skip since the leader is still busy.
		return false
	}
	return true
}

type backoffArgs struct {
	cfg *retry.Config
	err error
}

// addPendingBackoff adds pending backoff for the store.
func (s *replicaSelector) addPendingBackoff(store *Store, cfg *retry.Config, err error) {
	storeId := uint64(0)
	if store != nil {
		storeId = store.storeID
	}
	if s.pendingBackoffs == nil {
		s.pendingBackoffs = make(map[uint64]*backoffArgs)
	}
	s.pendingBackoffs[storeId] = &backoffArgs{cfg, err}
}

// backoffOnRetry apply pending backoff on the store when retry in this store.
func (s *replicaSelector) backoffOnRetry(store *Store, bo *retry.Backoffer) error {
	storeId := uint64(0)
	if store != nil {
		storeId = store.storeID
	}
	args, ok := s.pendingBackoffs[storeId]
	if !ok {
		return nil
	}
	delete(s.pendingBackoffs, storeId)
	return bo.Backoff(args.cfg, args.err)
}

// backoffOnNoCandidate apply the largest base pending backoff when no candidate.
func (s *replicaSelector) backoffOnNoCandidate(bo *retry.Backoffer) error {
	var args *backoffArgs
	for _, pbo := range s.pendingBackoffs {
		if args == nil || args.cfg.Base() < pbo.cfg.Base() {
			args = pbo
		}
	}
	if args == nil {
		return nil
	}
	return bo.Backoff(args.cfg, args.err)
}<|MERGE_RESOLUTION|>--- conflicted
+++ resolved
@@ -258,10 +258,7 @@
 	deadlineErrUsingConfTimeout bool
 	dataIsNotReady              bool
 	notLeader                   bool
-<<<<<<< HEAD
 	serverIsBusy                bool
-=======
->>>>>>> 2b14d149
 }
 
 func (r *replica) getEpoch() uint32 {
@@ -286,31 +283,10 @@
 	r.notLeader = false
 }
 
-<<<<<<< HEAD
 type baseReplicaSelector struct {
-=======
-type replicaSelector struct {
->>>>>>> 2b14d149
 	regionCache *RegionCache
 	region      *Region
 	replicas    []*replica
-	// TiKV can reject the request when its estimated wait duration exceeds busyThreshold.
-	// Then, the client will receive a ServerIsBusy error and choose another replica to retry.
-	busyThreshold time.Duration
-}
-
-// TODO(crazycs520): remove this after replicaSelectorV2 stable.
-type replicaSelector struct {
-	baseReplicaSelector
-	regionStore *regionStore
-	labels      []*metapb.StoreLabel
-	state       selectorState
-	// replicas[targetIdx] is the replica handling the request this time
-	targetIdx AccessIndex
-	// replicas[proxyIdx] is the store used to redirect requests this time
-	proxyIdx AccessIndex
-<<<<<<< HEAD
-=======
 	// TiKV can reject the request when its estimated wait duration exceeds busyThreshold.
 	// Then, the client will receive a ServerIsBusy error and choose another replica to retry.
 	busyThreshold time.Duration
@@ -331,7 +307,18 @@
 	//      3. re-send req to store 1 with replica-read. But before re-send to store1, we need to call backoffOnRetry function
 	//         to apply pending BoTiKVServerBusy backoff, the backoff is to avoid frequent access and increase the pressure on the cluster.
 	pendingBackoffs map[uint64]*backoffArgs
->>>>>>> 2b14d149
+}
+
+// TODO(crazycs520): remove this after replicaSelectorV2 stable.
+type replicaSelector struct {
+	baseReplicaSelector
+	regionStore *regionStore
+	labels      []*metapb.StoreLabel
+	state       selectorState
+	// replicas[targetIdx] is the replica handling the request this time
+	targetIdx AccessIndex
+	// replicas[proxyIdx] is the store used to redirect requests this time
+	proxyIdx AccessIndex
 }
 
 func selectorStateToString(state selectorState) string {
@@ -486,27 +473,24 @@
 	return selector.buildRPCContext(bo)
 }
 
-<<<<<<< HEAD
-=======
 // check leader is candidate or not.
 func isLeaderCandidate(leader *replica) bool {
-	liveness := leader.store.getLivenessState()
 	// If hibernate region is enabled and the leader is not reachable, the raft group
 	// will not be wakened up and re-elect the leader until the follower receives
 	// a request. So, before the new leader is elected, we should not send requests
 	// to the unreachable old leader to avoid unnecessary timeout.
 	// If leader.deadlineErrUsingConfTimeout is true, it means the leader is already tried and received deadline exceeded error, then don't retry it.
 	// If leader.notLeader is true, it means the leader is already tried and received not leader error, then don't retry it.
-	if liveness != reachable ||
+	if leader.store.getLivenessState() != reachable ||
 		leader.isExhausted(maxReplicaAttempt, maxReplicaAttemptTime) ||
 		leader.deadlineErrUsingConfTimeout ||
-		leader.notLeader {
+		leader.notLeader ||
+		leader.isEpochStale() { // check leader epoch here, if leader.epoch staled, we can try other replicas. instead of buildRPCContext failed and invalidate region then retry.{
 		return false
 	}
 	return true
 }
 
->>>>>>> 2b14d149
 func (state *accessKnownLeader) onSendFailure(bo *retry.Backoffer, selector *replicaSelector, cause error) {
 	liveness := selector.checkLiveness(bo, selector.targetReplica())
 	// Only enable forwarding when unreachable to avoid using proxy to access a TiKV that cannot serve.
@@ -1095,23 +1079,7 @@
 			r.attemptedTime = attemptedTime
 		}
 	}
-<<<<<<< HEAD
 	return replicas
-=======
-
-	return &replicaSelector{
-		regionCache,
-		cachedRegion,
-		regionStore,
-		replicas,
-		option.labels,
-		state,
-		-1,
-		-1,
-		time.Duration(req.BusyThresholdMs) * time.Millisecond,
-		nil,
-	}, nil
->>>>>>> 2b14d149
 }
 
 const (
@@ -1258,15 +1226,7 @@
 }
 
 func (s *replicaSelector) onReadReqConfigurableTimeout(req *tikvrpc.Request) bool {
-<<<<<<< HEAD
 	if isReadReqConfigurableTimeout(req) {
-=======
-	if req.MaxExecutionDurationMs >= uint64(client.ReadTimeoutShort.Milliseconds()) {
-		// Configurable timeout should less than `ReadTimeoutShort`.
-		return false
-	}
-	if isReadReq(req.Type) {
->>>>>>> 2b14d149
 		if target := s.targetReplica(); target != nil {
 			target.deadlineErrUsingConfTimeout = true
 		}
@@ -1276,7 +1236,6 @@
 		}
 		return true
 	}
-<<<<<<< HEAD
 	return false
 }
 
@@ -1287,10 +1246,6 @@
 	}
 	// Only work for read requests, return false for non-read requests.
 	return isReadReq(req.Type)
-=======
-	// Only work for read requests, return false for non-read requests.
-	return false
->>>>>>> 2b14d149
 }
 
 func isReadReq(tp tikvrpc.CmdType) bool {
@@ -1337,23 +1292,13 @@
 	if target := s.targetReplica(); target != nil {
 		target.notLeader = true
 	}
-<<<<<<< HEAD
 	leaderIdx, err := s.baseReplicaSelector.onNotLeader(bo, ctx, notLeader)
 	if err != nil {
 		return false, err
 	}
 	if leaderIdx >= 0 {
-		state := &accessKnownLeader{leaderIdx: AccessIndex(leaderIdx)}
 		if isLeaderCandidate(s.replicas[leaderIdx]) {
-			s.state = state
-=======
-	leader := notLeader.GetLeader()
-	if leader == nil {
-		// The region may be during transferring leader.
-		s.state.onNoLeader(s)
-		if err = bo.Backoff(retry.BoRegionScheduling, errors.Errorf("no leader, ctx: %v", ctx)); err != nil {
-			return false, err
->>>>>>> 2b14d149
+			s.state = &accessKnownLeader{leaderIdx: AccessIndex(leaderIdx)}
 		}
 	} else {
 		s.state.onNoLeader(s)
@@ -1399,17 +1344,7 @@
 			// a request. So, before the new leader is elected, we should not send requests
 			// to the unreachable old leader to avoid unnecessary timeout.
 			if replica.store.getLivenessState() != reachable {
-<<<<<<< HEAD
 				return -1
-=======
-				return
-			}
-			replica.onUpdateLeader()
-			if isLeaderCandidate(s.replicas[i]) {
-				// If the new leader is candidate, switch to the new leader.
-				// the leader may have deadlineErrUsingConfTimeout and isn't candidate, if so, keep the state unchanged and retry the request.
-				s.state = &accessKnownLeader{leaderIdx: AccessIndex(i)}
->>>>>>> 2b14d149
 			}
 			replica.onUpdateLeader()
 			// Update the workTiKVIdx so that following requests can be sent to the leader immediately.
@@ -1432,27 +1367,6 @@
 func (s *replicaSelector) onServerIsBusy(
 	bo *retry.Backoffer, ctx *RPCContext, req *tikvrpc.Request, serverIsBusy *errorpb.ServerIsBusy,
 ) (shouldRetry bool, err error) {
-<<<<<<< HEAD
-	if ctx != nil && ctx.Store != nil {
-		ctx.Store.updateServerLoadStats(serverIsBusy.EstimatedWaitMs)
-	}
-	if serverIsBusy.EstimatedWaitMs != 0 && ctx != nil && ctx.Store != nil {
-		if s.busyThreshold != 0 && isReadReq(req.Type) {
-			// do not retry with batched coprocessor requests.
-			// it'll be region misses if we send the tasks to replica.
-			if req.Type == tikvrpc.CmdCop && len(req.Cop().Tasks) > 0 {
-				return false, nil
-			}
-			switch state := s.state.(type) {
-			case *accessKnownLeader:
-				// Clear attempt history of the leader, so the leader can be accessed again.
-				s.replicas[state.leaderIdx].attempts = 0
-				s.state = &tryIdleReplica{leaderIdx: state.leaderIdx}
-				return true, nil
-			case *tryIdleReplica:
-				if s.targetIdx != state.leaderIdx {
-					return true, nil
-=======
 	var store *Store
 	if ctx != nil && ctx.Store != nil {
 		store = ctx.Store
@@ -1469,20 +1383,12 @@
 					// Clear attempt history of the leader, so the leader can be accessed again.
 					s.replicas[state.leaderIdx].attempts = 0
 					s.state = &tryIdleReplica{leaderIdx: state.leaderIdx}
->>>>>>> 2b14d149
 				}
 			}
-		} else {
-			// Mark the server is busy (the next incoming READs could be redirect to expected followers.)
-			ctx.Store.healthStatus.markAlreadySlow()
-		}
-<<<<<<< HEAD
-	} else if ctx != nil && ctx.Store != nil {
-		if s.canFallback2Follower() {
-			return true, nil
-		}
-=======
->>>>>>> 2b14d149
+		}
+	} else {
+		// Mark the server is busy (the next incoming READs could be redirect to expected followers.)
+		ctx.Store.healthStatus.markAlreadySlow()
 	}
 	backoffErr := errors.Errorf("server is busy, ctx: %v", ctx)
 	if s.canFastRetry() {
@@ -1670,7 +1576,7 @@
 			// and handle this error like EpochNotMatch, which means to re-split the request and retry.
 			s.logSendReqError(bo, "throwing pseudo region error due to no replica available", regionID, retryTimes, req, totalErrors)
 			if s.replicaSelector != nil {
-				if err := s.replicaSelector.backoffOnNoCandidate(bo); err != nil {
+				if err := s.replicaSelector.getBaseReplicaSelector().backoffOnNoCandidate(bo); err != nil {
 					return nil, nil, retryTimes, err
 				}
 			}
@@ -1704,7 +1610,7 @@
 			return nil, nil, retryTimes, err
 		}
 		if s.replicaSelector != nil {
-			if err := s.replicaSelector.backoffOnRetry(rpcCtx.Store, bo); err != nil {
+			if err := s.replicaSelector.getBaseReplicaSelector().backoffOnRetry(rpcCtx.Store, bo); err != nil {
 				return nil, nil, retryTimes, err
 			}
 		}
@@ -2297,7 +2203,7 @@
 			zap.Stringer("ctx", ctx),
 		)
 		if req != nil {
-			if s.replicaSelector != nil && s.replicaSelector.onFlashbackInProgress(ctx, req) {
+			if s.onFlashbackInProgressRegionError(ctx, req) {
 				return true, nil
 			}
 		}
@@ -2533,6 +2439,29 @@
 	return false, nil
 }
 
+// onFlashbackInProgress
+func (s *RegionRequestSender) onFlashbackInProgressRegionError(ctx *RPCContext, req *tikvrpc.Request) bool {
+	switch selector := s.replicaSelector.(type) {
+	case *replicaSelector:
+		// if the failure is caused by replica read, we can retry it with leader safely.
+		if ctx.contextPatcher.replicaRead != nil && *ctx.contextPatcher.replicaRead {
+			req.BusyThresholdMs = 0
+			selector.busyThreshold = 0
+			ctx.contextPatcher.replicaRead = nil
+			ctx.contextPatcher.busyThreshold = nil
+			return true
+		}
+		if req.ReplicaReadType.IsFollowerRead() {
+			s.replicaSelector = nil
+			req.ReplicaReadType = kv.ReplicaReadLeader
+			return true
+		}
+	case *replicaSelectorV2:
+		return selector.onFlashbackInProgress(ctx, req)
+	}
+	return false
+}
+
 type staleReadMetricsCollector struct {
 }
 
@@ -2661,7 +2590,7 @@
 }
 
 // addPendingBackoff adds pending backoff for the store.
-func (s *replicaSelector) addPendingBackoff(store *Store, cfg *retry.Config, err error) {
+func (s *baseReplicaSelector) addPendingBackoff(store *Store, cfg *retry.Config, err error) {
 	storeId := uint64(0)
 	if store != nil {
 		storeId = store.storeID
@@ -2673,7 +2602,7 @@
 }
 
 // backoffOnRetry apply pending backoff on the store when retry in this store.
-func (s *replicaSelector) backoffOnRetry(store *Store, bo *retry.Backoffer) error {
+func (s *baseReplicaSelector) backoffOnRetry(store *Store, bo *retry.Backoffer) error {
 	storeId := uint64(0)
 	if store != nil {
 		storeId = store.storeID
@@ -2687,7 +2616,7 @@
 }
 
 // backoffOnNoCandidate apply the largest base pending backoff when no candidate.
-func (s *replicaSelector) backoffOnNoCandidate(bo *retry.Backoffer) error {
+func (s *baseReplicaSelector) backoffOnNoCandidate(bo *retry.Backoffer) error {
 	var args *backoffArgs
 	for _, pbo := range s.pendingBackoffs {
 		if args == nil || args.cfg.Base() < pbo.cfg.Base() {
