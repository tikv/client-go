// Copyright 2021 TiKV Authors
//
// Licensed under the Apache License, Version 2.0 (the "License");
// you may not use this file except in compliance with the License.
// You may obtain a copy of the License at
//
//     http://www.apache.org/licenses/LICENSE-2.0
//
// Unless required by applicable law or agreed to in writing, software
// distributed under the License is distributed on an "AS IS" BASIS,
// WITHOUT WARRANTIES OR CONDITIONS OF ANY KIND, either express or implied.
// See the License for the specific language governing permissions and
// limitations under the License.

// NOTE: The code in this file is based on code from the
// TiDB project, licensed under the Apache License v 2.0
//
// https://github.com/pingcap/tidb/tree/cc5e161ac06827589c4966674597c137cc9e809c/store/tikv/locate/region_request.go
//

// Copyright 2016 PingCAP, Inc.
//
// Licensed under the Apache License, Version 2.0 (the "License");
// you may not use this file except in compliance with the License.
// You may obtain a copy of the License at
//
//     http://www.apache.org/licenses/LICENSE-2.0
//
// Unless required by applicable law or agreed to in writing, software
// distributed under the License is distributed on an "AS IS" BASIS,
// WITHOUT WARRANTIES OR CONDITIONS OF ANY KIND, either express or implied.
// See the License for the specific language governing permissions and
// limitations under the License.

package locate

import (
	"context"
	"fmt"
<<<<<<< HEAD
=======
	"maps"
	"math"
>>>>>>> 6cb0704f
	"math/rand"
	"strconv"
	"strings"
	"sync"
	"sync/atomic"
	"time"

	"go.uber.org/zap"
	"google.golang.org/grpc/codes"
	"google.golang.org/grpc/status"

	"github.com/opentracing/opentracing-go"
	"github.com/pingcap/kvproto/pkg/coprocessor"
	"github.com/pingcap/kvproto/pkg/errorpb"
	"github.com/pingcap/kvproto/pkg/kvrpcpb"
	"github.com/pingcap/kvproto/pkg/metapb"
	"github.com/pkg/errors"
	"github.com/tikv/client-go/v2/config/retry"
	tikverr "github.com/tikv/client-go/v2/error"
	"github.com/tikv/client-go/v2/internal/client"
	"github.com/tikv/client-go/v2/internal/logutil"
	"github.com/tikv/client-go/v2/kv"
	"github.com/tikv/client-go/v2/metrics"
	"github.com/tikv/client-go/v2/tikvrpc"
	"github.com/tikv/client-go/v2/util"
	pderr "github.com/tikv/pd/client/errs"
)

// shuttingDown is a flag to indicate tidb-server is exiting (Ctrl+C signal
// receved for example). If this flag is set, tikv client should not retry on
// network error because tidb-server expect tikv client to exit as soon as possible.
var shuttingDown uint32

// randIntn is only use for testing.
var randIntn = rand.Intn

// StoreShuttingDown atomically stores ShuttingDown into v.
func StoreShuttingDown(v uint32) {
	atomic.StoreUint32(&shuttingDown, v)
}

// LoadShuttingDown atomically loads ShuttingDown.
func LoadShuttingDown() uint32 {
	return atomic.LoadUint32(&shuttingDown)
}

// RegionRequestSender sends KV/Cop requests to tikv server. It handles network
// errors and some region errors internally.
//
// Typically, a KV/Cop request is bind to a region, all keys that are involved
// in the request should be located in the region.
// The sending process begins with looking for the address of leader store's
// address of the target region from cache, and the request is then sent to the
// destination tikv server over TCP connection.
// If region is updated, can be caused by leader transfer, region split, region
// merge, or region balance, tikv server may not able to process request and
// send back a RegionError.
// RegionRequestSender takes care of errors that does not relevant to region
// range, such as 'I/O timeout', 'NotLeader', and 'ServerIsBusy'. If fails to
// send the request to all replicas, a fake rregion error may be returned.
// Caller which receives the error should retry the request.
//
// For other region errors, since region range have changed, the request may need to
// split, so we simply return the error to caller.
type RegionRequestSender struct {
	regionCache       *RegionCache
	apiVersion        kvrpcpb.APIVersion
	client            client.Client
	storeAddr         string
	rpcError          error
	replicaSelector   *replicaSelector
	failStoreIDs      map[uint64]struct{}
	failProxyStoreIDs map[uint64]struct{}
	Stats             *RegionRequestRuntimeStats
	AccessStats       *ReplicaAccessStats
}

func (s *RegionRequestSender) String() string {
	if s.replicaSelector == nil {
		return fmt.Sprintf("{rpcError:%v, replicaSelector: <nil>}", s.rpcError)
	}
	return fmt.Sprintf("{rpcError:%v, replicaSelector: %v}", s.rpcError, s.replicaSelector.String())
}

// RegionRequestRuntimeStats records the runtime stats of send region requests.
type RegionRequestRuntimeStats struct {
	RPCStats map[tikvrpc.CmdType]*RPCRuntimeStats
	RequestErrorStats
}

// RequestErrorStats records the request error(region error and rpc error) count.
type RequestErrorStats struct {
	// ErrStats record the region error and rpc error, and their count.
	// Attention: avoid too many error types, ErrStats only record the first 16 different errors.
	ErrStats    map[string]int
	OtherErrCnt int
}

// NewRegionRequestRuntimeStats returns a new RegionRequestRuntimeStats.
func NewRegionRequestRuntimeStats() *RegionRequestRuntimeStats {
	return &RegionRequestRuntimeStats{
		RPCStats: make(map[tikvrpc.CmdType]*RPCRuntimeStats),
	}
}

// RPCRuntimeStats indicates the RPC request count and consume time.
type RPCRuntimeStats struct {
	Count int64
	// Send region request consume time.
	Consume int64
}

// RecordRPCRuntimeStats uses to record the rpc count and duration stats.
func (r *RegionRequestRuntimeStats) RecordRPCRuntimeStats(cmd tikvrpc.CmdType, d time.Duration) {
	stat, ok := r.RPCStats[cmd]
	if !ok {
		r.RPCStats[cmd] = &RPCRuntimeStats{
			Count:   1,
			Consume: int64(d),
		}
		return
	}
	stat.Count++
	stat.Consume += int64(d)
}

// RecordRPCErrorStats uses to record the request error(region error label and rpc error) info and count.
func (r *RequestErrorStats) RecordRPCErrorStats(errLabel string) {
	if r.ErrStats == nil {
		// lazy init to avoid unnecessary allocation.
		r.ErrStats = make(map[string]int)
	}
	if len(r.ErrStats) < 16 {
		// Avoid too many error.
		r.ErrStats[errLabel]++
	} else {
		r.OtherErrCnt++
	}
}

// String implements fmt.Stringer interface.
func (r *RegionRequestRuntimeStats) String() string {
	if r == nil {
		return ""
	}
	var builder strings.Builder
	for k, v := range r.RPCStats {
		if builder.Len() > 0 {
			builder.WriteByte(',')
		}
		builder.WriteString(k.String())
		builder.WriteString(":{num_rpc:")
		builder.WriteString(strconv.FormatInt(v.Count, 10))
		builder.WriteString(", total_time:")
		builder.WriteString(util.FormatDuration(time.Duration(v.Consume)))
		builder.WriteString("}")
	}
	if errStatsStr := r.RequestErrorStats.String(); errStatsStr != "" {
		builder.WriteString(", rpc_errors:")
		builder.WriteString(errStatsStr)
	}
	return builder.String()
}

// String implements fmt.Stringer interface.
func (r *RequestErrorStats) String() string {
	if len(r.ErrStats) == 0 {
		return ""
	}
	var builder strings.Builder
	builder.WriteString("{")
	for err, cnt := range r.ErrStats {
		if builder.Len() > 2 {
			builder.WriteString(", ")
		}
		builder.WriteString(err)
		builder.WriteString(":")
		builder.WriteString(strconv.Itoa(cnt))
	}
	if r.OtherErrCnt > 0 {
		builder.WriteString(", other_error:")
		builder.WriteString(strconv.Itoa(r.OtherErrCnt))
	}
	builder.WriteString("}")
	return builder.String()
}

// Clone returns a copy of itself.
func (r *RegionRequestRuntimeStats) Clone() *RegionRequestRuntimeStats {
	newRs := NewRegionRequestRuntimeStats()
	maps.Copy(newRs.RPCStats, r.RPCStats)
	if len(r.ErrStats) > 0 {
		newRs.ErrStats = make(map[string]int)
		maps.Copy(newRs.ErrStats, r.ErrStats)
		newRs.OtherErrCnt = r.OtherErrCnt
	}
	return newRs
}

// Merge merges other RegionRequestRuntimeStats.
func (r *RegionRequestRuntimeStats) Merge(rs *RegionRequestRuntimeStats) {
	if rs == nil {
		return
	}
	for cmd, v := range rs.RPCStats {
		stat, ok := r.RPCStats[cmd]
		if !ok {
			r.RPCStats[cmd] = &RPCRuntimeStats{
				Count:   v.Count,
				Consume: v.Consume,
			}
			continue
		}
		stat.Count += v.Count
		stat.Consume += v.Consume
	}
	if len(rs.ErrStats) > 0 {
		if r.ErrStats == nil {
			r.ErrStats = make(map[string]int)
		}
		for err, cnt := range rs.ErrStats {
			r.ErrStats[err] += cnt
		}
		r.OtherErrCnt += rs.OtherErrCnt
	}
}

// ReplicaAccessStats records the replica access info.
type ReplicaAccessStats struct {
	// AccessInfos records the access info
	AccessInfos []ReplicaAccessInfo
	// avoid to consume too much memory, after more than 5 records, count them by peerID in `OverflowAccessStat` map.
	OverflowAccessStat map[uint64]*RequestErrorStats
}

// ReplicaAccessInfo indicates the access path detail info of a request.
type ReplicaAccessInfo struct {
	Peer      uint64
	Store     uint64
	ReqReadTp ReqReadType
	Err       string
}

type ReqReadType byte

const (
	ReqLeader ReqReadType = iota
	ReqReplicaRead
	ReqStaleRead
)

func (s *ReplicaAccessStats) recordReplicaAccessInfo(staleRead, replicaRead bool, peerID, storeID uint64, err string) {
	if len(s.AccessInfos) < 5 {
		tp := ReqLeader
		if replicaRead {
			tp = ReqReplicaRead
		} else if staleRead {
			tp = ReqStaleRead
		}
		s.AccessInfos = append(s.AccessInfos, ReplicaAccessInfo{
			Peer:      peerID,
			Store:     storeID,
			ReqReadTp: tp,
			Err:       err,
		})
		return
	}
	if s.OverflowAccessStat == nil {
		s.OverflowAccessStat = make(map[uint64]*RequestErrorStats)
	}
	stat, ok := s.OverflowAccessStat[peerID]
	if !ok {
		stat = &RequestErrorStats{}
		s.OverflowAccessStat[peerID] = stat
	}
	stat.RecordRPCErrorStats(err)
}

// String implements fmt.Stringer interface.
func (s *ReplicaAccessStats) String() string {
	if s == nil {
		return ""
	}
	var builder strings.Builder
	for i, info := range s.AccessInfos {
		if i > 0 {
			builder.WriteString(", ")
		}
		switch info.ReqReadTp {
		case ReqLeader:
			builder.WriteString("{")
		case ReqReplicaRead:
			builder.WriteString("{replica_read, ")
		case ReqStaleRead:
			builder.WriteString("{stale_read, ")
		}
		builder.WriteString("peer:")
		builder.WriteString(strconv.FormatUint(info.Peer, 10))
		builder.WriteString(", store:")
		builder.WriteString(strconv.FormatUint(info.Store, 10))
		builder.WriteString(", err:")
		builder.WriteString(info.Err)
		builder.WriteString("}")
	}
	if len(s.OverflowAccessStat) > 0 {
		builder.WriteString(", overflow_count:{")
		cnt := 0
		for peerID, stat := range s.OverflowAccessStat {
			if stat == nil {
				continue
			}
			if cnt > 0 {
				builder.WriteString(", ")
			}
			builder.WriteString("{peer:")
			builder.WriteString(strconv.FormatUint(peerID, 10))
			builder.WriteString(", error_stats:")
			builder.WriteString(stat.String())
			builder.WriteString("}")
			cnt++
		}
		builder.WriteString("}")
	}
	return builder.String()
}

// NewRegionRequestSender creates a new sender.
func NewRegionRequestSender(regionCache *RegionCache, client client.Client) *RegionRequestSender {
	return &RegionRequestSender{
		regionCache: regionCache,
		apiVersion:  regionCache.codec.GetAPIVersion(),
		client:      client,
	}
}

// GetRegionCache returns the region cache.
func (s *RegionRequestSender) GetRegionCache() *RegionCache {
	return s.regionCache
}

// GetClient returns the RPC client.
func (s *RegionRequestSender) GetClient() client.Client {
	return s.client
}

// getClientExt returns the client with ClientExt interface.
// Return nil if the client does not implement ClientExt.
// Don't use in critical path.
func (s *RegionRequestSender) getClientExt() client.ClientExt {
	ext, _ := s.client.(client.ClientExt)
	return ext
}

// SetStoreAddr specifies the dest store address.
func (s *RegionRequestSender) SetStoreAddr(addr string) {
	s.storeAddr = addr
}

// GetStoreAddr returns the dest store address.
func (s *RegionRequestSender) GetStoreAddr() string {
	return s.storeAddr
}

// GetRPCError returns the RPC error.
func (s *RegionRequestSender) GetRPCError() error {
	return s.rpcError
}

// SetRPCError rewrite the rpc error.
func (s *RegionRequestSender) SetRPCError(err error) {
	s.rpcError = err
}

// SendReq sends a request to tikv server. If fails to send the request to all replicas,
// a fake region error may be returned. Caller which receives the error should retry the request.
// It also returns the times of retries in RPC layer. A positive retryTimes indicates a possible undetermined error.
func (s *RegionRequestSender) SendReq(
	bo *retry.Backoffer, req *tikvrpc.Request, regionID RegionVerID, timeout time.Duration,
) (*tikvrpc.Response, int, error) {
	resp, _, retryTimes, err := s.SendReqCtx(bo, req, regionID, timeout, tikvrpc.TiKV)
	return resp, retryTimes, err
}

func (s *RegionRequestSender) recordRPCAccessInfo(req *tikvrpc.Request, rpcCtx *RPCContext, err string) {
	if req == nil || rpcCtx == nil || rpcCtx.Peer == nil || rpcCtx.Store == nil {
		return
	}
	if s.AccessStats == nil {
		s.AccessStats = &ReplicaAccessStats{}
	}
	s.AccessStats.recordReplicaAccessInfo(req.StaleRead, req.ReplicaRead, rpcCtx.Peer.GetId(), rpcCtx.Store.storeID, err)
}

type replica struct {
	store         *Store
	peer          *metapb.Peer
	epoch         uint32
	attempts      int
	attemptedTime time.Duration
	flag          uint8
}

func (r *replica) getEpoch() uint32 {
	return atomic.LoadUint32(&r.epoch)
}

func (r *replica) isEpochStale() bool {
	return r.epoch != atomic.LoadUint32(&r.store.epoch)
}

func (r *replica) isExhausted(maxAttempt int, maxAttemptTime time.Duration) bool {
	return r.attempts >= maxAttempt || (maxAttemptTime > 0 && r.attemptedTime >= maxAttemptTime)
}

func (r *replica) onUpdateLeader() {
	if r.isExhausted(maxReplicaAttempt, maxReplicaAttemptTime) {
		// Give the replica one more chance and because each follower is tried only once,
		// it won't result in infinite retry.
		r.attempts = maxReplicaAttempt - 1
		r.attemptedTime = 0
	}
	r.deleteFlag(notLeaderFlag)
}

const (
	deadlineErrUsingConfTimeoutFlag uint8 = 1 << 0 // deadlineErrUsingConfTimeoutFlag indicates the replica is already tried, but the received deadline exceeded error.
	dataIsNotReadyFlag              uint8 = 1 << 1 // dataIsNotReadyFlag indicates the replica is already tried, but the received data is not ready error.
	notLeaderFlag                   uint8 = 1 << 2 // notLeaderFlag indicates the replica is already tried, but the received not leader error.
	serverIsBusyFlag                uint8 = 1 << 3 // notLeaderFlag indicates the replica is already tried, but the received server is busy error.
)

func (r *replica) addFlag(flag uint8) {
	r.flag |= flag
}

func (r *replica) deleteFlag(flag uint8) {
	r.flag &= ^flag
}

func (r *replica) hasFlag(flag uint8) bool {
	return (r.flag & flag) > 0
}

type baseReplicaSelector struct {
	regionCache *RegionCache
	region      *Region
	replicas    []*replica
	// TiKV can reject the request when its estimated wait duration exceeds busyThreshold.
	// Then, the client will receive a ServerIsBusy error and choose another replica to retry.
	busyThreshold time.Duration
	// pendingBackoffs records the pending backoff by store_id for fast retry. Here are some examples to show how it works:
	// Example-1, fast retry and success:
	//      1. send req to store 1, got ServerIsBusy region error, record `store1 -> BoTiKVServerBusy` backoff in pendingBackoffs and fast retry next replica.
	//      2. retry in store2, and success.
	//         Since the request is success, we can skip the backoff and fast return result to user.
	// Example-2: fast retry different replicas but all failed:
	//      1. send req to store 1, got ServerIsBusy region error, record `store1 -> BoTiKVServerBusy` backoff in pendingBackoffs and fast retry next replica.
	//      2. send req to store 2, got ServerIsBusy region error, record `store2 -> BoTiKVServerBusy` backoff in pendingBackoffs and fast retry next replica.
	//      3. send req to store 3, got ServerIsBusy region error, record `store3 -> BoTiKVServerBusy` backoff in pendingBackoffs and fast retry next replica.
	//      4. no candidate since all stores are busy. But before return no candidate error to up layer, we need to call backoffOnNoCandidate function
	//         to apply a max pending backoff, the backoff is to avoid frequent access and increase the pressure on the cluster.
	// Example-3: fast retry same replica:
	//      1. send req to store 1, got ServerIsBusy region error, record `store1 -> BoTiKVServerBusy` backoff in pendingBackoffs and fast retry next replica.
	//      2. assume store 2 and store 3 are unreachable.
	//      3. re-send req to store 1 with replica-read. But before re-send to store1, we need to call backoffOnRetry function
	//         to apply pending BoTiKVServerBusy backoff, the backoff is to avoid frequent access and increase the pressure on the cluster.
	pendingBackoffs map[uint64]*backoffArgs
}

func (s *baseReplicaSelector) String() string {
	var replicaStatus []string
	cacheRegionIsValid := "unknown"
	if s != nil {
		if s.region != nil {
			if s.region.isValid() {
				cacheRegionIsValid = "true"
			} else {
				cacheRegionIsValid = "false"
			}
		}
		for _, replica := range s.replicas {
			replicaStatus = append(replicaStatus, fmt.Sprintf("peer: %v, store: %v, isEpochStale: %v, "+
				"attempts: %v, attempts_time: %v, replica-epoch: %v, store-epoch: %v, store-state: %v, store-liveness-state: %v",
				replica.peer.GetId(),
				replica.store.storeID,
				replica.isEpochStale(),
				replica.attempts,
				util.FormatDuration(replica.attemptedTime),
				replica.getEpoch(),
				atomic.LoadUint32(&replica.store.epoch),
				replica.store.getResolveState(),
				replica.store.getLivenessState(),
			))
		}
	}
	return fmt.Sprintf("cacheRegionIsValid: %v, replicaStatus: %v", cacheRegionIsValid, replicaStatus)
}

<<<<<<< HEAD
=======
// selectorState is the interface of states of the replicaSelector.
// Here is the main state transition diagram:
//
//                                    exceeding maxReplicaAttempt
//           +-------------------+   || RPC failure && unreachable && no forwarding
// +-------->+ accessKnownLeader +----------------+
// |         +------+------------+                |
// |                |                             |
// |                | RPC failure                 v
// |                | && unreachable        +-----+-----+
// |                | && enable forwarding  |tryFollower+------+
// |                |                       +-----------+      |
// | leader becomes v                                          | all followers
// | reachable +----+-------------+                            | are tried
// +-----------+accessByKnownProxy|                            |
// ^           +------+-----------+                            |
// |                  |                           +-------+    |
// |                  | RPC failure               |backoff+<---+
// | leader becomes   v                           +---+---+
// | reachable  +-----+-----+ all proxies are tried   ^
// +------------+tryNewProxy+-------------------------+
//              +-----------+

type selectorState interface {
	next(*retry.Backoffer, *replicaSelector) (*RPCContext, error)
	onSendSuccess(*replicaSelector)
	onSendFailure(*retry.Backoffer, *replicaSelector, error)
	onNoLeader(*replicaSelector)
}

type stateChanged struct{}

func (c stateChanged) Error() string {
	return "replicaSelector state changed"
}

type stateBase struct{}

func (s stateBase) next(bo *retry.Backoffer, selector *replicaSelector) (*RPCContext, error) {
	return nil, nil
}

func (s stateBase) onSendSuccess(selector *replicaSelector) {
}

func (s stateBase) onSendFailure(backoffer *retry.Backoffer, selector *replicaSelector, err error) {
}

func (s stateBase) onNoLeader(selector *replicaSelector) {
}

// accessKnownLeader is the state where we are sending requests
// to the leader we suppose to be.
//
// After attempting maxReplicaAttempt times without success
// and without receiving new leader from the responses error,
// we should switch to tryFollower state.
type accessKnownLeader struct {
	stateBase
	leaderIdx AccessIndex
}

func (state *accessKnownLeader) next(bo *retry.Backoffer, selector *replicaSelector) (*RPCContext, error) {
	leader := selector.replicas[state.leaderIdx]
	liveness := leader.store.getLivenessState()
	if liveness == unreachable && selector.regionCache.enableForwarding {
		selector.state = &tryNewProxy{leaderIdx: state.leaderIdx}
		return nil, stateChanged{}
	}
	if !isLeaderCandidate(leader) {
		selector.state = &tryFollower{leaderIdx: state.leaderIdx, lastIdx: state.leaderIdx, fromAccessKnownLeader: true}
		return nil, stateChanged{}
	}
	if selector.busyThreshold > 0 {
		// If the leader is busy in our estimation, change to tryIdleReplica state to try other replicas.
		// If other replicas are all busy, tryIdleReplica will try the leader again without busy threshold.
		leaderEstimated := selector.replicas[state.leaderIdx].store.EstimatedWaitTime()
		if leaderEstimated > selector.busyThreshold {
			selector.state = &tryIdleReplica{leaderIdx: state.leaderIdx}
			return nil, stateChanged{}
		}
	}
	selector.targetIdx = state.leaderIdx
	return selector.buildRPCContext(bo)
}

// check leader is candidate or not.
func isLeaderCandidate(leader *replica) bool {
	// If hibernate region is enabled and the leader is not reachable, the raft group
	// will not be wakened up and re-elect the leader until the follower receives
	// a request. So, before the new leader is elected, we should not send requests
	// to the unreachable old leader to avoid unnecessary timeout.
	// If leader.deadlineErrUsingConfTimeout is true, it means the leader is already tried and received deadline exceeded error, then don't retry it.
	// If leader.notLeader is true, it means the leader is already tried and received not leader error, then don't retry it.
	if leader.store.getLivenessState() != reachable ||
		leader.isExhausted(maxReplicaAttempt, maxReplicaAttemptTime) ||
		leader.deadlineErrUsingConfTimeout ||
		leader.notLeader ||
		leader.isEpochStale() { // check leader epoch here, if leader.epoch staled, we can try other replicas. instead of buildRPCContext failed and invalidate region then retry.
		return false
	}
	return true
}

func (state *accessKnownLeader) onSendFailure(bo *retry.Backoffer, selector *replicaSelector, cause error) {
	liveness := selector.checkLiveness(bo, selector.targetReplica())
	// Only enable forwarding when unreachable to avoid using proxy to access a TiKV that cannot serve.
	if liveness == unreachable && len(selector.replicas) > 1 && selector.regionCache.enableForwarding {
		selector.state = &accessByKnownProxy{leaderIdx: state.leaderIdx}
		return
	}
	if liveness != reachable || selector.targetReplica().isExhausted(maxReplicaAttempt, maxReplicaAttemptTime) {
		selector.state = &tryFollower{leaderIdx: state.leaderIdx, lastIdx: state.leaderIdx, fromAccessKnownLeader: true}
	}
	if liveness != reachable {
		selector.invalidateReplicaStore(selector.targetReplica(), cause)
	}
}

func (state *accessKnownLeader) onNoLeader(selector *replicaSelector) {
	selector.state = &tryFollower{leaderIdx: state.leaderIdx, lastIdx: state.leaderIdx, fromAccessKnownLeader: true}
}

// tryFollower is the state where we cannot access the known leader
// but still try other replicas in case they have become the leader.
//
// In this state, a follower that is not tried will be used. If all
// followers are tried, we think we have exhausted the replicas.
// On sending failure in this state, if leader info is returned,
// the leader will be updated to replicas[0] and give it another chance.
type tryFollower struct {
	stateBase
	leaderIdx AccessIndex
	lastIdx   AccessIndex
	// fromAccessKnownLeader indicates whether the state is changed from `accessKnownLeader`.
	fromAccessKnownLeader bool
	labels                []*metapb.StoreLabel
}

func (state *tryFollower) next(bo *retry.Backoffer, selector *replicaSelector) (*RPCContext, error) {
	filterReplicas := func(fn func(*replica) bool) (AccessIndex, *replica) {
		for i := 0; i < len(selector.replicas); i++ {
			idx := AccessIndex((int(state.lastIdx) + i) % len(selector.replicas))
			if idx == state.leaderIdx {
				continue
			}
			selectReplica := selector.replicas[idx]
			if selectReplica.store.getLivenessState() != unreachable && !selectReplica.deadlineErrUsingConfTimeout &&
				fn(selectReplica) {
				return idx, selectReplica
			}
		}
		return -1, nil
	}

	if len(state.labels) > 0 {
		idx, selectReplica := filterReplicas(func(selectReplica *replica) bool {
			return selectReplica.store.IsLabelsMatch(state.labels) && !state.isExhausted(selectReplica)
		})
		if selectReplica != nil && idx >= 0 {
			state.lastIdx = idx
			selector.targetIdx = idx
		}
		// labels only take effect for first try.
		state.labels = nil
	}

	if selector.targetIdx < 0 {
		// Search replica that is not attempted from the last accessed replica
		idx, selectReplica := filterReplicas(func(selectReplica *replica) bool {
			return !state.isExhausted(selectReplica)
		})
		if selectReplica != nil && idx >= 0 {
			state.lastIdx = idx
			selector.targetIdx = idx
		}
	}

	// If all followers are tried and fail, backoff and retry.
	if selector.targetIdx < 0 {
		// when meet deadline exceeded error, do fast retry without invalidate region cache.
		if !hasDeadlineExceededError(selector.replicas) {
			selector.invalidateRegion()
		}
		metrics.TiKVReplicaSelectorFailureCounter.WithLabelValues("exhausted").Inc()
		return nil, nil
	}
	rpcCtx, err := selector.buildRPCContext(bo)
	if err != nil || rpcCtx == nil {
		return rpcCtx, err
	}
	if !state.fromAccessKnownLeader {
		replicaRead := true
		rpcCtx.contextPatcher.replicaRead = &replicaRead
	}
	staleRead := false
	rpcCtx.contextPatcher.staleRead = &staleRead
	return rpcCtx, nil
}

func (state *tryFollower) isExhausted(replica *replica) bool {
	if replica.dataIsNotReady {
		// we can retry DataIsNotReady replica by replica-read.
		return replica.isExhausted(2, 0)
	}
	return replica.isExhausted(1, 0)
}

func (state *tryFollower) onSendSuccess(selector *replicaSelector) {
	if state.fromAccessKnownLeader {
		peer := selector.targetReplica().peer
		if !selector.region.switchWorkLeaderToPeer(peer) {
			logutil.BgLogger().Warn("the store must exist",
				zap.Uint64("store", peer.StoreId),
				zap.Uint64("peer", peer.Id))
		}
	}
}

func (state *tryFollower) onSendFailure(bo *retry.Backoffer, selector *replicaSelector, cause error) {
	if selector.checkLiveness(bo, selector.targetReplica()) != reachable {
		selector.invalidateReplicaStore(selector.targetReplica(), cause)
	}
}

// accessByKnownProxy is the state where we are sending requests through
// regionStore.proxyTiKVIdx as a proxy.
type accessByKnownProxy struct {
	stateBase
	leaderIdx AccessIndex
}

func (state *accessByKnownProxy) next(bo *retry.Backoffer, selector *replicaSelector) (*RPCContext, error) {
	leader := selector.replicas[state.leaderIdx]
	if leader.store.getLivenessState() == reachable {
		selector.regionStore.unsetProxyStoreIfNeeded(selector.region)
		selector.state = &accessKnownLeader{leaderIdx: state.leaderIdx}
		return nil, stateChanged{}
	}

	if selector.regionStore.proxyTiKVIdx >= 0 {
		selector.targetIdx = state.leaderIdx
		selector.proxyIdx = selector.regionStore.proxyTiKVIdx
		return selector.buildRPCContext(bo)
	}

	selector.state = &tryNewProxy{leaderIdx: state.leaderIdx}
	return nil, stateChanged{}
}

func (state *accessByKnownProxy) onSendFailure(bo *retry.Backoffer, selector *replicaSelector, cause error) {
	selector.state = &tryNewProxy{leaderIdx: state.leaderIdx}
	if selector.checkLiveness(bo, selector.proxyReplica()) != reachable {
		selector.invalidateReplicaStore(selector.proxyReplica(), cause)
	}
}

func (state *accessByKnownProxy) onNoLeader(selector *replicaSelector) {
	selector.state = &tryFollower{leaderIdx: state.leaderIdx, lastIdx: state.leaderIdx, fromAccessKnownLeader: true}
}

// tryNewProxy is the state where we try to find a node from followers as proxy.
type tryNewProxy struct {
	leaderIdx AccessIndex
}

func (state *tryNewProxy) next(bo *retry.Backoffer, selector *replicaSelector) (*RPCContext, error) {
	leader := selector.replicas[state.leaderIdx]
	if leader.store.getLivenessState() == reachable {
		selector.regionStore.unsetProxyStoreIfNeeded(selector.region)
		selector.state = &accessKnownLeader{leaderIdx: state.leaderIdx}
		return nil, stateChanged{}
	}

	candidateNum := 0
	for idx, replica := range selector.replicas {
		if state.isCandidate(AccessIndex(idx), replica) {
			candidateNum++
		}
	}

	// If all followers are tried as a proxy and fail, mark the leader store invalid, then backoff and retry.
	if candidateNum == 0 {
		metrics.TiKVReplicaSelectorFailureCounter.WithLabelValues("exhausted").Inc()
		selector.invalidateReplicaStore(leader, errors.Errorf("all followers are tried as proxy but fail"))
		selector.region.setSyncFlags(needReloadOnAccess)
		return nil, nil
	}

	// Skip advanceCnt valid candidates to find a proxy peer randomly
	advanceCnt := randIntn(candidateNum)
	for idx, replica := range selector.replicas {
		if !state.isCandidate(AccessIndex(idx), replica) {
			continue
		}
		if advanceCnt == 0 {
			selector.targetIdx = state.leaderIdx
			selector.proxyIdx = AccessIndex(idx)
			break
		}
		advanceCnt--
	}
	return selector.buildRPCContext(bo)
}

func (state *tryNewProxy) isCandidate(idx AccessIndex, replica *replica) bool {
	// Try each peer only once
	return idx != state.leaderIdx && !replica.isExhausted(1, 0)
}

func (state *tryNewProxy) onSendSuccess(selector *replicaSelector) {
	selector.regionStore.setProxyStoreIdx(selector.region, selector.proxyIdx)
}

func (state *tryNewProxy) onSendFailure(bo *retry.Backoffer, selector *replicaSelector, cause error) {
	if selector.checkLiveness(bo, selector.proxyReplica()) != reachable {
		selector.invalidateReplicaStore(selector.proxyReplica(), cause)
	}
}

func (state *tryNewProxy) onNoLeader(selector *replicaSelector) {
	selector.state = &tryFollower{leaderIdx: state.leaderIdx, lastIdx: state.leaderIdx, fromAccessKnownLeader: true}
}

// accessFollower is the state where we are sending requests to TiKV followers.
// If there is no suitable follower, requests will be sent to the leader as a fallback.
type accessFollower struct {
	stateBase
	// If tryLeader is true, the request can also be sent to the leader when !leader.isSlow()
	tryLeader   bool
	isStaleRead bool
	option      storeSelectorOp
	leaderIdx   AccessIndex
	lastIdx     AccessIndex
	learnerOnly bool
}

// Follower read will try followers first, if no follower is available, it will fallback to leader.
// Specially, for stale read, it tries local peer(can be either leader or follower), then use snapshot read in the leader,
// if the leader read receive server-is-busy and connection errors, the region cache is still valid,
// and the state will be changed to tryFollower, which will read by replica read.
func (state *accessFollower) next(bo *retry.Backoffer, selector *replicaSelector) (*RPCContext, error) {
	replicaSize := len(selector.replicas)
	resetStaleRead := false
	if state.lastIdx < 0 {
		if state.tryLeader {
			state.lastIdx = AccessIndex(randIntn(replicaSize))
		} else {
			if replicaSize <= 1 {
				state.lastIdx = state.leaderIdx
			} else {
				// Randomly select a non-leader peer
				state.lastIdx = AccessIndex(randIntn(replicaSize - 1))
				if state.lastIdx >= state.leaderIdx {
					state.lastIdx++
				}
			}
		}
	} else {
		// Stale Read request will retry the leader only by using the WithLeaderOnly option.
		if state.isStaleRead {
			WithLeaderOnly()(&state.option)
			// retry on the leader should not use stale read flag to avoid possible DataIsNotReady error as it always can serve any read.
			resetStaleRead = true
		}
		state.lastIdx++
	}

	// If selector is under `ReplicaReadPreferLeader` mode, we should choose leader as high priority.
	if state.option.preferLeader {
		state.lastIdx = state.leaderIdx
	}
	var offset int
	if state.lastIdx >= 0 {
		offset = randIntn(replicaSize)
	}
	reloadRegion := false
	for i := 0; i < replicaSize && !state.option.leaderOnly; i++ {
		var idx AccessIndex
		if state.option.preferLeader {
			if i == 0 {
				idx = state.lastIdx
			} else {
				// randomly select next replica, but skip state.lastIdx
				// since i must be greater than or equal to 1, so use i-1 to try from the first replica to make test stable.
				if (i-1+offset)%replicaSize == int(state.leaderIdx) {
					offset++
				}
				idx = AccessIndex((i - 1 + offset) % replicaSize)
			}
		} else {
			idx = AccessIndex((offset + i) % replicaSize)
		}
		selectReplica := selector.replicas[idx]
		if state.isCandidate(idx, selectReplica) {
			state.lastIdx = idx
			selector.targetIdx = idx
			break
		}
		if selectReplica.isEpochStale() &&
			selectReplica.store.getResolveState() == resolved &&
			selectReplica.store.getLivenessState() == reachable {
			reloadRegion = true
		}
	}
	if reloadRegion {
		selector.region.setSyncFlags(needDelayedReloadPending)
	}
	// If there is no candidate, fallback to the leader.
	if selector.targetIdx < 0 {
		leader := selector.replicas[state.leaderIdx]
		leaderEpochStale := leader.isEpochStale()
		leaderUnreachable := leader.store.getLivenessState() != reachable
		leaderExhausted := state.IsLeaderExhausted(leader)
		leaderInvalid := leaderEpochStale || leaderUnreachable || leaderExhausted
		if len(state.option.labels) > 0 && !state.option.leaderOnly {
			logutil.Logger(bo.GetCtx()).Warn("unable to find a store with given labels",
				zap.Uint64("region", selector.region.GetID()),
				zap.Any("labels", state.option.labels))
		}
		if leaderInvalid || leader.deadlineErrUsingConfTimeout {
			logutil.Logger(bo.GetCtx()).Warn("unable to find valid leader",
				zap.Uint64("region", selector.region.GetID()),
				zap.Bool("epoch-stale", leaderEpochStale),
				zap.Bool("unreachable", leaderUnreachable),
				zap.Bool("exhausted", leaderExhausted),
				zap.Bool("kv-timeout", leader.deadlineErrUsingConfTimeout),
				zap.Bool("stale-read", state.isStaleRead))
			// In stale-read, the request will fallback to leader after the local follower failure.
			// If the leader is also unavailable, we can fallback to the follower and use replica-read flag again,
			// The remote follower not tried yet, and the local follower can retry without stale-read flag.
			// If leader tried and received deadline exceeded error, try follower.
			// If labels are used, some followers would be filtered by the labels and can't be candidates, they still need to be retried.
			if state.isStaleRead || leader.deadlineErrUsingConfTimeout || len(state.option.labels) > 0 {
				selector.state = &tryFollower{
					leaderIdx: state.leaderIdx,
					lastIdx:   state.leaderIdx,
					labels:    state.option.labels,
				}
				if leaderEpochStale {
					selector.region.setSyncFlags(needDelayedReloadPending)
				}
				return nil, stateChanged{}
			}
			// when meet deadline exceeded error, do fast retry without invalidate region cache.
			if !hasDeadlineExceededError(selector.replicas) {
				selector.invalidateRegion()
			}
			metrics.TiKVReplicaSelectorFailureCounter.WithLabelValues("exhausted").Inc()
			return nil, nil
		}
		state.lastIdx = state.leaderIdx
		selector.targetIdx = state.leaderIdx
	}
	// Monitor the flows destination if selector is under `ReplicaReadPreferLeader` mode.
	if state.option.preferLeader {
		if selector.targetIdx != state.leaderIdx {
			selector.replicas[selector.targetIdx].store.recordReplicaFlowsStats(toFollower)
		} else {
			selector.replicas[selector.targetIdx].store.recordReplicaFlowsStats(toLeader)
		}
	}
	rpcCtx, err := selector.buildRPCContext(bo)
	if err != nil || rpcCtx == nil {
		return nil, err
	}
	if resetStaleRead {
		staleRead := false
		rpcCtx.contextPatcher.staleRead = &staleRead
	}
	return rpcCtx, nil
}

func (state *accessFollower) IsLeaderExhausted(leader *replica) bool {
	return leader.isExhausted(1, 0)
}

func (state *accessFollower) onSendFailure(bo *retry.Backoffer, selector *replicaSelector, cause error) {
	if selector.checkLiveness(bo, selector.targetReplica()) != reachable {
		selector.invalidateReplicaStore(selector.targetReplica(), cause)
	}
}

func (state *accessFollower) isCandidate(idx AccessIndex, replica *replica) bool {
	// the epoch is staled or retry exhausted, or the store is unreachable.
	if replica.isEpochStale() || replica.isExhausted(1, 0) || replica.store.getLivenessState() == unreachable || replica.deadlineErrUsingConfTimeout {
		return false
	}
	if state.option.leaderOnly {
		// The request can only be sent to the leader.
		return idx == state.leaderIdx
	}
	if !state.tryLeader && idx == state.leaderIdx {
		// The request cannot be sent to leader.
		return false
	}
	if state.learnerOnly {
		// The request can only be sent to the learner.
		return replica.peer.Role == metapb.PeerRole_Learner
	}
	// And If the leader store is abnormal to be accessed under `ReplicaReadPreferLeader` mode, we should choose other valid followers
	// as candidates to serve the Read request.
	if state.option.preferLeader && replica.store.healthStatus.IsSlow() {
		return false
	}
	// Choose a replica with matched labels.
	return replica.store.IsStoreMatch(state.option.stores) && replica.store.IsLabelsMatch(state.option.labels)
}

func hasDeadlineExceededError(replicas []*replica) bool {
	for _, replica := range replicas {
		if replica.deadlineErrUsingConfTimeout {
			// when meet deadline exceeded error, do fast retry without invalidate region cache.
			return true
		}
	}
	return false
}

// tryIdleReplica is the state where we find the leader is busy and retry the request using replica read.
type tryIdleReplica struct {
	stateBase
	leaderIdx AccessIndex
}

func (state *tryIdleReplica) next(bo *retry.Backoffer, selector *replicaSelector) (*RPCContext, error) {
	// Select a follower replica that has the lowest estimated wait duration
	minWait := time.Duration(math.MaxInt64)
	targetIdx := state.leaderIdx
	startIdx := randIntn(len(selector.replicas))
	for i := 0; i < len(selector.replicas); i++ {
		idx := (i + startIdx) % len(selector.replicas)
		r := selector.replicas[idx]
		// Don't choose leader again by default.
		if idx == int(state.leaderIdx) {
			continue
		}
		if !state.isCandidate(r) {
			continue
		}
		estimated := r.store.EstimatedWaitTime()
		if estimated > selector.busyThreshold {
			continue
		}
		if estimated < minWait {
			minWait = estimated
			targetIdx = AccessIndex(idx)
		}
		if minWait == 0 {
			break
		}
	}
	if targetIdx == state.leaderIdx && !isLeaderCandidate(selector.replicas[targetIdx]) {
		// when meet deadline exceeded error, do fast retry without invalidate region cache.
		if !hasDeadlineExceededError(selector.replicas) {
			selector.invalidateRegion()
		}
		metrics.TiKVReplicaSelectorFailureCounter.WithLabelValues("exhausted").Inc()
		return nil, nil
	}
	selector.targetIdx = targetIdx
	rpcCtx, err := selector.buildRPCContext(bo)
	if err != nil || rpcCtx == nil {
		return nil, err
	}
	replicaRead := targetIdx != state.leaderIdx
	rpcCtx.contextPatcher.replicaRead = &replicaRead
	if targetIdx == state.leaderIdx {
		// No threshold if all peers are too busy.
		selector.busyThreshold = 0
		rpcCtx.contextPatcher.busyThreshold = &selector.busyThreshold
	}
	return rpcCtx, nil
}

func (state *tryIdleReplica) isCandidate(replica *replica) bool {
	if replica.isEpochStale() ||
		replica.isExhausted(1, 0) ||
		replica.store.getLivenessState() != reachable ||
		replica.deadlineErrUsingConfTimeout {
		return false
	}
	return true
}

func (state *tryIdleReplica) onSendFailure(bo *retry.Backoffer, selector *replicaSelector, cause error) {
	if selector.checkLiveness(bo, selector.targetReplica()) != reachable {
		selector.invalidateReplicaStore(selector.targetReplica(), cause)
	}
}

type invalidStore struct {
	stateBase
}

func (state *invalidStore) next(_ *retry.Backoffer, _ *replicaSelector) (*RPCContext, error) {
	metrics.TiKVReplicaSelectorFailureCounter.WithLabelValues("invalidStore").Inc()
	return nil, nil
}

// TODO(sticnarf): If using request forwarding and the leader is unknown, try other followers
// instead of just switching to this state to backoff and retry.
type invalidLeader struct {
	stateBase
}

func (state *invalidLeader) next(_ *retry.Backoffer, _ *replicaSelector) (*RPCContext, error) {
	metrics.TiKVReplicaSelectorFailureCounter.WithLabelValues("invalidLeader").Inc()
	return nil, nil
}

// newReplicaSelector creates a replicaSelector which selects replicas according to reqType and opts.
// opts is currently only effective for follower read.
func newReplicaSelector(
	regionCache *RegionCache, regionID RegionVerID, req *tikvrpc.Request, opts ...StoreSelectorOption,
) (*replicaSelector, error) {
	cachedRegion := regionCache.GetCachedRegionWithRLock(regionID)
	if cachedRegion == nil || !cachedRegion.isValid() {
		return nil, nil
	}
	replicas := buildTiKVReplicas(cachedRegion)
	regionStore := cachedRegion.getStore()
	option := storeSelectorOp{}
	for _, op := range opts {
		op(&option)
	}
	var state selectorState
	if !req.ReplicaReadType.IsFollowerRead() {
		if regionCache.enableForwarding && regionStore.proxyTiKVIdx >= 0 {
			state = &accessByKnownProxy{leaderIdx: regionStore.workTiKVIdx}
		} else {
			state = &accessKnownLeader{leaderIdx: regionStore.workTiKVIdx}
		}
	} else {
		if req.ReplicaReadType == kv.ReplicaReadPreferLeader {
			WithPerferLeader()(&option)
		}
		tryLeader := req.ReplicaReadType == kv.ReplicaReadMixed || req.ReplicaReadType == kv.ReplicaReadPreferLeader
		state = &accessFollower{
			tryLeader:   tryLeader,
			isStaleRead: req.StaleRead,
			option:      option,
			leaderIdx:   regionStore.workTiKVIdx,
			lastIdx:     -1,
			learnerOnly: req.ReplicaReadType == kv.ReplicaReadLearner,
		}
	}

	return &replicaSelector{
		baseReplicaSelector: baseReplicaSelector{
			regionCache:   regionCache,
			region:        cachedRegion,
			replicas:      replicas,
			busyThreshold: time.Duration(req.BusyThresholdMs) * time.Millisecond,
		},
		regionStore: regionStore,
		labels:      option.labels,
		state:       state,
		targetIdx:   -1,
		proxyIdx:    -1,
	}, nil
}

func (s *replicaSelector) isValid() bool {
	return s != nil
}

func buildTiKVReplicas(region *Region) []*replica {
	regionStore := region.getStore()
	replicas := make([]*replica, 0, regionStore.accessStoreNum(tiKVOnly))
	for _, storeIdx := range regionStore.accessIndex[tiKVOnly] {
		replicas = append(
			replicas, &replica{
				store:    regionStore.stores[storeIdx],
				peer:     region.meta.Peers[storeIdx],
				epoch:    regionStore.storeEpochs[storeIdx],
				attempts: 0,
			},
		)
	}

	if val, err := util.EvalFailpoint("newReplicaSelectorInitialAttemptedTime"); err == nil {
		attemptedTime, err := time.ParseDuration(val.(string))
		if err != nil {
			panic(err)
		}
		for _, r := range replicas {
			r.attemptedTime = attemptedTime
		}
	}
	return replicas
}

>>>>>>> 6cb0704f
const (
	maxReplicaAttempt = 10
	// The maximum time to allow retrying sending requests after RPC failure. In case an RPC request fails after
	// timeout (there might be network issue or the TiKV node stuck), we use this to avoid retrying 10 times which may cost too much time.
	// For request using `client.ReadTimeoutShort` which is 30s, it might retry twice which costs 1min.
	maxReplicaAttemptTime = time.Second * 50
)

func (s *baseReplicaSelector) buildRPCContext(bo *retry.Backoffer, targetReplica, proxyReplica *replica) (*RPCContext, error) {
	// Backoff and retry if no replica is selected or the selected replica is stale
	if targetReplica == nil || targetReplica.isEpochStale() ||
		(proxyReplica != nil && proxyReplica.isEpochStale()) {
		// TODO(youjiali1995): Is it necessary to invalidate the region?
		metrics.TiKVReplicaSelectorFailureCounter.WithLabelValues("stale_store").Inc()
		s.invalidateRegion()
		return nil, nil
	}

	rpcCtx := &RPCContext{
		ClusterID:  s.regionCache.clusterID,
		Region:     s.region.VerID(),
		Meta:       s.region.meta,
		Peer:       targetReplica.peer,
		Store:      targetReplica.store,
		AccessMode: tiKVOnly,
		TiKVNum:    len(s.replicas),
	}

	// Set leader addr
	addr, err := s.regionCache.getStoreAddr(bo, s.region, targetReplica.store)
	if err != nil {
		return nil, err
	}
	if len(addr) == 0 {
		return nil, nil
	}
	rpcCtx.Addr = addr
	targetReplica.attempts++

	// Set proxy addr
	if proxyReplica != nil {
		addr, err = s.regionCache.getStoreAddr(bo, s.region, proxyReplica.store)
		if err != nil {
			return nil, err
		}
		if len(addr) == 0 {
			return nil, nil
		}
		rpcCtx.ProxyStore = proxyReplica.store
		rpcCtx.ProxyAddr = addr
		proxyReplica.attempts++
	}

	return rpcCtx, nil
}

func (s *baseReplicaSelector) checkLiveness(bo *retry.Backoffer, accessReplica *replica) livenessState {
	return accessReplica.store.requestLivenessAndStartHealthCheckLoopIfNeeded(bo, s.regionCache.bg, s.regionCache.stores)
}

func (s *baseReplicaSelector) invalidateReplicaStore(replica *replica, cause error) {
	store := replica.store
	if atomic.CompareAndSwapUint32(&store.epoch, replica.epoch, replica.epoch+1) {
		logutil.BgLogger().Info(
			"mark store's regions need be refill",
			zap.Uint64("id", store.storeID),
			zap.String("addr", store.addr),
			zap.Error(cause),
		)
		metrics.RegionCacheCounterWithInvalidateStoreRegionsOK.Inc()
		// schedule a store addr resolve.
		s.regionCache.stores.markStoreNeedCheck(store)
		store.healthStatus.markAlreadySlow()
	}
}

// updateLeader updates the leader of the cached region.
// If the leader peer isn't found in the region, the region will be invalidated.
// If switch to new leader successfully, returns the AccessIndex of the new leader in the replicas.
func (s *baseReplicaSelector) updateLeader(leader *metapb.Peer) int {
	if leader == nil {
		return -1
	}
	for i, replica := range s.replicas {
		if isSamePeer(replica.peer, leader) {
			// If hibernate region is enabled and the leader is not reachable, the raft group
			// will not be wakened up and re-elect the leader until the follower receives
			// a request. So, before the new leader is elected, we should not send requests
			// to the unreachable old leader to avoid unnecessary timeout.
			if replica.store.getLivenessState() != reachable {
				return -1
			}
			replica.onUpdateLeader()
			// Update the workTiKVIdx so that following requests can be sent to the leader immediately.
			if !s.region.switchWorkLeaderToPeer(leader) {
				panic("the store must exist")
			}
			logutil.BgLogger().Debug(
				"switch region leader to specific leader due to kv return NotLeader",
				zap.Uint64("regionID", s.region.GetID()),
				zap.Uint64("leaderStoreID", leader.GetStoreId()),
			)
			return i
		}
	}
	// Invalidate the region since the new leader is not in the cached version.
	s.region.invalidate(StoreNotFound)
	return -1
}

func (s *baseReplicaSelector) invalidateRegion() {
	if s.region != nil {
		s.region.invalidate(Other)
	}
}

func (s *RegionRequestSender) getRPCContext(
	bo *retry.Backoffer,
	req *tikvrpc.Request,
	regionID RegionVerID,
	et tikvrpc.EndpointType,
	opts ...StoreSelectorOption,
) (*RPCContext, error) {
	switch et {
	case tikvrpc.TiKV:
		if s.replicaSelector == nil {
<<<<<<< HEAD
			selector, err := newReplicaSelector(s.regionCache, regionID, req, opts...)
			if err != nil {
				s.rpcError = err
				return nil, nil
=======
			selector, err := NewReplicaSelector(s.regionCache, regionID, req, opts...) //nolint:staticcheck // ignore SA4023, never returns a nil interface value
			if selector == nil || !selector.isValid() || err != nil {                  //nolint:staticcheck // ignore SA4023, never returns a nil interface value
				return nil, err
>>>>>>> 6cb0704f
			}
			s.replicaSelector = selector
		}
		return s.replicaSelector.next(bo, req)
	case tikvrpc.TiFlash:
		// Should ignore WN, because in disaggregated tiflash mode, TiDB will build rpcCtx itself.
		return s.regionCache.GetTiFlashRPCContext(bo, regionID, true, LabelFilterNoTiFlashWriteNode)
	case tikvrpc.TiDB:
		return &RPCContext{Addr: s.storeAddr}, nil
	case tikvrpc.TiFlashCompute:
		// In disaggregated tiflash mode, TiDB will build rpcCtx itself, so cannot reach here.
		return nil, errors.Errorf("should not reach here for disaggregated tiflash mode")
	default:
		return nil, errors.Errorf("unsupported storage type: %v", et)
	}
}

func (s *RegionRequestSender) reset() {
	s.replicaSelector = nil
	s.failStoreIDs = nil
	s.failProxyStoreIDs = nil
}

// IsFakeRegionError returns true if err is fake region error.
func IsFakeRegionError(err *errorpb.Error) bool {
	return err != nil && err.GetEpochNotMatch() != nil && len(err.GetEpochNotMatch().CurrentRegions) == 0
}

const slowLogSendReqTime = 100 * time.Millisecond

// SendReqCtx sends a request to tikv server and return response and RPCCtx of this RPC.
func (s *RegionRequestSender) SendReqCtx(
	bo *retry.Backoffer,
	req *tikvrpc.Request,
	regionID RegionVerID,
	timeout time.Duration,
	et tikvrpc.EndpointType,
	opts ...StoreSelectorOption,
) (
	resp *tikvrpc.Response,
	rpcCtx *RPCContext,
	retryTimes int,
	err error,
) {
	if span := opentracing.SpanFromContext(bo.GetCtx()); span != nil && span.Tracer() != nil {
		span1 := span.Tracer().StartSpan("regionRequest.SendReqCtx", opentracing.ChildOf(span.Context()))
		defer span1.Finish()
		bo.SetCtx(opentracing.ContextWithSpan(bo.GetCtx(), span1))
	}

	if val, err := util.EvalFailpoint("tikvStoreSendReqResult"); err == nil {
		if s, ok := val.(string); ok {
			switch s {
			case "timeout":
				return nil, nil, 0, errors.New("timeout")
			case "GCNotLeader":
				if req.Type == tikvrpc.CmdGC {
					return &tikvrpc.Response{
						Resp: &kvrpcpb.GCResponse{RegionError: &errorpb.Error{NotLeader: &errorpb.NotLeader{}}},
					}, nil, 0, nil
				}
			case "PessimisticLockNotLeader":
				if req.Type == tikvrpc.CmdPessimisticLock {
					return &tikvrpc.Response{
						Resp: &kvrpcpb.PessimisticLockResponse{RegionError: &errorpb.Error{NotLeader: &errorpb.NotLeader{}}},
					}, nil, 0, nil
				}
			case "GCServerIsBusy":
				if req.Type == tikvrpc.CmdGC {
					return &tikvrpc.Response{
						Resp: &kvrpcpb.GCResponse{RegionError: &errorpb.Error{ServerIsBusy: &errorpb.ServerIsBusy{}}},
					}, nil, 0, nil
				}
			case "busy":
				return &tikvrpc.Response{
					Resp: &kvrpcpb.GCResponse{RegionError: &errorpb.Error{ServerIsBusy: &errorpb.ServerIsBusy{}}},
				}, nil, 0, nil
			case "requestTiDBStoreError":
				if et == tikvrpc.TiDB {
					return nil, nil, 0, errors.WithStack(tikverr.ErrTiKVServerTimeout)
				}
			case "requestTiFlashError":
				if et == tikvrpc.TiFlash {
					return nil, nil, 0, errors.WithStack(tikverr.ErrTiFlashServerTimeout)
				}
			}
		}
	}

	// If the MaxExecutionDurationMs is not set yet, we set it to be the RPC timeout duration
	// so TiKV can give up the requests whose response TiDB cannot receive due to timeout.
	if req.Context.MaxExecutionDurationMs == 0 {
		req.Context.MaxExecutionDurationMs = uint64(timeout.Milliseconds())
	}

	s.reset()
	startTime := time.Now()
	startBackOff := bo.GetTotalSleep()
	retryTimes = 0
	defer func() {
		if retryTimes > 0 {
			metrics.TiKVRequestRetryTimesHistogram.Observe(float64(retryTimes))
		}
	}()

	var staleReadCollector *staleReadMetricsCollector
	if req.StaleRead {
		staleReadCollector = &staleReadMetricsCollector{}
		defer func() {
			if retryTimes == 0 {
				metrics.StaleReadHitCounter.Add(1)
			} else {
				metrics.StaleReadMissCounter.Add(1)
			}
		}()
	}

	for {
		if retryTimes > 0 {
			if retryTimes%100 == 0 {
				logutil.Logger(bo.GetCtx()).Warn(
					"retry",
					zap.Uint64("region", regionID.GetID()),
					zap.Int("times", retryTimes),
				)
			}
		}

		rpcCtx, err = s.getRPCContext(bo, req, regionID, et, opts...)
		if err != nil {
			return nil, nil, retryTimes, err
		}

		if _, err := util.EvalFailpoint("invalidCacheAndRetry"); err == nil {
			// cooperate with tikvclient/setGcResolveMaxBackoff
			if c := bo.GetCtx().Value("injectedBackoff"); c != nil {
				resp, err = tikvrpc.GenRegionErrorResp(req, &errorpb.Error{EpochNotMatch: &errorpb.EpochNotMatch{}})
				return resp, nil, retryTimes, err
			}
		}
		if rpcCtx == nil {
			// TODO(youjiali1995): remove it when using the replica selector for all requests.
			// If the region is not found in cache, it must be out
			// of date and already be cleaned up. We can skip the
			// RPC by returning RegionError directly.

			// TODO: Change the returned error to something like "region missing in cache",
			// and handle this error like EpochNotMatch, which means to re-split the request and retry.
			if s.replicaSelector != nil {
				if err := s.replicaSelector.backoffOnNoCandidate(bo); err != nil {
					return nil, nil, retryTimes, err
				}
				if cost := time.Since(startTime); cost > slowLogSendReqTime || cost > timeout {
					s.logSendReqError(bo, "throwing pseudo region error due to no replica available", regionID, retryTimes, req, cost, bo.GetTotalSleep()-startBackOff, timeout)
				}
			}
			resp, err = tikvrpc.GenRegionErrorResp(req, &errorpb.Error{EpochNotMatch: &errorpb.EpochNotMatch{}})
			return resp, nil, retryTimes, err
		}

		var isLocalTraffic bool
		if staleReadCollector != nil && s.replicaSelector != nil && s.replicaSelector.target != nil {
			isLocalTraffic = s.replicaSelector.target.store.IsLabelsMatch(s.replicaSelector.option.labels)
			staleReadCollector.onReq(req, isLocalTraffic)
		}

		logutil.Eventf(bo.GetCtx(), "send %s request to region %d at %s", req.Type, regionID.id, rpcCtx.Addr)
		s.storeAddr = rpcCtx.Addr

		if _, err := util.EvalFailpoint("beforeSendReqToRegion"); err == nil {
			if hook := bo.GetCtx().Value("sendReqToRegionHook"); hook != nil {
				h := hook.(func(*tikvrpc.Request))
				h(req)
			}
		}

		req.Context.ClusterId = rpcCtx.ClusterID
		if req.InputRequestSource != "" && s.replicaSelector != nil {
			patchRequestSource(req, s.replicaSelector.replicaType())
		}
		if e := tikvrpc.SetContext(req, rpcCtx.Meta, rpcCtx.Peer); e != nil {
			return nil, nil, retryTimes, err
		}
		if s.replicaSelector != nil {
			if err := s.replicaSelector.backoffOnRetry(rpcCtx.Store, bo); err != nil {
				return nil, nil, retryTimes, err
			}
		}

		var retry bool
		resp, retry, err = s.sendReqToRegion(bo, rpcCtx, req, timeout)
		req.IsRetryRequest = true
		if err != nil {
			if cost := time.Since(startTime); cost > slowLogSendReqTime || cost > timeout {
				msg := fmt.Sprintf("send request failed, err: %v", err.Error())
				s.logSendReqError(bo, msg, regionID, retryTimes, req, cost, bo.GetTotalSleep()-startBackOff, timeout)
			}
			return nil, nil, retryTimes, err
		}

		if _, err1 := util.EvalFailpoint("afterSendReqToRegion"); err1 == nil {
			if hook := bo.GetCtx().Value("sendReqToRegionFinishHook"); hook != nil {
				h := hook.(func(*tikvrpc.Request, *tikvrpc.Response, error))
				h(req, resp, err)
			}
		}

		// recheck whether the session/query is killed during the Next()
		if err2 := bo.CheckKilled(); err2 != nil {
			return nil, nil, retryTimes, err2
		}
		if val, err := util.EvalFailpoint("mockRetrySendReqToRegion"); err == nil {
			if val.(bool) {
				retry = true
			}
		}
		if retry {
			retryTimes++
			continue
		}

		var regionErr *errorpb.Error
		regionErr, err = resp.GetRegionError()
		if err != nil {
			return nil, nil, retryTimes, err
		}
		if regionErr != nil {
			retry, err = s.onRegionError(bo, rpcCtx, req, regionErr)
			if err != nil {
				if cost := time.Since(startTime); cost > slowLogSendReqTime || cost > timeout {
					msg := fmt.Sprintf("send request on region error failed, err: %v", err.Error())
					s.logSendReqError(bo, msg, regionID, retryTimes, req, cost, bo.GetTotalSleep()-startBackOff, timeout)
				}
				return nil, nil, retryTimes, err
			}
			if retry {
				retryTimes++
				continue
			}
			if cost := time.Since(startTime); cost > slowLogSendReqTime || cost > timeout {
				s.logSendReqError(bo, "send request meet region error without retry", regionID, retryTimes, req, cost, bo.GetTotalSleep()-startBackOff, timeout)
			}
		} else {
			if s.replicaSelector != nil {
				s.replicaSelector.onSendSuccess(req)
			}
		}
		if staleReadCollector != nil {
			staleReadCollector.onResp(req.Type, resp, isLocalTraffic)
		}
		return resp, rpcCtx, retryTimes, nil
	}
}

func (s *RegionRequestSender) logSendReqError(bo *retry.Backoffer, msg string, regionID RegionVerID, retryTimes int, req *tikvrpc.Request, cost time.Duration, currentBackoffMs int, timeout time.Duration) {
	var builder strings.Builder
	// build the total round stats string.
	builder.WriteString("{total-backoff: ")
	builder.WriteString(util.FormatDuration(time.Duration(bo.GetTotalSleep() * int(time.Millisecond))))
	builder.WriteString(", total-backoff-times: ")
	builder.WriteString(strconv.Itoa(bo.GetTotalBackoffTimes()))
	if s.Stats != nil {
		builder.WriteString(", total-rpc: {")
		builder.WriteString(s.Stats.String())
		builder.WriteString("}")
	}
	builder.WriteString("}")
	totalRoundStats := builder.String()

	// build the current round stats string.
	builder.Reset()
	builder.WriteString("{time: ")
	builder.WriteString(util.FormatDuration(cost))
	builder.WriteString(", backoff: ")
	builder.WriteString(util.FormatDuration(time.Duration(currentBackoffMs * int(time.Millisecond))))
	builder.WriteString(", timeout: ")
	builder.WriteString(util.FormatDuration(timeout))
	builder.WriteString(", req-max-exec-timeout: ")
	builder.WriteString(util.FormatDuration(time.Duration(int64(req.Context.MaxExecutionDurationMs) * int64(time.Millisecond))))
	builder.WriteString(", retry-times: ")
	builder.WriteString(strconv.Itoa(retryTimes))
	if s.AccessStats != nil {
		builder.WriteString(", replica-access: {")
		builder.WriteString(s.AccessStats.String())
		builder.WriteString("}")
	}
	builder.WriteString("}")
	currentRoundStats := builder.String()
	logutil.Logger(bo.GetCtx()).Info(msg,
		zap.Uint64("req-ts", req.GetStartTS()),
		zap.String("req-type", req.Type.String()),
		zap.String("region", regionID.String()),
		zap.String("replica-read-type", req.ReplicaReadType.String()),
		zap.Bool("stale-read", req.StaleRead),
		zap.Stringer("request-sender", s),
		zap.String("total-round-stats", totalRoundStats),
		zap.String("current-round-stats", currentRoundStats))
}

// RPCCancellerCtxKey is context key attach rpc send cancelFunc collector to ctx.
type RPCCancellerCtxKey struct{}

// RPCCanceller is rpc send cancelFunc collector.
type RPCCanceller struct {
	sync.Mutex
	allocID   int
	cancels   map[int]func()
	cancelled bool
}

// NewRPCanceller creates RPCCanceller with init state.
func NewRPCanceller() *RPCCanceller {
	return &RPCCanceller{cancels: make(map[int]func())}
}

// WithCancel generates new context with cancel func.
func (h *RPCCanceller) WithCancel(ctx context.Context) (context.Context, func()) {
	nctx, cancel := context.WithCancel(ctx)
	h.Lock()
	if h.cancelled {
		h.Unlock()
		cancel()
		return nctx, func() {}
	}
	id := h.allocID
	h.allocID++
	h.cancels[id] = cancel
	h.Unlock()
	return nctx, func() {
		cancel()
		h.Lock()
		delete(h.cancels, id)
		h.Unlock()
	}
}

// CancelAll cancels all inflight rpc context.
func (h *RPCCanceller) CancelAll() {
	h.Lock()
	for _, c := range h.cancels {
		c()
	}
	h.cancelled = true
	h.Unlock()
}

func fetchRespInfo(resp *tikvrpc.Response) string {
	var extraInfo string
	if resp == nil || resp.Resp == nil {
		extraInfo = "nil response"
	} else {
		regionErr, e := resp.GetRegionError()
		if e != nil {
			extraInfo = e.Error()
		} else if regionErr != nil {
			extraInfo = regionErr.String()
		} else if prewriteResp, ok := resp.Resp.(*kvrpcpb.PrewriteResponse); ok {
			extraInfo = prewriteResp.String()
		}
	}
	return extraInfo
}

func (s *RegionRequestSender) sendReqToRegion(
	bo *retry.Backoffer, rpcCtx *RPCContext, req *tikvrpc.Request, timeout time.Duration,
) (resp *tikvrpc.Response, retry bool, err error) {
	// judge the store limit switch.
	if limit := kv.StoreLimit.Load(); limit > 0 {
		if err := s.getStoreToken(rpcCtx.Store, limit); err != nil {
			return nil, false, err
		}
		defer s.releaseStoreToken(rpcCtx.Store)
	}

	ctx := bo.GetCtx()
	if rawHook := ctx.Value(RPCCancellerCtxKey{}); rawHook != nil {
		var cancel context.CancelFunc
		ctx, cancel = rawHook.(*RPCCanceller).WithCancel(ctx)
		defer cancel()
	}

	// sendToAddr is the first target address that will receive the request. If proxy is used, sendToAddr will point to
	// the proxy that will forward the request to the final target.
	sendToAddr := rpcCtx.Addr
	if rpcCtx.ProxyStore == nil {
		req.ForwardedHost = ""
	} else {
		req.ForwardedHost = rpcCtx.Addr
		sendToAddr = rpcCtx.ProxyAddr
	}

	// Count the replica number as the RU cost factor.
	req.ReplicaNumber = 1
	if rpcCtx.Meta != nil && len(rpcCtx.Meta.GetPeers()) > 0 {
		req.ReplicaNumber = 0
		for _, peer := range rpcCtx.Meta.GetPeers() {
			role := peer.GetRole()
			if role == metapb.PeerRole_Voter || role == metapb.PeerRole_Learner {
				req.ReplicaNumber++
			}
		}
	}

	var sessionID uint64
	if v := bo.GetCtx().Value(util.SessionID); v != nil {
		sessionID = v.(uint64)
	}

	injectFailOnSend := false
	if val, e := util.EvalFailpoint("rpcFailOnSend"); e == nil {
		inject := true
		// Optional filters
		if s, ok := val.(string); ok {
			if s == "greengc" && !req.IsGreenGCRequest() {
				inject = false
			} else if s == "write" && !req.IsTxnWriteRequest() {
				inject = false
			}
		} else if sessionID == 0 {
			inject = false
		}

		if inject {
			logutil.Logger(ctx).Info(
				"[failpoint] injected RPC error on send", zap.Stringer("type", req.Type),
				zap.Stringer("req", req.Req.(fmt.Stringer)), zap.Stringer("ctx", &req.Context),
			)
			injectFailOnSend = true
			err = errors.New("injected RPC error on send")
		}
	}

	if !injectFailOnSend {
		start := time.Now()
		resp, err = s.client.SendRequest(ctx, sendToAddr, req, timeout)
		rpcDuration := time.Since(start)
		if s.replicaSelector != nil {
			recordAttemptedTime(s.replicaSelector, rpcDuration)
		}
		// Record timecost of external requests on related Store when `ReplicaReadMode == "PreferLeader"`.
		if rpcCtx.Store != nil && req.ReplicaReadType == kv.ReplicaReadPreferLeader && !util.IsInternalRequest(req.RequestSource) {
			rpcCtx.Store.healthStatus.recordClientSideSlowScoreStat(rpcDuration)
		}
		if s.Stats != nil {
			s.Stats.RecordRPCRuntimeStats(req.Type, rpcDuration)
			if val, fpErr := util.EvalFailpoint("tikvStoreRespResult"); fpErr == nil {
				if val.(bool) {
					if req.Type == tikvrpc.CmdCop && bo.GetTotalSleep() == 0 {
						return &tikvrpc.Response{
							Resp: &coprocessor.Response{RegionError: &errorpb.Error{EpochNotMatch: &errorpb.EpochNotMatch{}}},
						}, false, nil
					}
				}
			}
		}

		if val, e := util.EvalFailpoint("rpcFailOnRecv"); e == nil {
			inject := true
			// Optional filters
			if s, ok := val.(string); ok {
				if s == "greengc" && !req.IsGreenGCRequest() {
					inject = false
				} else if s == "write" && !req.IsTxnWriteRequest() {
					inject = false
				}
			} else if sessionID == 0 {
				inject = false
			}

			if inject {
				logutil.Logger(ctx).Info(
					"[failpoint] injected RPC error on recv", zap.Stringer("type", req.Type),
					zap.Stringer("req", req.Req.(fmt.Stringer)), zap.Stringer("ctx", &req.Context),
					zap.Error(err), zap.String("extra response info", fetchRespInfo(resp)),
				)
				err = errors.New("injected RPC error on recv")
				resp = nil
			}
		}

		if val, e := util.EvalFailpoint("rpcContextCancelErr"); e == nil {
			if val.(bool) {
				ctx1, cancel := context.WithCancel(context.Background())
				cancel()
				<-ctx1.Done()
				ctx = ctx1
				err = ctx.Err()
				resp = nil
			}
		}

		if _, e := util.EvalFailpoint("onRPCFinishedHook"); e == nil {
			if hook := bo.GetCtx().Value("onRPCFinishedHook"); hook != nil {
				h := hook.(func(*tikvrpc.Request, *tikvrpc.Response, error) (*tikvrpc.Response, error))
				resp, err = h(req, resp, err)
			}
		}
	}

	if rpcCtx.ProxyStore != nil {
		fromStore := strconv.FormatUint(rpcCtx.ProxyStore.storeID, 10)
		toStore := strconv.FormatUint(rpcCtx.Store.storeID, 10)
		result := "ok"
		if err != nil {
			result = "fail"
		}
		metrics.TiKVForwardRequestCounter.WithLabelValues(fromStore, toStore, req.Type.String(), result).Inc()
	}

	if err != nil {
		s.rpcError = err
		if s.Stats != nil {
			errStr := errors.Cause(err).Error()
			s.Stats.RecordRPCErrorStats(errStr)
			s.recordRPCAccessInfo(req, rpcCtx, errStr)
		}
		// Because in rpc logic, context.Cancel() will be transferred to rpcContext.Cancel error. For rpcContext cancel,
		// we need to retry the request. But for context cancel active, for example, limitExec gets the required rows,
		// we shouldn't retry the request, it will go to backoff and hang in retry logic.
		if ctx.Err() != nil && errors.Cause(ctx.Err()) == context.Canceled {
			metrics.TiKVRPCErrorCounter.WithLabelValues("context-canceled", storeIDLabel(rpcCtx)).Inc()
			return nil, false, errors.WithStack(ctx.Err())
		}

		if val, e := util.EvalFailpoint("noRetryOnRpcError"); e == nil {
			if val.(bool) {
				return nil, false, err
			}
		}
		if e := s.onSendFail(bo, rpcCtx, req, err); e != nil {
			return nil, false, err
		}
		return nil, true, nil
	}
	return
}

func storeIDLabel(rpcCtx *RPCContext) string {
	if rpcCtx != nil && rpcCtx.Store != nil {
		return strconv.FormatUint(rpcCtx.Store.storeID, 10)
	}
	return "nil"
}

func (s *RegionRequestSender) getStoreToken(st *Store, limit int64) error {
	// Checking limit is not thread safe, preferring this for avoiding load in loop.
	count := st.tokenCount.Load()
	if count < limit {
		// Adding tokenCount is no thread safe, preferring this for avoiding check in loop.
		st.tokenCount.Add(1)
		return nil
	}
	metrics.TiKVStoreLimitErrorCounter.WithLabelValues(st.addr, strconv.FormatUint(st.storeID, 10)).Inc()
	return errors.WithStack(&tikverr.ErrTokenLimit{StoreID: st.storeID})
}

func (s *RegionRequestSender) releaseStoreToken(st *Store) {
	count := st.tokenCount.Load()
	// Decreasing tokenCount is no thread safe, preferring this for avoiding check in loop.
	if count > 0 {
		st.tokenCount.Add(-1)
		return
	}
	logutil.BgLogger().Warn("release store token failed, count equals to 0")
}

func (s *RegionRequestSender) onSendFail(bo *retry.Backoffer, ctx *RPCContext, req *tikvrpc.Request, err error) error {
	if span := opentracing.SpanFromContext(bo.GetCtx()); span != nil && span.Tracer() != nil {
		span1 := span.Tracer().StartSpan("regionRequest.onSendFail", opentracing.ChildOf(span.Context()))
		defer span1.Finish()
		bo.SetCtx(opentracing.ContextWithSpan(bo.GetCtx(), span1))
	}
	storeLabel := storeIDLabel(ctx)
	// If it failed because the context is cancelled by ourself, don't retry.
	if errors.Cause(err) == context.Canceled {
		metrics.TiKVRPCErrorCounter.WithLabelValues("context-canceled", storeLabel).Inc()
		return errors.WithStack(err)
	} else if LoadShuttingDown() > 0 {
		metrics.TiKVRPCErrorCounter.WithLabelValues("shutting-down", storeLabel).Inc()
		return errors.WithStack(tikverr.ErrTiDBShuttingDown)
	} else if isCauseByDeadlineExceeded(err) {
		if s.replicaSelector != nil && s.replicaSelector.onReadReqConfigurableTimeout(req) {
			errLabel := "read-timeout-" + strconv.FormatUint(req.MaxExecutionDurationMs, 10) + "ms"
			metrics.TiKVRPCErrorCounter.WithLabelValues(errLabel, storeLabel).Inc()
			return nil
		}
	}
	if status.Code(errors.Cause(err)) == codes.Canceled {
		select {
		case <-bo.GetCtx().Done():
			metrics.TiKVRPCErrorCounter.WithLabelValues("grpc-canceled", storeLabel).Inc()
			return errors.WithStack(err)
		default:
			// If we don't cancel, but the error code is Canceled, it may be canceled by keepalive or gRPC remote.
			// For the case of canceled by keepalive, we need to re-establish the connection, otherwise following requests will always fail.
			// Canceled by gRPC remote may happen when tikv is killed and exiting.
			// Close the connection, backoff, and retry.
			logutil.Logger(bo.GetCtx()).Warn("receive a grpc cancel signal", zap.Error(err))
			var errConn *client.ErrConn
			if errors.As(err, &errConn) {
				if ext := s.getClientExt(); ext != nil {
					ext.CloseAddrVer(errConn.Addr, errConn.Ver)
				} else {
					s.client.CloseAddr(errConn.Addr)
				}
			}
		}
	}
	metrics.TiKVRPCErrorCounter.WithLabelValues(errors.Cause(err).Error(), storeLabel).Inc()

	if ctx.Store != nil && ctx.Store.storeType == tikvrpc.TiFlashCompute {
		s.regionCache.InvalidateTiFlashComputeStoresIfGRPCError(err)
	} else if ctx.Meta != nil {
		if s.replicaSelector != nil {
			s.replicaSelector.onSendFailure(bo, err)
		} else {
			s.regionCache.OnSendFail(bo, ctx, s.NeedReloadRegion(ctx), err)
		}
	}

	// don't need to retry for ResourceGroup error
	if errors.Is(err, pderr.ErrClientResourceGroupThrottled) {
		return err
	}
	if errors.Is(err, pderr.ErrClientResourceGroupConfigUnavailable) {
		return err
	}
	var errGetResourceGroup *pderr.ErrClientGetResourceGroup
	if errors.As(err, &errGetResourceGroup) {
		return err
	}

	// Retry on send request failure when it's not canceled.
	// When a store is not available, the leader of related region should be elected quickly.
	// TODO: the number of retry time should be limited:since region may be unavailable
	// when some unrecoverable disaster happened.
	if ctx.Store != nil && ctx.Store.storeType.IsTiFlashRelatedType() {
		err = bo.Backoff(
			retry.BoTiFlashRPC,
			errors.Errorf("send tiflash request error: %v, ctx: %v, try next peer later", err, ctx),
		)
	} else {
		err = bo.Backoff(
			retry.BoTiKVRPC,
			errors.Errorf("send tikv request error: %v, ctx: %v, try next peer later", err, ctx),
		)
	}
	return err
}

func isCauseByDeadlineExceeded(err error) bool {
	causeErr := errors.Cause(err)
	return causeErr == context.DeadlineExceeded || // batch-client will return this error.
		status.Code(causeErr) == codes.DeadlineExceeded // when batch-client is disabled, grpc will return this error.
}

// NeedReloadRegion checks is all peers has sent failed, if so need reload.
func (s *RegionRequestSender) NeedReloadRegion(ctx *RPCContext) (need bool) {
	if s.failStoreIDs == nil {
		s.failStoreIDs = make(map[uint64]struct{})
	}
	if s.failProxyStoreIDs == nil {
		s.failProxyStoreIDs = make(map[uint64]struct{})
	}
	s.failStoreIDs[ctx.Store.storeID] = struct{}{}
	if ctx.ProxyStore != nil {
		s.failProxyStoreIDs[ctx.ProxyStore.storeID] = struct{}{}
	}

	if ctx.AccessMode == tiKVOnly && len(s.failStoreIDs)+len(s.failProxyStoreIDs) >= ctx.TiKVNum {
		need = true
	} else if ctx.AccessMode == tiFlashOnly && len(s.failStoreIDs) >= len(ctx.Meta.Peers)-ctx.TiKVNum {
		need = true
	} else if len(s.failStoreIDs)+len(s.failProxyStoreIDs) >= len(ctx.Meta.Peers) {
		need = true
	}

	if need {
		s.failStoreIDs = nil
		s.failProxyStoreIDs = nil
	}
	return
}

// regionErrorToLogging constructs the logging content with extra information like returned leader peer id.
func regionErrorToLogging(e *errorpb.Error, errLabel string) string {
	str := errLabel
	if e.GetNotLeader() != nil {
		notLeader := e.GetNotLeader()
		if notLeader.GetLeader() != nil {
			str = fmt.Sprintf("%v_with_leader_%v", str, notLeader.GetLeader().GetId())
		} else {
			str = fmt.Sprintf("%v_with_no_leader", str)
		}
	}
	return str
}

func regionErrorToLabel(e *errorpb.Error) string {
	if e.GetNotLeader() != nil {
		return "not_leader"
	} else if e.GetRegionNotFound() != nil {
		return "region_not_found"
	} else if e.GetKeyNotInRegion() != nil {
		return "key_not_in_region"
	} else if e.GetEpochNotMatch() != nil {
		return "epoch_not_match"
	} else if e.GetServerIsBusy() != nil {
		if strings.Contains(e.GetServerIsBusy().GetReason(), "deadline is exceeded") {
			return "deadline_exceeded"
		}
		return "server_is_busy"
	} else if e.GetStaleCommand() != nil {
		return "stale_command"
	} else if e.GetStoreNotMatch() != nil {
		return "store_not_match"
	} else if e.GetRaftEntryTooLarge() != nil {
		return "raft_entry_too_large"
	} else if e.GetMaxTimestampNotSynced() != nil {
		return "max_timestamp_not_synced"
	} else if e.GetReadIndexNotReady() != nil {
		return "read_index_not_ready"
	} else if e.GetProposalInMergingMode() != nil {
		return "proposal_in_merging_mode"
	} else if e.GetDataIsNotReady() != nil {
		return "data_is_not_ready"
	} else if e.GetRegionNotInitialized() != nil {
		return "region_not_initialized"
	} else if e.GetDiskFull() != nil {
		return "disk_full"
	} else if e.GetRecoveryInProgress() != nil {
		return "recovery_in_progress"
	} else if e.GetFlashbackInProgress() != nil {
		return "flashback_in_progress"
	} else if e.GetFlashbackNotPrepared() != nil {
		return "flashback_not_prepared"
	} else if e.GetIsWitness() != nil {
		return "peer_is_witness"
	} else if isDeadlineExceeded(e) {
		return "deadline_exceeded"
	} else if e.GetMismatchPeerId() != nil {
		return "mismatch_peer_id"
	} else if e.GetBucketVersionNotMatch() != nil {
		return "bucket_version_not_match"
	}
	return "unknown"
}

func isDeadlineExceeded(e *errorpb.Error) bool {
	return strings.Contains(e.GetMessage(), "Deadline is exceeded")
}

func (s *RegionRequestSender) onRegionError(
	bo *retry.Backoffer, ctx *RPCContext, req *tikvrpc.Request, regionErr *errorpb.Error,
) (shouldRetry bool, err error) {
	if span := opentracing.SpanFromContext(bo.GetCtx()); span != nil && span.Tracer() != nil {
		span1 := span.Tracer().StartSpan("tikv.onRegionError", opentracing.ChildOf(span.Context()))
		defer span1.Finish()
		bo.SetCtx(opentracing.ContextWithSpan(bo.GetCtx(), span1))
	}

	regionErrLabel := regionErrorToLabel(regionErr)
	metrics.TiKVRegionErrorCounter.WithLabelValues(regionErrLabel, storeIDLabel(ctx)).Inc()
	if s.Stats != nil {
		s.Stats.RecordRPCErrorStats(regionErrLabel)
		s.recordRPCAccessInfo(req, ctx, regionErrorToLogging(regionErr, regionErrLabel))
	}

	// NOTE: Please add the region error handler in the same order of errorpb.Error.
	if notLeader := regionErr.GetNotLeader(); notLeader != nil {
		// Retry if error is `NotLeader`.
		logutil.Logger(bo.GetCtx()).Debug(
			"tikv reports `NotLeader` retry later",
			zap.String("notLeader", notLeader.String()),
			zap.String("ctx", ctx.String()),
		)

		if s.replicaSelector != nil {
			return s.replicaSelector.onNotLeader(bo, ctx, notLeader)
		} else if notLeader.GetLeader() == nil {
			// The peer doesn't know who is the current leader. Generally it's because
			// the Raft group is in an election, but it's possible that the peer is
			// isolated and removed from the Raft group. So it's necessary to reload
			// the region from PD.
			s.regionCache.InvalidateCachedRegionWithReason(ctx.Region, NoLeader)
			if err = bo.Backoff(
				retry.BoRegionScheduling,
				errors.Errorf("not leader: %v, ctx: %v", notLeader, ctx),
			); err != nil {
				return false, err
			}
			return false, nil
		} else {
			// don't backoff if a new leader is returned.
			s.regionCache.UpdateLeader(ctx.Region, notLeader.GetLeader(), ctx.AccessIdx)
			return true, nil
		}
	}

	// Retry it when tikv disk full happens.
	if diskFull := regionErr.GetDiskFull(); diskFull != nil {
		if err = bo.Backoff(
			retry.BoTiKVDiskFull,
			errors.Errorf("tikv disk full: %v ctx: %v", diskFull.String(), ctx.String()),
		); err != nil {
			return false, nil
		}
		return true, nil
	}

	if regionErr.GetRecoveryInProgress() != nil {
		s.regionCache.InvalidateCachedRegion(ctx.Region)
		logutil.Logger(bo.GetCtx()).Debug("tikv reports `RecoveryInProgress`", zap.Stringer("ctx", ctx))
		err = bo.Backoff(retry.BoRegionRecoveryInProgress, errors.Errorf("region recovery in progress, ctx: %v", ctx))
		if err != nil {
			return false, err
		}
		return false, nil
	}

	if regionErr.GetIsWitness() != nil {
		s.regionCache.InvalidateCachedRegion(ctx.Region)
		logutil.Logger(bo.GetCtx()).Debug("tikv reports `IsWitness`", zap.Stringer("ctx", ctx))
		err = bo.Backoff(retry.BoIsWitness, errors.Errorf("is witness, ctx: %v", ctx))
		if err != nil {
			return false, err
		}
		return false, nil
	}

	// Since we expect that the workload should be stopped during the flashback progress,
	// if a request meets the FlashbackInProgress error, it should stop retrying immediately
	// to avoid unnecessary backoff and potential unexpected data status to the user.
	if flashbackInProgress := regionErr.GetFlashbackInProgress(); flashbackInProgress != nil {
		logutil.Logger(bo.GetCtx()).Debug(
			"tikv reports `FlashbackInProgress`",
			zap.Stringer("req", req),
			zap.Stringer("ctx", ctx),
		)
		if req != nil && s.replicaSelector != nil && s.replicaSelector.onFlashbackInProgress(req) {
			return true, nil
		}
		return false, errors.Errorf(
			"region %d is in flashback progress, FlashbackStartTS is %d",
			flashbackInProgress.GetRegionId(), flashbackInProgress.GetFlashbackStartTs(),
		)
	}
	// This error means a second-phase flashback request is sent to a region that is not
	// prepared for the flashback before, it should stop retrying immediately to avoid
	// unnecessary backoff.
	if regionErr.GetFlashbackNotPrepared() != nil {
		logutil.Logger(bo.GetCtx()).Debug(
			"tikv reports `FlashbackNotPrepared`",
			zap.Stringer("req", req),
			zap.Stringer("ctx", ctx),
		)
		return false, errors.Errorf(
			"region %d is not prepared for the flashback",
			regionErr.GetFlashbackNotPrepared().GetRegionId(),
		)
	}

	// This peer is removed from the region. Invalidate the region since it's too stale.
	// if the region error is from follower, can we mark the peer unavailable and reload region asynchronously?
	if regionErr.GetRegionNotFound() != nil {
		s.regionCache.InvalidateCachedRegion(ctx.Region)
		return false, nil
	}

	if regionErr.GetKeyNotInRegion() != nil {
		logutil.Logger(bo.GetCtx()).Error("tikv reports `KeyNotInRegion`", zap.Stringer("req", req), zap.Stringer("ctx", ctx))
		s.regionCache.InvalidateCachedRegion(ctx.Region)
		return false, nil
	}

	if epochNotMatch := regionErr.GetEpochNotMatch(); epochNotMatch != nil {
		logutil.Logger(bo.GetCtx()).Debug(
			"tikv reports `EpochNotMatch` retry later",
			zap.Stringer("EpochNotMatch", epochNotMatch),
			zap.Stringer("ctx", ctx),
		)
		retry, err := s.regionCache.OnRegionEpochNotMatch(bo, ctx, epochNotMatch.CurrentRegions)
		if !retry && s.replicaSelector != nil {
			s.replicaSelector.invalidateRegion()
		}
		return retry, err
	}

	if bucketVersionNotMatch := regionErr.GetBucketVersionNotMatch(); bucketVersionNotMatch != nil {
		logutil.Logger(bo.GetCtx()).Debug(
			"tikv reports `BucketVersionNotMatch` retry later",
			zap.Uint64("latest bucket version", bucketVersionNotMatch.GetVersion()),
			zap.Uint64("request bucket version", ctx.BucketVersion),
			zap.Stringer("ctx", ctx),
		)
		// bucket version is not match, we should split this cop request again.
		s.regionCache.OnBucketVersionNotMatch(ctx, bucketVersionNotMatch.Version, bucketVersionNotMatch.Keys)
		return false, nil
	}

	if serverIsBusy := regionErr.GetServerIsBusy(); serverIsBusy != nil {
		if s.replicaSelector != nil && strings.Contains(serverIsBusy.GetReason(), "deadline is exceeded") {
			if s.replicaSelector.onReadReqConfigurableTimeout(req) {
				return true, nil
			}
		}
		if s.replicaSelector != nil {
			return s.replicaSelector.onServerIsBusy(bo, ctx, req, serverIsBusy)
		}
		logutil.Logger(bo.GetCtx()).Warn(
			"tikv reports `ServerIsBusy` retry later",
			zap.String("reason", regionErr.GetServerIsBusy().GetReason()),
			zap.Stringer("ctx", ctx),
		)
		if ctx != nil && ctx.Store != nil && ctx.Store.storeType.IsTiFlashRelatedType() {
			err = bo.Backoff(retry.BoTiFlashServerBusy, errors.Errorf("server is busy, ctx: %v", ctx))
		} else {
			err = bo.Backoff(retry.BoTiKVServerBusy, errors.Errorf("server is busy, ctx: %v", ctx))
		}
		if err != nil {
			return false, err
		}
		return true, nil
	}

	// StaleCommand error indicates the request is sent to the old leader and its term is changed.
	// We can't know whether the request is committed or not, so it's an undetermined error too,
	// but we don't handle it now.
	if regionErr.GetStaleCommand() != nil {
		logutil.Logger(bo.GetCtx()).Debug("tikv reports `StaleCommand`", zap.Stringer("ctx", ctx))
		if s.replicaSelector != nil {
			// Needn't backoff because the new leader should be elected soon
			// and the replicaSelector will try the next peer.
		} else {
			err = bo.Backoff(retry.BoStaleCmd, errors.Errorf("stale command, ctx: %v", ctx))
			if err != nil {
				return false, err
			}
		}
		return true, nil
	}

	if storeNotMatch := regionErr.GetStoreNotMatch(); storeNotMatch != nil {
		// store not match
		logutil.Logger(bo.GetCtx()).Debug(
			"tikv reports `StoreNotMatch` retry later",
			zap.Stringer("storeNotMatch", storeNotMatch),
			zap.Stringer("ctx", ctx),
		)
		s.regionCache.stores.markStoreNeedCheck(ctx.Store)
		s.regionCache.InvalidateCachedRegion(ctx.Region)
		// It's possible the address of store is not changed but the DNS resolves to a different address in k8s environment,
		// so we always reconnect in this case.
		s.client.CloseAddr(ctx.Addr)
		return false, nil
	}

	if regionErr.GetRaftEntryTooLarge() != nil {
		logutil.Logger(bo.GetCtx()).Warn("tikv reports `RaftEntryTooLarge`", zap.Stringer("ctx", ctx))
		return false, errors.New(regionErr.String())
	}

	if regionErr.GetMaxTimestampNotSynced() != nil {
		logutil.Logger(bo.GetCtx()).Debug("tikv reports `MaxTimestampNotSynced`", zap.Stringer("ctx", ctx))
		err = bo.Backoff(retry.BoMaxTsNotSynced, errors.Errorf("max timestamp not synced, ctx: %v", ctx))
		if err != nil {
			return false, err
		}
		return true, nil
	}

	// A read request may be sent to a peer which has not been initialized yet, we should retry in this case.
	if regionErr.GetRegionNotInitialized() != nil {
		logutil.Logger(bo.GetCtx()).Debug(
			"tikv reports `RegionNotInitialized` retry later",
			zap.Uint64("store-id", ctx.Store.storeID),
			zap.Uint64("region-id", regionErr.GetRegionNotInitialized().GetRegionId()),
			zap.Stringer("ctx", ctx),
		)
		err = bo.Backoff(retry.BoMaxRegionNotInitialized, errors.Errorf("region not initialized"))
		if err != nil {
			return false, err
		}
		return true, nil
	}

	// The read-index can't be handled timely because the region is splitting or merging.
	if regionErr.GetReadIndexNotReady() != nil {
		logutil.Logger(bo.GetCtx()).Debug(
			"tikv reports `ReadIndexNotReady` retry later",
			zap.Uint64("store-id", ctx.Store.storeID),
			zap.Uint64("region-id", regionErr.GetRegionNotInitialized().GetRegionId()),
			zap.Stringer("ctx", ctx),
		)
		// The region can't provide service until split or merge finished, so backoff.
		err = bo.Backoff(retry.BoRegionScheduling, errors.Errorf("read index not ready, ctx: %v", ctx))
		if err != nil {
			return false, err
		}
		return true, nil
	}

	if regionErr.GetProposalInMergingMode() != nil {
		logutil.Logger(bo.GetCtx()).Debug("tikv reports `ProposalInMergingMode`", zap.Stringer("ctx", ctx))
		// The region is merging and it can't provide service until merge finished, so backoff.
		err = bo.Backoff(retry.BoRegionScheduling, errors.Errorf("region is merging, ctx: %v", ctx))
		if err != nil {
			return false, err
		}
		return true, nil
	}

	// A stale read request may be sent to a peer which the data is not ready yet, we should retry in this case.
	// This error is specific to stale read and the target replica is randomly selected. If the request is sent
	// to the leader, the data must be ready, so we don't backoff here.
	if regionErr.GetDataIsNotReady() != nil {
		logutil.Logger(bo.GetCtx()).Debug(
			"tikv reports `DataIsNotReady` retry later",
			zap.Uint64("store-id", ctx.Store.storeID),
			zap.Uint64("peer-id", regionErr.GetDataIsNotReady().GetPeerId()),
			zap.Uint64("region-id", regionErr.GetDataIsNotReady().GetRegionId()),
			zap.Uint64("safe-ts", regionErr.GetDataIsNotReady().GetSafeTs()),
			zap.Stringer("ctx", ctx),
		)
		if s.replicaSelector != nil {
			s.replicaSelector.onDataIsNotReady()
		}
		if !req.IsGlobalStaleRead() {
			// only backoff local stale reads as global should retry immediately against the leader as a normal read
			err = bo.Backoff(retry.BoMaxDataNotReady, errors.New("data is not ready"))
			if err != nil {
				return false, err
			}
		}
		return true, nil
	}

	if isDeadlineExceeded(regionErr) && s.replicaSelector != nil && s.replicaSelector.onReadReqConfigurableTimeout(req) {
		return true, nil
	}

	if mismatch := regionErr.GetMismatchPeerId(); mismatch != nil {
		logutil.Logger(bo.GetCtx()).Warn(
			"tikv reports `MismatchPeerId`, invalidate region cache",
			zap.Uint64("req peer id", mismatch.GetRequestPeerId()),
			zap.Uint64("store peer id", mismatch.GetStorePeerId()),
		)
		if s.replicaSelector != nil {
			s.replicaSelector.invalidateRegion()
		}
		return false, nil
	}

	logutil.Logger(bo.GetCtx()).Debug(
		"tikv reports region failed",
		zap.Stringer("regionErr", regionErr),
		zap.Stringer("ctx", ctx),
	)

	if s.replicaSelector != nil {
		// Try the next replica.
		return true, nil
	}

	// When the request is sent to TiDB, there is no region in the request, so the region id will be 0.
	// So when region id is 0, there is no business with region cache.
	if ctx.Region.id != 0 {
		s.regionCache.InvalidateCachedRegion(ctx.Region)
	}
	// For other errors, we only drop cache here.
	// Because caller may need to re-split the request.
	return false, nil
}

type staleReadMetricsCollector struct {
}

func (s *staleReadMetricsCollector) onReq(req *tikvrpc.Request, isLocalTraffic bool) {
	size := 0
	switch req.Type {
	case tikvrpc.CmdGet:
		size = req.Get().Size()
	case tikvrpc.CmdBatchGet:
		size = req.BatchGet().Size()
	case tikvrpc.CmdScan:
		size = req.Scan().Size()
	case tikvrpc.CmdCop:
		size = req.Cop().Size()
	default:
		// ignore non-read requests
		return
	}
	size += req.Context.Size()
	if isLocalTraffic {
		metrics.StaleReadLocalOutBytes.Add(float64(size))
		metrics.StaleReadReqLocalCounter.Add(1)
	} else {
		metrics.StaleReadRemoteOutBytes.Add(float64(size))
		metrics.StaleReadReqCrossZoneCounter.Add(1)
	}
}

func (s *staleReadMetricsCollector) onResp(tp tikvrpc.CmdType, resp *tikvrpc.Response, isLocalTraffic bool) {
	size := 0
	switch tp {
	case tikvrpc.CmdGet:
		size += resp.Resp.(*kvrpcpb.GetResponse).Size()
	case tikvrpc.CmdBatchGet:
		size += resp.Resp.(*kvrpcpb.BatchGetResponse).Size()
	case tikvrpc.CmdScan:
		size += resp.Resp.(*kvrpcpb.ScanResponse).Size()
	case tikvrpc.CmdCop:
		size += resp.Resp.(*coprocessor.Response).Size()
	default:
		// ignore non-read requests
		return
	}
	if isLocalTraffic {
		metrics.StaleReadLocalInBytes.Add(float64(size))
	} else {
		metrics.StaleReadRemoteInBytes.Add(float64(size))
	}
}

func patchRequestSource(req *tikvrpc.Request, replicaType string) {
	var sb strings.Builder
	defer func() {
		// TiKV does the limit control by the last part of the request source.
		sb.WriteByte('_')
		sb.WriteString(req.InputRequestSource)
		req.RequestSource = sb.String()
	}()

	if req.IsRetryRequest {
		sb.WriteString("retry_")
		sb.WriteString(req.ReadType)
		sb.WriteByte('_')
		sb.WriteString(replicaType)
		return
	}
	if req.StaleRead {
		req.ReadType = "stale_" + replicaType
	} else {
		req.ReadType = replicaType
	}
	sb.WriteString(req.ReadType)
}

func recordAttemptedTime(s *replicaSelector, duration time.Duration) {
	if s.target != nil {
		s.target.attemptedTime += duration
	}
	if s.proxy != nil {
		s.proxy.attemptedTime += duration
	}
}

type backoffArgs struct {
	cfg *retry.Config
	err error
}

// addPendingBackoff adds pending backoff for the store.
func (s *baseReplicaSelector) addPendingBackoff(store *Store, cfg *retry.Config, err error) {
	storeId := uint64(0)
	if store != nil {
		storeId = store.storeID
	}
	if s.pendingBackoffs == nil {
		s.pendingBackoffs = make(map[uint64]*backoffArgs)
	}
	s.pendingBackoffs[storeId] = &backoffArgs{cfg, err}
}

// backoffOnRetry apply pending backoff on the store when retry in this store.
func (s *baseReplicaSelector) backoffOnRetry(store *Store, bo *retry.Backoffer) error {
	storeId := uint64(0)
	if store != nil {
		storeId = store.storeID
	}
	args, ok := s.pendingBackoffs[storeId]
	if !ok {
		return nil
	}
	delete(s.pendingBackoffs, storeId)
	return bo.Backoff(args.cfg, args.err)
}

// backoffOnNoCandidate apply the largest base pending backoff when no candidate.
func (s *baseReplicaSelector) backoffOnNoCandidate(bo *retry.Backoffer) error {
	var args *backoffArgs
	for _, pbo := range s.pendingBackoffs {
		if args == nil || args.cfg.Base() < pbo.cfg.Base() {
			args = pbo
		}
	}
	if args == nil {
		return nil
	}
	return bo.Backoff(args.cfg, args.err)
}<|MERGE_RESOLUTION|>--- conflicted
+++ resolved
@@ -37,11 +37,7 @@
 import (
 	"context"
 	"fmt"
-<<<<<<< HEAD
-=======
 	"maps"
-	"math"
->>>>>>> 6cb0704f
 	"math/rand"
 	"strconv"
 	"strings"
@@ -540,702 +536,6 @@
 	return fmt.Sprintf("cacheRegionIsValid: %v, replicaStatus: %v", cacheRegionIsValid, replicaStatus)
 }
 
-<<<<<<< HEAD
-=======
-// selectorState is the interface of states of the replicaSelector.
-// Here is the main state transition diagram:
-//
-//                                    exceeding maxReplicaAttempt
-//           +-------------------+   || RPC failure && unreachable && no forwarding
-// +-------->+ accessKnownLeader +----------------+
-// |         +------+------------+                |
-// |                |                             |
-// |                | RPC failure                 v
-// |                | && unreachable        +-----+-----+
-// |                | && enable forwarding  |tryFollower+------+
-// |                |                       +-----------+      |
-// | leader becomes v                                          | all followers
-// | reachable +----+-------------+                            | are tried
-// +-----------+accessByKnownProxy|                            |
-// ^           +------+-----------+                            |
-// |                  |                           +-------+    |
-// |                  | RPC failure               |backoff+<---+
-// | leader becomes   v                           +---+---+
-// | reachable  +-----+-----+ all proxies are tried   ^
-// +------------+tryNewProxy+-------------------------+
-//              +-----------+
-
-type selectorState interface {
-	next(*retry.Backoffer, *replicaSelector) (*RPCContext, error)
-	onSendSuccess(*replicaSelector)
-	onSendFailure(*retry.Backoffer, *replicaSelector, error)
-	onNoLeader(*replicaSelector)
-}
-
-type stateChanged struct{}
-
-func (c stateChanged) Error() string {
-	return "replicaSelector state changed"
-}
-
-type stateBase struct{}
-
-func (s stateBase) next(bo *retry.Backoffer, selector *replicaSelector) (*RPCContext, error) {
-	return nil, nil
-}
-
-func (s stateBase) onSendSuccess(selector *replicaSelector) {
-}
-
-func (s stateBase) onSendFailure(backoffer *retry.Backoffer, selector *replicaSelector, err error) {
-}
-
-func (s stateBase) onNoLeader(selector *replicaSelector) {
-}
-
-// accessKnownLeader is the state where we are sending requests
-// to the leader we suppose to be.
-//
-// After attempting maxReplicaAttempt times without success
-// and without receiving new leader from the responses error,
-// we should switch to tryFollower state.
-type accessKnownLeader struct {
-	stateBase
-	leaderIdx AccessIndex
-}
-
-func (state *accessKnownLeader) next(bo *retry.Backoffer, selector *replicaSelector) (*RPCContext, error) {
-	leader := selector.replicas[state.leaderIdx]
-	liveness := leader.store.getLivenessState()
-	if liveness == unreachable && selector.regionCache.enableForwarding {
-		selector.state = &tryNewProxy{leaderIdx: state.leaderIdx}
-		return nil, stateChanged{}
-	}
-	if !isLeaderCandidate(leader) {
-		selector.state = &tryFollower{leaderIdx: state.leaderIdx, lastIdx: state.leaderIdx, fromAccessKnownLeader: true}
-		return nil, stateChanged{}
-	}
-	if selector.busyThreshold > 0 {
-		// If the leader is busy in our estimation, change to tryIdleReplica state to try other replicas.
-		// If other replicas are all busy, tryIdleReplica will try the leader again without busy threshold.
-		leaderEstimated := selector.replicas[state.leaderIdx].store.EstimatedWaitTime()
-		if leaderEstimated > selector.busyThreshold {
-			selector.state = &tryIdleReplica{leaderIdx: state.leaderIdx}
-			return nil, stateChanged{}
-		}
-	}
-	selector.targetIdx = state.leaderIdx
-	return selector.buildRPCContext(bo)
-}
-
-// check leader is candidate or not.
-func isLeaderCandidate(leader *replica) bool {
-	// If hibernate region is enabled and the leader is not reachable, the raft group
-	// will not be wakened up and re-elect the leader until the follower receives
-	// a request. So, before the new leader is elected, we should not send requests
-	// to the unreachable old leader to avoid unnecessary timeout.
-	// If leader.deadlineErrUsingConfTimeout is true, it means the leader is already tried and received deadline exceeded error, then don't retry it.
-	// If leader.notLeader is true, it means the leader is already tried and received not leader error, then don't retry it.
-	if leader.store.getLivenessState() != reachable ||
-		leader.isExhausted(maxReplicaAttempt, maxReplicaAttemptTime) ||
-		leader.deadlineErrUsingConfTimeout ||
-		leader.notLeader ||
-		leader.isEpochStale() { // check leader epoch here, if leader.epoch staled, we can try other replicas. instead of buildRPCContext failed and invalidate region then retry.
-		return false
-	}
-	return true
-}
-
-func (state *accessKnownLeader) onSendFailure(bo *retry.Backoffer, selector *replicaSelector, cause error) {
-	liveness := selector.checkLiveness(bo, selector.targetReplica())
-	// Only enable forwarding when unreachable to avoid using proxy to access a TiKV that cannot serve.
-	if liveness == unreachable && len(selector.replicas) > 1 && selector.regionCache.enableForwarding {
-		selector.state = &accessByKnownProxy{leaderIdx: state.leaderIdx}
-		return
-	}
-	if liveness != reachable || selector.targetReplica().isExhausted(maxReplicaAttempt, maxReplicaAttemptTime) {
-		selector.state = &tryFollower{leaderIdx: state.leaderIdx, lastIdx: state.leaderIdx, fromAccessKnownLeader: true}
-	}
-	if liveness != reachable {
-		selector.invalidateReplicaStore(selector.targetReplica(), cause)
-	}
-}
-
-func (state *accessKnownLeader) onNoLeader(selector *replicaSelector) {
-	selector.state = &tryFollower{leaderIdx: state.leaderIdx, lastIdx: state.leaderIdx, fromAccessKnownLeader: true}
-}
-
-// tryFollower is the state where we cannot access the known leader
-// but still try other replicas in case they have become the leader.
-//
-// In this state, a follower that is not tried will be used. If all
-// followers are tried, we think we have exhausted the replicas.
-// On sending failure in this state, if leader info is returned,
-// the leader will be updated to replicas[0] and give it another chance.
-type tryFollower struct {
-	stateBase
-	leaderIdx AccessIndex
-	lastIdx   AccessIndex
-	// fromAccessKnownLeader indicates whether the state is changed from `accessKnownLeader`.
-	fromAccessKnownLeader bool
-	labels                []*metapb.StoreLabel
-}
-
-func (state *tryFollower) next(bo *retry.Backoffer, selector *replicaSelector) (*RPCContext, error) {
-	filterReplicas := func(fn func(*replica) bool) (AccessIndex, *replica) {
-		for i := 0; i < len(selector.replicas); i++ {
-			idx := AccessIndex((int(state.lastIdx) + i) % len(selector.replicas))
-			if idx == state.leaderIdx {
-				continue
-			}
-			selectReplica := selector.replicas[idx]
-			if selectReplica.store.getLivenessState() != unreachable && !selectReplica.deadlineErrUsingConfTimeout &&
-				fn(selectReplica) {
-				return idx, selectReplica
-			}
-		}
-		return -1, nil
-	}
-
-	if len(state.labels) > 0 {
-		idx, selectReplica := filterReplicas(func(selectReplica *replica) bool {
-			return selectReplica.store.IsLabelsMatch(state.labels) && !state.isExhausted(selectReplica)
-		})
-		if selectReplica != nil && idx >= 0 {
-			state.lastIdx = idx
-			selector.targetIdx = idx
-		}
-		// labels only take effect for first try.
-		state.labels = nil
-	}
-
-	if selector.targetIdx < 0 {
-		// Search replica that is not attempted from the last accessed replica
-		idx, selectReplica := filterReplicas(func(selectReplica *replica) bool {
-			return !state.isExhausted(selectReplica)
-		})
-		if selectReplica != nil && idx >= 0 {
-			state.lastIdx = idx
-			selector.targetIdx = idx
-		}
-	}
-
-	// If all followers are tried and fail, backoff and retry.
-	if selector.targetIdx < 0 {
-		// when meet deadline exceeded error, do fast retry without invalidate region cache.
-		if !hasDeadlineExceededError(selector.replicas) {
-			selector.invalidateRegion()
-		}
-		metrics.TiKVReplicaSelectorFailureCounter.WithLabelValues("exhausted").Inc()
-		return nil, nil
-	}
-	rpcCtx, err := selector.buildRPCContext(bo)
-	if err != nil || rpcCtx == nil {
-		return rpcCtx, err
-	}
-	if !state.fromAccessKnownLeader {
-		replicaRead := true
-		rpcCtx.contextPatcher.replicaRead = &replicaRead
-	}
-	staleRead := false
-	rpcCtx.contextPatcher.staleRead = &staleRead
-	return rpcCtx, nil
-}
-
-func (state *tryFollower) isExhausted(replica *replica) bool {
-	if replica.dataIsNotReady {
-		// we can retry DataIsNotReady replica by replica-read.
-		return replica.isExhausted(2, 0)
-	}
-	return replica.isExhausted(1, 0)
-}
-
-func (state *tryFollower) onSendSuccess(selector *replicaSelector) {
-	if state.fromAccessKnownLeader {
-		peer := selector.targetReplica().peer
-		if !selector.region.switchWorkLeaderToPeer(peer) {
-			logutil.BgLogger().Warn("the store must exist",
-				zap.Uint64("store", peer.StoreId),
-				zap.Uint64("peer", peer.Id))
-		}
-	}
-}
-
-func (state *tryFollower) onSendFailure(bo *retry.Backoffer, selector *replicaSelector, cause error) {
-	if selector.checkLiveness(bo, selector.targetReplica()) != reachable {
-		selector.invalidateReplicaStore(selector.targetReplica(), cause)
-	}
-}
-
-// accessByKnownProxy is the state where we are sending requests through
-// regionStore.proxyTiKVIdx as a proxy.
-type accessByKnownProxy struct {
-	stateBase
-	leaderIdx AccessIndex
-}
-
-func (state *accessByKnownProxy) next(bo *retry.Backoffer, selector *replicaSelector) (*RPCContext, error) {
-	leader := selector.replicas[state.leaderIdx]
-	if leader.store.getLivenessState() == reachable {
-		selector.regionStore.unsetProxyStoreIfNeeded(selector.region)
-		selector.state = &accessKnownLeader{leaderIdx: state.leaderIdx}
-		return nil, stateChanged{}
-	}
-
-	if selector.regionStore.proxyTiKVIdx >= 0 {
-		selector.targetIdx = state.leaderIdx
-		selector.proxyIdx = selector.regionStore.proxyTiKVIdx
-		return selector.buildRPCContext(bo)
-	}
-
-	selector.state = &tryNewProxy{leaderIdx: state.leaderIdx}
-	return nil, stateChanged{}
-}
-
-func (state *accessByKnownProxy) onSendFailure(bo *retry.Backoffer, selector *replicaSelector, cause error) {
-	selector.state = &tryNewProxy{leaderIdx: state.leaderIdx}
-	if selector.checkLiveness(bo, selector.proxyReplica()) != reachable {
-		selector.invalidateReplicaStore(selector.proxyReplica(), cause)
-	}
-}
-
-func (state *accessByKnownProxy) onNoLeader(selector *replicaSelector) {
-	selector.state = &tryFollower{leaderIdx: state.leaderIdx, lastIdx: state.leaderIdx, fromAccessKnownLeader: true}
-}
-
-// tryNewProxy is the state where we try to find a node from followers as proxy.
-type tryNewProxy struct {
-	leaderIdx AccessIndex
-}
-
-func (state *tryNewProxy) next(bo *retry.Backoffer, selector *replicaSelector) (*RPCContext, error) {
-	leader := selector.replicas[state.leaderIdx]
-	if leader.store.getLivenessState() == reachable {
-		selector.regionStore.unsetProxyStoreIfNeeded(selector.region)
-		selector.state = &accessKnownLeader{leaderIdx: state.leaderIdx}
-		return nil, stateChanged{}
-	}
-
-	candidateNum := 0
-	for idx, replica := range selector.replicas {
-		if state.isCandidate(AccessIndex(idx), replica) {
-			candidateNum++
-		}
-	}
-
-	// If all followers are tried as a proxy and fail, mark the leader store invalid, then backoff and retry.
-	if candidateNum == 0 {
-		metrics.TiKVReplicaSelectorFailureCounter.WithLabelValues("exhausted").Inc()
-		selector.invalidateReplicaStore(leader, errors.Errorf("all followers are tried as proxy but fail"))
-		selector.region.setSyncFlags(needReloadOnAccess)
-		return nil, nil
-	}
-
-	// Skip advanceCnt valid candidates to find a proxy peer randomly
-	advanceCnt := randIntn(candidateNum)
-	for idx, replica := range selector.replicas {
-		if !state.isCandidate(AccessIndex(idx), replica) {
-			continue
-		}
-		if advanceCnt == 0 {
-			selector.targetIdx = state.leaderIdx
-			selector.proxyIdx = AccessIndex(idx)
-			break
-		}
-		advanceCnt--
-	}
-	return selector.buildRPCContext(bo)
-}
-
-func (state *tryNewProxy) isCandidate(idx AccessIndex, replica *replica) bool {
-	// Try each peer only once
-	return idx != state.leaderIdx && !replica.isExhausted(1, 0)
-}
-
-func (state *tryNewProxy) onSendSuccess(selector *replicaSelector) {
-	selector.regionStore.setProxyStoreIdx(selector.region, selector.proxyIdx)
-}
-
-func (state *tryNewProxy) onSendFailure(bo *retry.Backoffer, selector *replicaSelector, cause error) {
-	if selector.checkLiveness(bo, selector.proxyReplica()) != reachable {
-		selector.invalidateReplicaStore(selector.proxyReplica(), cause)
-	}
-}
-
-func (state *tryNewProxy) onNoLeader(selector *replicaSelector) {
-	selector.state = &tryFollower{leaderIdx: state.leaderIdx, lastIdx: state.leaderIdx, fromAccessKnownLeader: true}
-}
-
-// accessFollower is the state where we are sending requests to TiKV followers.
-// If there is no suitable follower, requests will be sent to the leader as a fallback.
-type accessFollower struct {
-	stateBase
-	// If tryLeader is true, the request can also be sent to the leader when !leader.isSlow()
-	tryLeader   bool
-	isStaleRead bool
-	option      storeSelectorOp
-	leaderIdx   AccessIndex
-	lastIdx     AccessIndex
-	learnerOnly bool
-}
-
-// Follower read will try followers first, if no follower is available, it will fallback to leader.
-// Specially, for stale read, it tries local peer(can be either leader or follower), then use snapshot read in the leader,
-// if the leader read receive server-is-busy and connection errors, the region cache is still valid,
-// and the state will be changed to tryFollower, which will read by replica read.
-func (state *accessFollower) next(bo *retry.Backoffer, selector *replicaSelector) (*RPCContext, error) {
-	replicaSize := len(selector.replicas)
-	resetStaleRead := false
-	if state.lastIdx < 0 {
-		if state.tryLeader {
-			state.lastIdx = AccessIndex(randIntn(replicaSize))
-		} else {
-			if replicaSize <= 1 {
-				state.lastIdx = state.leaderIdx
-			} else {
-				// Randomly select a non-leader peer
-				state.lastIdx = AccessIndex(randIntn(replicaSize - 1))
-				if state.lastIdx >= state.leaderIdx {
-					state.lastIdx++
-				}
-			}
-		}
-	} else {
-		// Stale Read request will retry the leader only by using the WithLeaderOnly option.
-		if state.isStaleRead {
-			WithLeaderOnly()(&state.option)
-			// retry on the leader should not use stale read flag to avoid possible DataIsNotReady error as it always can serve any read.
-			resetStaleRead = true
-		}
-		state.lastIdx++
-	}
-
-	// If selector is under `ReplicaReadPreferLeader` mode, we should choose leader as high priority.
-	if state.option.preferLeader {
-		state.lastIdx = state.leaderIdx
-	}
-	var offset int
-	if state.lastIdx >= 0 {
-		offset = randIntn(replicaSize)
-	}
-	reloadRegion := false
-	for i := 0; i < replicaSize && !state.option.leaderOnly; i++ {
-		var idx AccessIndex
-		if state.option.preferLeader {
-			if i == 0 {
-				idx = state.lastIdx
-			} else {
-				// randomly select next replica, but skip state.lastIdx
-				// since i must be greater than or equal to 1, so use i-1 to try from the first replica to make test stable.
-				if (i-1+offset)%replicaSize == int(state.leaderIdx) {
-					offset++
-				}
-				idx = AccessIndex((i - 1 + offset) % replicaSize)
-			}
-		} else {
-			idx = AccessIndex((offset + i) % replicaSize)
-		}
-		selectReplica := selector.replicas[idx]
-		if state.isCandidate(idx, selectReplica) {
-			state.lastIdx = idx
-			selector.targetIdx = idx
-			break
-		}
-		if selectReplica.isEpochStale() &&
-			selectReplica.store.getResolveState() == resolved &&
-			selectReplica.store.getLivenessState() == reachable {
-			reloadRegion = true
-		}
-	}
-	if reloadRegion {
-		selector.region.setSyncFlags(needDelayedReloadPending)
-	}
-	// If there is no candidate, fallback to the leader.
-	if selector.targetIdx < 0 {
-		leader := selector.replicas[state.leaderIdx]
-		leaderEpochStale := leader.isEpochStale()
-		leaderUnreachable := leader.store.getLivenessState() != reachable
-		leaderExhausted := state.IsLeaderExhausted(leader)
-		leaderInvalid := leaderEpochStale || leaderUnreachable || leaderExhausted
-		if len(state.option.labels) > 0 && !state.option.leaderOnly {
-			logutil.Logger(bo.GetCtx()).Warn("unable to find a store with given labels",
-				zap.Uint64("region", selector.region.GetID()),
-				zap.Any("labels", state.option.labels))
-		}
-		if leaderInvalid || leader.deadlineErrUsingConfTimeout {
-			logutil.Logger(bo.GetCtx()).Warn("unable to find valid leader",
-				zap.Uint64("region", selector.region.GetID()),
-				zap.Bool("epoch-stale", leaderEpochStale),
-				zap.Bool("unreachable", leaderUnreachable),
-				zap.Bool("exhausted", leaderExhausted),
-				zap.Bool("kv-timeout", leader.deadlineErrUsingConfTimeout),
-				zap.Bool("stale-read", state.isStaleRead))
-			// In stale-read, the request will fallback to leader after the local follower failure.
-			// If the leader is also unavailable, we can fallback to the follower and use replica-read flag again,
-			// The remote follower not tried yet, and the local follower can retry without stale-read flag.
-			// If leader tried and received deadline exceeded error, try follower.
-			// If labels are used, some followers would be filtered by the labels and can't be candidates, they still need to be retried.
-			if state.isStaleRead || leader.deadlineErrUsingConfTimeout || len(state.option.labels) > 0 {
-				selector.state = &tryFollower{
-					leaderIdx: state.leaderIdx,
-					lastIdx:   state.leaderIdx,
-					labels:    state.option.labels,
-				}
-				if leaderEpochStale {
-					selector.region.setSyncFlags(needDelayedReloadPending)
-				}
-				return nil, stateChanged{}
-			}
-			// when meet deadline exceeded error, do fast retry without invalidate region cache.
-			if !hasDeadlineExceededError(selector.replicas) {
-				selector.invalidateRegion()
-			}
-			metrics.TiKVReplicaSelectorFailureCounter.WithLabelValues("exhausted").Inc()
-			return nil, nil
-		}
-		state.lastIdx = state.leaderIdx
-		selector.targetIdx = state.leaderIdx
-	}
-	// Monitor the flows destination if selector is under `ReplicaReadPreferLeader` mode.
-	if state.option.preferLeader {
-		if selector.targetIdx != state.leaderIdx {
-			selector.replicas[selector.targetIdx].store.recordReplicaFlowsStats(toFollower)
-		} else {
-			selector.replicas[selector.targetIdx].store.recordReplicaFlowsStats(toLeader)
-		}
-	}
-	rpcCtx, err := selector.buildRPCContext(bo)
-	if err != nil || rpcCtx == nil {
-		return nil, err
-	}
-	if resetStaleRead {
-		staleRead := false
-		rpcCtx.contextPatcher.staleRead = &staleRead
-	}
-	return rpcCtx, nil
-}
-
-func (state *accessFollower) IsLeaderExhausted(leader *replica) bool {
-	return leader.isExhausted(1, 0)
-}
-
-func (state *accessFollower) onSendFailure(bo *retry.Backoffer, selector *replicaSelector, cause error) {
-	if selector.checkLiveness(bo, selector.targetReplica()) != reachable {
-		selector.invalidateReplicaStore(selector.targetReplica(), cause)
-	}
-}
-
-func (state *accessFollower) isCandidate(idx AccessIndex, replica *replica) bool {
-	// the epoch is staled or retry exhausted, or the store is unreachable.
-	if replica.isEpochStale() || replica.isExhausted(1, 0) || replica.store.getLivenessState() == unreachable || replica.deadlineErrUsingConfTimeout {
-		return false
-	}
-	if state.option.leaderOnly {
-		// The request can only be sent to the leader.
-		return idx == state.leaderIdx
-	}
-	if !state.tryLeader && idx == state.leaderIdx {
-		// The request cannot be sent to leader.
-		return false
-	}
-	if state.learnerOnly {
-		// The request can only be sent to the learner.
-		return replica.peer.Role == metapb.PeerRole_Learner
-	}
-	// And If the leader store is abnormal to be accessed under `ReplicaReadPreferLeader` mode, we should choose other valid followers
-	// as candidates to serve the Read request.
-	if state.option.preferLeader && replica.store.healthStatus.IsSlow() {
-		return false
-	}
-	// Choose a replica with matched labels.
-	return replica.store.IsStoreMatch(state.option.stores) && replica.store.IsLabelsMatch(state.option.labels)
-}
-
-func hasDeadlineExceededError(replicas []*replica) bool {
-	for _, replica := range replicas {
-		if replica.deadlineErrUsingConfTimeout {
-			// when meet deadline exceeded error, do fast retry without invalidate region cache.
-			return true
-		}
-	}
-	return false
-}
-
-// tryIdleReplica is the state where we find the leader is busy and retry the request using replica read.
-type tryIdleReplica struct {
-	stateBase
-	leaderIdx AccessIndex
-}
-
-func (state *tryIdleReplica) next(bo *retry.Backoffer, selector *replicaSelector) (*RPCContext, error) {
-	// Select a follower replica that has the lowest estimated wait duration
-	minWait := time.Duration(math.MaxInt64)
-	targetIdx := state.leaderIdx
-	startIdx := randIntn(len(selector.replicas))
-	for i := 0; i < len(selector.replicas); i++ {
-		idx := (i + startIdx) % len(selector.replicas)
-		r := selector.replicas[idx]
-		// Don't choose leader again by default.
-		if idx == int(state.leaderIdx) {
-			continue
-		}
-		if !state.isCandidate(r) {
-			continue
-		}
-		estimated := r.store.EstimatedWaitTime()
-		if estimated > selector.busyThreshold {
-			continue
-		}
-		if estimated < minWait {
-			minWait = estimated
-			targetIdx = AccessIndex(idx)
-		}
-		if minWait == 0 {
-			break
-		}
-	}
-	if targetIdx == state.leaderIdx && !isLeaderCandidate(selector.replicas[targetIdx]) {
-		// when meet deadline exceeded error, do fast retry without invalidate region cache.
-		if !hasDeadlineExceededError(selector.replicas) {
-			selector.invalidateRegion()
-		}
-		metrics.TiKVReplicaSelectorFailureCounter.WithLabelValues("exhausted").Inc()
-		return nil, nil
-	}
-	selector.targetIdx = targetIdx
-	rpcCtx, err := selector.buildRPCContext(bo)
-	if err != nil || rpcCtx == nil {
-		return nil, err
-	}
-	replicaRead := targetIdx != state.leaderIdx
-	rpcCtx.contextPatcher.replicaRead = &replicaRead
-	if targetIdx == state.leaderIdx {
-		// No threshold if all peers are too busy.
-		selector.busyThreshold = 0
-		rpcCtx.contextPatcher.busyThreshold = &selector.busyThreshold
-	}
-	return rpcCtx, nil
-}
-
-func (state *tryIdleReplica) isCandidate(replica *replica) bool {
-	if replica.isEpochStale() ||
-		replica.isExhausted(1, 0) ||
-		replica.store.getLivenessState() != reachable ||
-		replica.deadlineErrUsingConfTimeout {
-		return false
-	}
-	return true
-}
-
-func (state *tryIdleReplica) onSendFailure(bo *retry.Backoffer, selector *replicaSelector, cause error) {
-	if selector.checkLiveness(bo, selector.targetReplica()) != reachable {
-		selector.invalidateReplicaStore(selector.targetReplica(), cause)
-	}
-}
-
-type invalidStore struct {
-	stateBase
-}
-
-func (state *invalidStore) next(_ *retry.Backoffer, _ *replicaSelector) (*RPCContext, error) {
-	metrics.TiKVReplicaSelectorFailureCounter.WithLabelValues("invalidStore").Inc()
-	return nil, nil
-}
-
-// TODO(sticnarf): If using request forwarding and the leader is unknown, try other followers
-// instead of just switching to this state to backoff and retry.
-type invalidLeader struct {
-	stateBase
-}
-
-func (state *invalidLeader) next(_ *retry.Backoffer, _ *replicaSelector) (*RPCContext, error) {
-	metrics.TiKVReplicaSelectorFailureCounter.WithLabelValues("invalidLeader").Inc()
-	return nil, nil
-}
-
-// newReplicaSelector creates a replicaSelector which selects replicas according to reqType and opts.
-// opts is currently only effective for follower read.
-func newReplicaSelector(
-	regionCache *RegionCache, regionID RegionVerID, req *tikvrpc.Request, opts ...StoreSelectorOption,
-) (*replicaSelector, error) {
-	cachedRegion := regionCache.GetCachedRegionWithRLock(regionID)
-	if cachedRegion == nil || !cachedRegion.isValid() {
-		return nil, nil
-	}
-	replicas := buildTiKVReplicas(cachedRegion)
-	regionStore := cachedRegion.getStore()
-	option := storeSelectorOp{}
-	for _, op := range opts {
-		op(&option)
-	}
-	var state selectorState
-	if !req.ReplicaReadType.IsFollowerRead() {
-		if regionCache.enableForwarding && regionStore.proxyTiKVIdx >= 0 {
-			state = &accessByKnownProxy{leaderIdx: regionStore.workTiKVIdx}
-		} else {
-			state = &accessKnownLeader{leaderIdx: regionStore.workTiKVIdx}
-		}
-	} else {
-		if req.ReplicaReadType == kv.ReplicaReadPreferLeader {
-			WithPerferLeader()(&option)
-		}
-		tryLeader := req.ReplicaReadType == kv.ReplicaReadMixed || req.ReplicaReadType == kv.ReplicaReadPreferLeader
-		state = &accessFollower{
-			tryLeader:   tryLeader,
-			isStaleRead: req.StaleRead,
-			option:      option,
-			leaderIdx:   regionStore.workTiKVIdx,
-			lastIdx:     -1,
-			learnerOnly: req.ReplicaReadType == kv.ReplicaReadLearner,
-		}
-	}
-
-	return &replicaSelector{
-		baseReplicaSelector: baseReplicaSelector{
-			regionCache:   regionCache,
-			region:        cachedRegion,
-			replicas:      replicas,
-			busyThreshold: time.Duration(req.BusyThresholdMs) * time.Millisecond,
-		},
-		regionStore: regionStore,
-		labels:      option.labels,
-		state:       state,
-		targetIdx:   -1,
-		proxyIdx:    -1,
-	}, nil
-}
-
-func (s *replicaSelector) isValid() bool {
-	return s != nil
-}
-
-func buildTiKVReplicas(region *Region) []*replica {
-	regionStore := region.getStore()
-	replicas := make([]*replica, 0, regionStore.accessStoreNum(tiKVOnly))
-	for _, storeIdx := range regionStore.accessIndex[tiKVOnly] {
-		replicas = append(
-			replicas, &replica{
-				store:    regionStore.stores[storeIdx],
-				peer:     region.meta.Peers[storeIdx],
-				epoch:    regionStore.storeEpochs[storeIdx],
-				attempts: 0,
-			},
-		)
-	}
-
-	if val, err := util.EvalFailpoint("newReplicaSelectorInitialAttemptedTime"); err == nil {
-		attemptedTime, err := time.ParseDuration(val.(string))
-		if err != nil {
-			panic(err)
-		}
-		for _, r := range replicas {
-			r.attemptedTime = attemptedTime
-		}
-	}
-	return replicas
-}
-
->>>>>>> 6cb0704f
 const (
 	maxReplicaAttempt = 10
 	// The maximum time to allow retrying sending requests after RPC failure. In case an RPC request fails after
@@ -1362,16 +662,18 @@
 	switch et {
 	case tikvrpc.TiKV:
 		if s.replicaSelector == nil {
-<<<<<<< HEAD
+			//<<<<<<< HEAD
+			//			selector, err := newReplicaSelector(s.regionCache, regionID, req, opts...)
+			//			if err != nil {
+			//				s.rpcError = err
+			//				return nil, nil
+			//=======
+			//			selector, err := NewReplicaSelector(s.regionCache, regionID, req, opts...) //nolint:staticcheck // ignore SA4023, never returns a nil interface value
+			//if selector == nil || !selector.isValid() || err != nil { //nolint:staticcheck // ignore SA4023, never returns a nil interface value
 			selector, err := newReplicaSelector(s.regionCache, regionID, req, opts...)
-			if err != nil {
-				s.rpcError = err
-				return nil, nil
-=======
-			selector, err := NewReplicaSelector(s.regionCache, regionID, req, opts...) //nolint:staticcheck // ignore SA4023, never returns a nil interface value
-			if selector == nil || !selector.isValid() || err != nil {                  //nolint:staticcheck // ignore SA4023, never returns a nil interface value
+			if err != nil || selector == nil {
 				return nil, err
->>>>>>> 6cb0704f
+				//>>>>>>> 6cb0704fce51e215c3012d94fff27bd440e7137e
 			}
 			s.replicaSelector = selector
 		}
