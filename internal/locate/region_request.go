// Copyright 2021 TiKV Authors
//
// Licensed under the Apache License, Version 2.0 (the "License");
// you may not use this file except in compliance with the License.
// You may obtain a copy of the License at
//
//     http://www.apache.org/licenses/LICENSE-2.0
//
// Unless required by applicable law or agreed to in writing, software
// distributed under the License is distributed on an "AS IS" BASIS,
// WITHOUT WARRANTIES OR CONDITIONS OF ANY KIND, either express or implied.
// See the License for the specific language governing permissions and
// limitations under the License.

// NOTE: The code in this file is based on code from the
// TiDB project, licensed under the Apache License v 2.0
//
// https://github.com/pingcap/tidb/tree/cc5e161ac06827589c4966674597c137cc9e809c/store/tikv/locate/region_request.go
//

// Copyright 2016 PingCAP, Inc.
//
// Licensed under the Apache License, Version 2.0 (the "License");
// you may not use this file except in compliance with the License.
// You may obtain a copy of the License at
//
//     http://www.apache.org/licenses/LICENSE-2.0
//
// Unless required by applicable law or agreed to in writing, software
// distributed under the License is distributed on an "AS IS" BASIS,
// WITHOUT WARRANTIES OR CONDITIONS OF ANY KIND, either express or implied.
// See the License for the specific language governing permissions and
// limitations under the License.

package locate

import (
	"bytes"
	"context"
	"fmt"
	"math"
	"math/rand"
	"strconv"
	"strings"
	"sync"
	"sync/atomic"
	"time"
	"unsafe"

	"go.uber.org/zap"
	"google.golang.org/grpc/codes"
	"google.golang.org/grpc/status"

	"github.com/opentracing/opentracing-go"
	"github.com/pingcap/kvproto/pkg/coprocessor"
	"github.com/pingcap/kvproto/pkg/errorpb"
	"github.com/pingcap/kvproto/pkg/kvrpcpb"
	"github.com/pingcap/kvproto/pkg/metapb"
	"github.com/pkg/errors"
	"github.com/tikv/client-go/v2/config/retry"
	tikverr "github.com/tikv/client-go/v2/error"
	"github.com/tikv/client-go/v2/internal/client"
	"github.com/tikv/client-go/v2/internal/logutil"
	"github.com/tikv/client-go/v2/kv"
	"github.com/tikv/client-go/v2/metrics"
	"github.com/tikv/client-go/v2/tikvrpc"
	"github.com/tikv/client-go/v2/util"
	pderr "github.com/tikv/pd/client/errs"
)

// shuttingDown is a flag to indicate tidb-server is exiting (Ctrl+C signal
// receved for example). If this flag is set, tikv client should not retry on
// network error because tidb-server expect tikv client to exit as soon as possible.
var shuttingDown uint32

// randIntn is only use for testing.
var randIntn = rand.Intn

// StoreShuttingDown atomically stores ShuttingDown into v.
func StoreShuttingDown(v uint32) {
	atomic.StoreUint32(&shuttingDown, v)
}

// LoadShuttingDown atomically loads ShuttingDown.
func LoadShuttingDown() uint32 {
	return atomic.LoadUint32(&shuttingDown)
}

// RegionRequestSender sends KV/Cop requests to tikv server. It handles network
// errors and some region errors internally.
//
// Typically, a KV/Cop request is bind to a region, all keys that are involved
// in the request should be located in the region.
// The sending process begins with looking for the address of leader store's
// address of the target region from cache, and the request is then sent to the
// destination tikv server over TCP connection.
// If region is updated, can be caused by leader transfer, region split, region
// merge, or region balance, tikv server may not able to process request and
// send back a RegionError.
// RegionRequestSender takes care of errors that does not relevant to region
// range, such as 'I/O timeout', 'NotLeader', and 'ServerIsBusy'. If fails to
// send the request to all replicas, a fake rregion error may be returned.
// Caller which receives the error should retry the request.
//
// For other region errors, since region range have changed, the request may need to
// split, so we simply return the error to caller.
type RegionRequestSender struct {
	regionCache       *RegionCache
	apiVersion        kvrpcpb.APIVersion
	client            client.Client
	storeAddr         string
	rpcError          error
	replicaSelector   *replicaSelector
	failStoreIDs      map[uint64]struct{}
	failProxyStoreIDs map[uint64]struct{}
	RegionRequestRuntimeStats
}

func (s *RegionRequestSender) String() string {
	return fmt.Sprintf("{rpcError:%v,replicaSelector: %v}", s.rpcError, s.replicaSelector.String())
}

// RegionRequestRuntimeStats records the runtime stats of send region requests.
type RegionRequestRuntimeStats struct {
	Stats map[tikvrpc.CmdType]*RPCRuntimeStats
}

// NewRegionRequestRuntimeStats returns a new RegionRequestRuntimeStats.
func NewRegionRequestRuntimeStats() RegionRequestRuntimeStats {
	return RegionRequestRuntimeStats{
		Stats: make(map[tikvrpc.CmdType]*RPCRuntimeStats),
	}
}

// RPCRuntimeStats indicates the RPC request count and consume time.
type RPCRuntimeStats struct {
	Count int64
	// Send region request consume time.
	Consume int64
}

// String implements fmt.Stringer interface.
func (r *RegionRequestRuntimeStats) String() string {
	var builder strings.Builder
	for k, v := range r.Stats {
		if builder.Len() > 0 {
			builder.WriteByte(',')
		}
		// append string: fmt.Sprintf("%s:{num_rpc:%v, total_time:%s}", k.String(), v.Count, util.FormatDuration(time.Duration(v.Consume))")
		builder.WriteString(k.String())
		builder.WriteString(":{num_rpc:")
		builder.WriteString(strconv.FormatInt(v.Count, 10))
		builder.WriteString(", total_time:")
		builder.WriteString(util.FormatDuration(time.Duration(v.Consume)))
		builder.WriteString("}")
	}
	return builder.String()
}

// Clone returns a copy of itself.
func (r *RegionRequestRuntimeStats) Clone() RegionRequestRuntimeStats {
	newRs := NewRegionRequestRuntimeStats()
	for cmd, v := range r.Stats {
		newRs.Stats[cmd] = &RPCRuntimeStats{
			Count:   v.Count,
			Consume: v.Consume,
		}
	}
	return newRs
}

// Merge merges other RegionRequestRuntimeStats.
func (r *RegionRequestRuntimeStats) Merge(rs RegionRequestRuntimeStats) {
	for cmd, v := range rs.Stats {
		stat, ok := r.Stats[cmd]
		if !ok {
			r.Stats[cmd] = &RPCRuntimeStats{
				Count:   v.Count,
				Consume: v.Consume,
			}
			continue
		}
		stat.Count += v.Count
		stat.Consume += v.Consume
	}
}

// RecordRegionRequestRuntimeStats records request runtime stats.
func RecordRegionRequestRuntimeStats(stats map[tikvrpc.CmdType]*RPCRuntimeStats, cmd tikvrpc.CmdType, d time.Duration) {
	stat, ok := stats[cmd]
	if !ok {
		stats[cmd] = &RPCRuntimeStats{
			Count:   1,
			Consume: int64(d),
		}
		return
	}
	stat.Count++
	stat.Consume += int64(d)
}

// NewRegionRequestSender creates a new sender.
func NewRegionRequestSender(regionCache *RegionCache, client client.Client) *RegionRequestSender {
	return &RegionRequestSender{
		regionCache: regionCache,
		apiVersion:  regionCache.codec.GetAPIVersion(),
		client:      client,
	}
}

// GetRegionCache returns the region cache.
func (s *RegionRequestSender) GetRegionCache() *RegionCache {
	return s.regionCache
}

// GetClient returns the RPC client.
func (s *RegionRequestSender) GetClient() client.Client {
	return s.client
}

// SetStoreAddr specifies the dest store address.
func (s *RegionRequestSender) SetStoreAddr(addr string) {
	s.storeAddr = addr
}

// GetStoreAddr returns the dest store address.
func (s *RegionRequestSender) GetStoreAddr() string {
	return s.storeAddr
}

// GetRPCError returns the RPC error.
func (s *RegionRequestSender) GetRPCError() error {
	return s.rpcError
}

// SetRPCError rewrite the rpc error.
func (s *RegionRequestSender) SetRPCError(err error) {
	s.rpcError = err
}

// SendReq sends a request to tikv server. If fails to send the request to all replicas,
// a fake region error may be returned. Caller which receives the error should retry the request.
// It also returns the times of retries in RPC layer. A positive retryTimes indicates a possible undetermined error.
func (s *RegionRequestSender) SendReq(
	bo *retry.Backoffer, req *tikvrpc.Request, regionID RegionVerID, timeout time.Duration,
) (*tikvrpc.Response, int, error) {
	resp, _, retryTimes, err := s.SendReqCtx(bo, req, regionID, timeout, tikvrpc.TiKV)
	return resp, retryTimes, err
}

type replica struct {
	store         *Store
	peer          *metapb.Peer
	epoch         uint32
	attempts      int
	attemptedTime time.Duration
	// deadlineErrUsingConfTimeout indicates the replica is already tried, but the received deadline exceeded error.
	deadlineErrUsingConfTimeout bool
	dataIsNotReady              bool
	notLeader                   bool
}

func (r *replica) getEpoch() uint32 {
	return atomic.LoadUint32(&r.epoch)
}

func (r *replica) isEpochStale() bool {
	return r.epoch != atomic.LoadUint32(&r.store.epoch)
}

func (r *replica) isExhausted(maxAttempt int, maxAttemptTime time.Duration) bool {
	return r.attempts >= maxAttempt || (maxAttemptTime > 0 && r.attemptedTime >= maxAttemptTime)
}

func (r *replica) onUpdateLeader() {
	if r.isExhausted(maxReplicaAttempt, maxReplicaAttemptTime) {
		// Give the replica one more chance and because each follower is tried only once,
		// it won't result in infinite retry.
		r.attempts = maxReplicaAttempt - 1
		r.attemptedTime = 0
	}
	r.notLeader = false
}

type replicaSelector struct {
	regionCache *RegionCache
	region      *Region
	regionStore *regionStore
	replicas    []*replica
	labels      []*metapb.StoreLabel
	state       selectorState
	// replicas[targetIdx] is the replica handling the request this time
	targetIdx AccessIndex
	// replicas[proxyIdx] is the store used to redirect requests this time
	proxyIdx AccessIndex
	// TiKV can reject the request when its estimated wait duration exceeds busyThreshold.
	// Then, the client will receive a ServerIsBusy error and choose another replica to retry.
	busyThreshold time.Duration
	// pendingBackoffs records the pending backoff by store_id for fast retry. Here are some examples to show how it works:
	// Example-1, fast retry and success:
	//      1. send req to store 1, got ServerIsBusy region error, record `store1 -> BoTiKVServerBusy` backoff in pendingBackoffs and fast retry next replica.
	//      2. retry in store2, and success.
	//         Since the request is success, we can skip the backoff and fast return result to user.
	// Example-2: fast retry different replicas but all failed:
	//      1. send req to store 1, got ServerIsBusy region error, record `store1 -> BoTiKVServerBusy` backoff in pendingBackoffs and fast retry next replica.
	//      2. send req to store 2, got ServerIsBusy region error, record `store2 -> BoTiKVServerBusy` backoff in pendingBackoffs and fast retry next replica.
	//      3. send req to store 3, got ServerIsBusy region error, record `store3 -> BoTiKVServerBusy` backoff in pendingBackoffs and fast retry next replica.
	//      4. no candidate since all stores are busy. But before return no candidate error to up layer, we need to call backoffOnNoCandidate function
	//         to apply a max pending backoff, the backoff is to avoid frequent access and increase the pressure on the cluster.
	// Example-3: fast retry same replica:
	//      1. send req to store 1, got ServerIsBusy region error, record `store1 -> BoTiKVServerBusy` backoff in pendingBackoffs and fast retry next replica.
	//      2. assume store 2 and store 3 are unreachable.
	//      3. re-send req to store 1 with replica-read. But before re-send to store1, we need to call backoffOnRetry function
	//         to apply pending BoTiKVServerBusy backoff, the backoff is to avoid frequent access and increase the pressure on the cluster.
	pendingBackoffs map[uint64]*backoffArgs
}

func selectorStateToString(state selectorState) string {
	replicaSelectorState := "nil"
	if state != nil {
		switch state.(type) {
		case *accessKnownLeader:
			replicaSelectorState = "accessKnownLeader"
		case *accessFollower:
			replicaSelectorState = "accessFollower"
		case *accessByKnownProxy:
			replicaSelectorState = "accessByKnownProxy"
		case *tryFollower:
			replicaSelectorState = "tryFollower"
		case *tryNewProxy:
			replicaSelectorState = "tryNewProxy"
		case *tryIdleReplica:
			replicaSelectorState = "tryIdleReplica"
		case *invalidLeader:
			replicaSelectorState = "invalidLeader"
		case *invalidStore:
			replicaSelectorState = "invalidStore"
		case *stateBase:
			replicaSelectorState = "stateBase"
		case nil:
			replicaSelectorState = "nil"
		}
	}
	return replicaSelectorState
}

func (s *replicaSelector) String() string {
	var replicaStatus []string
	cacheRegionIsValid := "unknown"
	selectorStateStr := "nil"
	if s != nil {
		selectorStateStr = selectorStateToString(s.state)
		if s.region != nil {
			if s.region.isValid() {
				cacheRegionIsValid = "true"
			} else {
				cacheRegionIsValid = "false"
			}
		}
		for _, replica := range s.replicas {
			replicaStatus = append(replicaStatus, fmt.Sprintf("peer: %v, store: %v, isEpochStale: %v, "+
				"attempts: %v, replica-epoch: %v, store-epoch: %v, store-state: %v, store-liveness-state: %v",
				replica.peer.GetId(),
				replica.store.storeID,
				replica.isEpochStale(),
				replica.attempts,
				replica.getEpoch(),
				atomic.LoadUint32(&replica.store.epoch),
				replica.store.getResolveState(),
				replica.store.getLivenessState(),
			))
		}
	}

	return fmt.Sprintf("replicaSelector{selectorStateStr: %v, cacheRegionIsValid: %v, replicaStatus: %v}", selectorStateStr, cacheRegionIsValid, replicaStatus)
}

// selectorState is the interface of states of the replicaSelector.
// Here is the main state transition diagram:
//
//                                    exceeding maxReplicaAttempt
//           +-------------------+   || RPC failure && unreachable && no forwarding
// +-------->+ accessKnownLeader +----------------+
// |         +------+------------+                |
// |                |                             |
// |                | RPC failure                 v
// |                | && unreachable        +-----+-----+
// |                | && enable forwarding  |tryFollower+------+
// |                |                       +-----------+      |
// | leader becomes v                                          | all followers
// | reachable +----+-------------+                            | are tried
// +-----------+accessByKnownProxy|                            |
// ^           +------+-----------+                            |
// |                  |                           +-------+    |
// |                  | RPC failure               |backoff+<---+
// | leader becomes   v                           +---+---+
// | reachable  +-----+-----+ all proxies are tried   ^
// +------------+tryNewProxy+-------------------------+
//              +-----------+

type selectorState interface {
	next(*retry.Backoffer, *replicaSelector) (*RPCContext, error)
	onSendSuccess(*replicaSelector)
	onSendFailure(*retry.Backoffer, *replicaSelector, error)
	onNoLeader(*replicaSelector)
}

type stateChanged struct{}

func (c stateChanged) Error() string {
	return "replicaSelector state changed"
}

type stateBase struct{}

func (s stateBase) next(bo *retry.Backoffer, selector *replicaSelector) (*RPCContext, error) {
	return nil, nil
}

func (s stateBase) onSendSuccess(selector *replicaSelector) {
}

func (s stateBase) onSendFailure(backoffer *retry.Backoffer, selector *replicaSelector, err error) {
}

func (s stateBase) onNoLeader(selector *replicaSelector) {
}

// accessKnownLeader is the state where we are sending requests
// to the leader we suppose to be.
//
// After attempting maxReplicaAttempt times without success
// and without receiving new leader from the responses error,
// we should switch to tryFollower state.
type accessKnownLeader struct {
	stateBase
	leaderIdx AccessIndex
}

func (state *accessKnownLeader) next(bo *retry.Backoffer, selector *replicaSelector) (*RPCContext, error) {
	leader := selector.replicas[state.leaderIdx]
	liveness := leader.store.getLivenessState()
	if liveness == unreachable && selector.regionCache.enableForwarding {
		selector.state = &tryNewProxy{leaderIdx: state.leaderIdx}
		return nil, stateChanged{}
	}
	if !isLeaderCandidate(leader) {
		selector.state = &tryFollower{leaderIdx: state.leaderIdx, lastIdx: state.leaderIdx, fromAccessKnownLeader: true}
		return nil, stateChanged{}
	}
	if selector.busyThreshold > 0 {
		// If the leader is busy in our estimation, change to tryIdleReplica state to try other replicas.
		// If other replicas are all busy, tryIdleReplica will try the leader again without busy threshold.
		leaderEstimated := selector.replicas[state.leaderIdx].store.EstimatedWaitTime()
		if leaderEstimated > selector.busyThreshold {
			selector.state = &tryIdleReplica{leaderIdx: state.leaderIdx}
			return nil, stateChanged{}
		}
	}
	selector.targetIdx = state.leaderIdx
	return selector.buildRPCContext(bo)
}

// check leader is candidate or not.
func isLeaderCandidate(leader *replica) bool {
	liveness := leader.store.getLivenessState()
	// If hibernate region is enabled and the leader is not reachable, the raft group
	// will not be wakened up and re-elect the leader until the follower receives
	// a request. So, before the new leader is elected, we should not send requests
	// to the unreachable old leader to avoid unnecessary timeout.
	// If leader.deadlineErrUsingConfTimeout is true, it means the leader is already tried and received deadline exceeded error, then don't retry it.
	// If leader.notLeader is true, it means the leader is already tried and received not leader error, then don't retry it.
	if liveness != reachable ||
		leader.isExhausted(maxReplicaAttempt, maxReplicaAttemptTime) ||
		leader.deadlineErrUsingConfTimeout ||
		leader.notLeader {
		return false
	}
	return true
}

func (state *accessKnownLeader) onSendFailure(bo *retry.Backoffer, selector *replicaSelector, cause error) {
	liveness := selector.checkLiveness(bo, selector.targetReplica())
	// Only enable forwarding when unreachable to avoid using proxy to access a TiKV that cannot serve.
	if liveness == unreachable && len(selector.replicas) > 1 && selector.regionCache.enableForwarding {
		selector.state = &accessByKnownProxy{leaderIdx: state.leaderIdx}
		return
	}
	if liveness != reachable || selector.targetReplica().isExhausted(maxReplicaAttempt, maxReplicaAttemptTime) {
		selector.state = &tryFollower{leaderIdx: state.leaderIdx, lastIdx: state.leaderIdx, fromAccessKnownLeader: true}
	}
	if liveness != reachable {
		selector.invalidateReplicaStore(selector.targetReplica(), cause)
	}
}

func (state *accessKnownLeader) onNoLeader(selector *replicaSelector) {
	selector.state = &tryFollower{leaderIdx: state.leaderIdx, lastIdx: state.leaderIdx, fromAccessKnownLeader: true}
}

// tryFollower is the state where we cannot access the known leader
// but still try other replicas in case they have become the leader.
//
// In this state, a follower that is not tried will be used. If all
// followers are tried, we think we have exhausted the replicas.
// On sending failure in this state, if leader info is returned,
// the leader will be updated to replicas[0] and give it another chance.
type tryFollower struct {
	stateBase
	leaderIdx AccessIndex
	lastIdx   AccessIndex
	// fromAccessKnownLeader indicates whether the state is changed from `accessKnownLeader`.
	fromAccessKnownLeader bool
	labels                []*metapb.StoreLabel
}

func (state *tryFollower) next(bo *retry.Backoffer, selector *replicaSelector) (*RPCContext, error) {
	filterReplicas := func(fn func(*replica) bool) (AccessIndex, *replica) {
		for i := 0; i < len(selector.replicas); i++ {
			idx := AccessIndex((int(state.lastIdx) + i) % len(selector.replicas))
			if idx == state.leaderIdx {
				continue
			}
			selectReplica := selector.replicas[idx]
			if selectReplica.store.getLivenessState() != unreachable && !selectReplica.deadlineErrUsingConfTimeout &&
				fn(selectReplica) {
				return idx, selectReplica
			}
		}
		return -1, nil
	}

	if len(state.labels) > 0 {
		idx, selectReplica := filterReplicas(func(selectReplica *replica) bool {
			return selectReplica.store.IsLabelsMatch(state.labels) && !state.isExhausted(selectReplica)
		})
		if selectReplica != nil && idx >= 0 {
			state.lastIdx = idx
			selector.targetIdx = idx
		}
		// labels only take effect for first try.
		state.labels = nil
	}

	if selector.targetIdx < 0 {
		// Search replica that is not attempted from the last accessed replica
		idx, selectReplica := filterReplicas(func(selectReplica *replica) bool {
			return !state.isExhausted(selectReplica)
		})
		if selectReplica != nil && idx >= 0 {
			state.lastIdx = idx
			selector.targetIdx = idx
		}
	}

	// If all followers are tried and fail, backoff and retry.
	if selector.targetIdx < 0 {
		// when meet deadline exceeded error, do fast retry without invalidate region cache.
		if !hasDeadlineExceededError(selector.replicas) {
			metrics.TiKVReplicaSelectorFailureCounter.WithLabelValues("exhausted").Inc()
			selector.invalidateRegion()
		}
		return nil, nil
	}
	rpcCtx, err := selector.buildRPCContext(bo)
	if err != nil || rpcCtx == nil {
		return rpcCtx, err
	}
	if !state.fromAccessKnownLeader {
		replicaRead := true
		rpcCtx.contextPatcher.replicaRead = &replicaRead
	}
	staleRead := false
	rpcCtx.contextPatcher.staleRead = &staleRead
	return rpcCtx, nil
}

func (state *tryFollower) isExhausted(replica *replica) bool {
	if replica.dataIsNotReady {
		// we can retry DataIsNotReady replica by replica-read.
		return replica.isExhausted(2, 0)
	}
	return replica.isExhausted(1, 0)
}

func (state *tryFollower) onSendSuccess(selector *replicaSelector) {
	if state.fromAccessKnownLeader {
		peer := selector.targetReplica().peer
		if !selector.region.switchWorkLeaderToPeer(peer) {
			logutil.BgLogger().Warn("the store must exist",
				zap.Uint64("store", peer.StoreId),
				zap.Uint64("peer", peer.Id))
		}
	}
}

func (state *tryFollower) onSendFailure(bo *retry.Backoffer, selector *replicaSelector, cause error) {
	if selector.checkLiveness(bo, selector.targetReplica()) != reachable {
		selector.invalidateReplicaStore(selector.targetReplica(), cause)
	}
}

// accessByKnownProxy is the state where we are sending requests through
// regionStore.proxyTiKVIdx as a proxy.
type accessByKnownProxy struct {
	stateBase
	leaderIdx AccessIndex
}

func (state *accessByKnownProxy) next(bo *retry.Backoffer, selector *replicaSelector) (*RPCContext, error) {
	leader := selector.replicas[state.leaderIdx]
	if leader.store.getLivenessState() == reachable {
		selector.regionStore.unsetProxyStoreIfNeeded(selector.region)
		selector.state = &accessKnownLeader{leaderIdx: state.leaderIdx}
		return nil, stateChanged{}
	}

	if selector.regionStore.proxyTiKVIdx >= 0 {
		selector.targetIdx = state.leaderIdx
		selector.proxyIdx = selector.regionStore.proxyTiKVIdx
		return selector.buildRPCContext(bo)
	}

	selector.state = &tryNewProxy{leaderIdx: state.leaderIdx}
	return nil, stateChanged{}
}

func (state *accessByKnownProxy) onSendFailure(bo *retry.Backoffer, selector *replicaSelector, cause error) {
	selector.state = &tryNewProxy{leaderIdx: state.leaderIdx}
	if selector.checkLiveness(bo, selector.proxyReplica()) != reachable {
		selector.invalidateReplicaStore(selector.proxyReplica(), cause)
	}
}

func (state *accessByKnownProxy) onNoLeader(selector *replicaSelector) {
	selector.state = &invalidLeader{}
}

// tryNewProxy is the state where we try to find a node from followers as proxy.
type tryNewProxy struct {
	leaderIdx AccessIndex
}

func (state *tryNewProxy) next(bo *retry.Backoffer, selector *replicaSelector) (*RPCContext, error) {
	leader := selector.replicas[state.leaderIdx]
	if leader.store.getLivenessState() == reachable {
		selector.regionStore.unsetProxyStoreIfNeeded(selector.region)
		selector.state = &accessKnownLeader{leaderIdx: state.leaderIdx}
		return nil, stateChanged{}
	}

	candidateNum := 0
	for idx, replica := range selector.replicas {
		if state.isCandidate(AccessIndex(idx), replica) {
			candidateNum++
		}
	}

	// If all followers are tried as a proxy and fail, mark the leader store invalid, then backoff and retry.
	if candidateNum == 0 {
		metrics.TiKVReplicaSelectorFailureCounter.WithLabelValues("exhausted").Inc()
		selector.invalidateReplicaStore(leader, errors.Errorf("all followers are tried as proxy but fail"))
		selector.region.setSyncFlags(needReloadOnAccess)
		return nil, nil
	}

	// Skip advanceCnt valid candidates to find a proxy peer randomly
	advanceCnt := randIntn(candidateNum)
	for idx, replica := range selector.replicas {
		if !state.isCandidate(AccessIndex(idx), replica) {
			continue
		}
		if advanceCnt == 0 {
			selector.targetIdx = state.leaderIdx
			selector.proxyIdx = AccessIndex(idx)
			break
		}
		advanceCnt--
	}
	return selector.buildRPCContext(bo)
}

func (state *tryNewProxy) isCandidate(idx AccessIndex, replica *replica) bool {
	// Try each peer only once
	return idx != state.leaderIdx && !replica.isExhausted(1, 0)
}

func (state *tryNewProxy) onSendSuccess(selector *replicaSelector) {
	selector.regionStore.setProxyStoreIdx(selector.region, selector.proxyIdx)
}

func (state *tryNewProxy) onSendFailure(bo *retry.Backoffer, selector *replicaSelector, cause error) {
	if selector.checkLiveness(bo, selector.proxyReplica()) != reachable {
		selector.invalidateReplicaStore(selector.proxyReplica(), cause)
	}
}

func (state *tryNewProxy) onNoLeader(selector *replicaSelector) {
	selector.state = &invalidLeader{}
}

// accessFollower is the state where we are sending requests to TiKV followers.
// If there is no suitable follower, requests will be sent to the leader as a fallback.
type accessFollower struct {
	stateBase
	// If tryLeader is true, the request can also be sent to the leader when !leader.isSlow()
	tryLeader   bool
	isStaleRead bool
	option      storeSelectorOp
	leaderIdx   AccessIndex
	lastIdx     AccessIndex
	learnerOnly bool
}

// Follower read will try followers first, if no follower is available, it will fallback to leader.
// Specially, for stale read, it tries local peer(can be either leader or follower), then use snapshot read in the leader,
// if the leader read receive server-is-busy and connection errors, the region cache is still valid,
// and the state will be changed to tryFollower, which will read by replica read.
func (state *accessFollower) next(bo *retry.Backoffer, selector *replicaSelector) (*RPCContext, error) {
	replicaSize := len(selector.replicas)
	resetStaleRead := false
	if state.lastIdx < 0 {
		if state.tryLeader {
			state.lastIdx = AccessIndex(randIntn(replicaSize))
		} else {
			if replicaSize <= 1 {
				state.lastIdx = state.leaderIdx
			} else {
				// Randomly select a non-leader peer
				state.lastIdx = AccessIndex(randIntn(replicaSize - 1))
				if state.lastIdx >= state.leaderIdx {
					state.lastIdx++
				}
			}
		}
	} else {
		// Stale Read request will retry the leader only by using the WithLeaderOnly option.
		if state.isStaleRead {
			WithLeaderOnly()(&state.option)
			// retry on the leader should not use stale read flag to avoid possible DataIsNotReady error as it always can serve any read.
			resetStaleRead = true
		}
		state.lastIdx++
	}

	// If selector is under `ReplicaReadPreferLeader` mode, we should choose leader as high priority.
	if state.option.preferLeader {
		state.lastIdx = state.leaderIdx
	}
	var offset int
	if state.lastIdx >= 0 {
		offset = randIntn(replicaSize)
	}
	reloadRegion := false
	for i := 0; i < replicaSize && !state.option.leaderOnly; i++ {
		var idx AccessIndex
		if state.option.preferLeader {
			if i == 0 {
				idx = state.lastIdx
			} else {
				// randomly select next replica, but skip state.lastIdx
				if (i+offset)%replicaSize == int(state.leaderIdx) {
					offset++
				}
				idx = AccessIndex((i + offset) % replicaSize)
			}
		} else {
			idx = AccessIndex((int(state.lastIdx) + i) % replicaSize)
		}
		selectReplica := selector.replicas[idx]
		if state.isCandidate(idx, selectReplica) {
			state.lastIdx = idx
			selector.targetIdx = idx
			break
		}
		if selectReplica.isEpochStale() &&
			selectReplica.store.getResolveState() == resolved &&
			selectReplica.store.getLivenessState() == reachable {
			reloadRegion = true
		}
	}
	if reloadRegion {
		selector.region.setSyncFlags(needDelayedReloadPending)
	}
	// If there is no candidate, fallback to the leader.
	if selector.targetIdx < 0 {
		leader := selector.replicas[state.leaderIdx]
		leaderEpochStale := leader.isEpochStale()
		leaderUnreachable := leader.store.getLivenessState() != reachable
		leaderExhausted := state.IsLeaderExhausted(leader)
		leaderInvalid := leaderEpochStale || leaderUnreachable || leaderExhausted
		if len(state.option.labels) > 0 && !state.option.leaderOnly {
			logutil.Logger(bo.GetCtx()).Warn("unable to find a store with given labels",
				zap.Uint64("region", selector.region.GetID()),
				zap.Any("labels", state.option.labels))
		}
		if leaderInvalid || leader.deadlineErrUsingConfTimeout {
			logutil.Logger(bo.GetCtx()).Warn("unable to find valid leader",
				zap.Uint64("region", selector.region.GetID()),
				zap.Bool("epoch-stale", leaderEpochStale),
				zap.Bool("unreachable", leaderUnreachable),
				zap.Bool("exhausted", leaderExhausted),
				zap.Bool("kv-timeout", leader.deadlineErrUsingConfTimeout),
				zap.Bool("stale-read", state.isStaleRead))
			// In stale-read, the request will fallback to leader after the local follower failure.
			// If the leader is also unavailable, we can fallback to the follower and use replica-read flag again,
			// The remote follower not tried yet, and the local follower can retry without stale-read flag.
			// If leader tried and received deadline exceeded error, try follower.
			// If labels are used, some followers would be filtered by the labels and can't be candidates, they still need to be retried.
			if state.isStaleRead || leader.deadlineErrUsingConfTimeout || len(state.option.labels) > 0 {
				selector.state = &tryFollower{
					leaderIdx: state.leaderIdx,
					lastIdx:   state.leaderIdx,
					labels:    state.option.labels,
				}
				if leaderEpochStale {
					selector.region.setSyncFlags(needDelayedReloadPending)
				}
				return nil, stateChanged{}
			}
			// when meet deadline exceeded error, do fast retry without invalidate region cache.
			if !hasDeadlineExceededError(selector.replicas) {
				metrics.TiKVReplicaSelectorFailureCounter.WithLabelValues("exhausted").Inc()
				selector.invalidateRegion()
			}
			return nil, nil
		}
		state.lastIdx = state.leaderIdx
		selector.targetIdx = state.leaderIdx
	}
	// Monitor the flows destination if selector is under `ReplicaReadPreferLeader` mode.
	if state.option.preferLeader {
		if selector.targetIdx != state.leaderIdx {
			selector.replicas[selector.targetIdx].store.recordReplicaFlowsStats(toFollower)
		} else {
			selector.replicas[selector.targetIdx].store.recordReplicaFlowsStats(toLeader)
		}
	}
	rpcCtx, err := selector.buildRPCContext(bo)
	if err != nil || rpcCtx == nil {
		return nil, err
	}
	if resetStaleRead {
		staleRead := false
		rpcCtx.contextPatcher.staleRead = &staleRead
	}
	return rpcCtx, nil
}

func (state *accessFollower) IsLeaderExhausted(leader *replica) bool {
	return leader.isExhausted(1, 0)
}

func (state *accessFollower) onSendFailure(bo *retry.Backoffer, selector *replicaSelector, cause error) {
	if selector.checkLiveness(bo, selector.targetReplica()) != reachable {
		selector.invalidateReplicaStore(selector.targetReplica(), cause)
	}
}

func (state *accessFollower) isCandidate(idx AccessIndex, replica *replica) bool {
	// the epoch is staled or retry exhausted, or the store is unreachable.
	if replica.isEpochStale() || replica.isExhausted(1, 0) || replica.store.getLivenessState() == unreachable || replica.deadlineErrUsingConfTimeout {
		return false
	}
	if state.option.leaderOnly {
		// The request can only be sent to the leader.
		return idx == state.leaderIdx
	}
	if !state.tryLeader && idx == state.leaderIdx {
		// The request cannot be sent to leader.
		return false
	}
	if state.learnerOnly {
		// The request can only be sent to the learner.
		return replica.peer.Role == metapb.PeerRole_Learner
	}
	// And If the leader store is abnormal to be accessed under `ReplicaReadPreferLeader` mode, we should choose other valid followers
	// as candidates to serve the Read request.
	if state.option.preferLeader && replica.store.healthStatus.IsSlow() {
		return false
	}
	// Choose a replica with matched labels.
	return replica.store.IsStoreMatch(state.option.stores) && replica.store.IsLabelsMatch(state.option.labels)
}

func hasDeadlineExceededError(replicas []*replica) bool {
	for _, replica := range replicas {
		if replica.deadlineErrUsingConfTimeout {
			// when meet deadline exceeded error, do fast retry without invalidate region cache.
			return true
		}
	}
	return false
}

// tryIdleReplica is the state where we find the leader is busy and retry the request using replica read.
type tryIdleReplica struct {
	stateBase
	leaderIdx AccessIndex
}

func (state *tryIdleReplica) next(bo *retry.Backoffer, selector *replicaSelector) (*RPCContext, error) {
	// Select a follower replica that has the lowest estimated wait duration
	minWait := time.Duration(math.MaxInt64)
	targetIdx := state.leaderIdx
	startIdx := randIntn(len(selector.replicas))
	for i := 0; i < len(selector.replicas); i++ {
		idx := (i + startIdx) % len(selector.replicas)
		r := selector.replicas[idx]
		// Don't choose leader again by default.
		if idx == int(state.leaderIdx) {
			continue
		}
		if !state.isCandidate(r) {
			continue
		}
		estimated := r.store.EstimatedWaitTime()
		if estimated > selector.busyThreshold {
			continue
		}
		if estimated < minWait {
			minWait = estimated
			targetIdx = AccessIndex(idx)
		}
		if minWait == 0 {
			break
		}
	}
	if targetIdx == state.leaderIdx && !isLeaderCandidate(selector.replicas[targetIdx]) {
		// when meet deadline exceeded error, do fast retry without invalidate region cache.
		if !hasDeadlineExceededError(selector.replicas) {
			metrics.TiKVReplicaSelectorFailureCounter.WithLabelValues("exhausted").Inc()
			selector.invalidateRegion()
		}
		return nil, nil
	}
	selector.targetIdx = targetIdx
	rpcCtx, err := selector.buildRPCContext(bo)
	if err != nil || rpcCtx == nil {
		return nil, err
	}
	replicaRead := targetIdx != state.leaderIdx
	rpcCtx.contextPatcher.replicaRead = &replicaRead
	if targetIdx == state.leaderIdx {
		// No threshold if all peers are too busy.
		selector.busyThreshold = 0
		rpcCtx.contextPatcher.busyThreshold = &selector.busyThreshold
	}
	return rpcCtx, nil
}

func (state *tryIdleReplica) isCandidate(replica *replica) bool {
	if replica.isEpochStale() ||
		replica.isExhausted(1, 0) ||
		replica.store.getLivenessState() != reachable ||
		replica.deadlineErrUsingConfTimeout {
		return false
	}
	return true
}

func (state *tryIdleReplica) onSendFailure(bo *retry.Backoffer, selector *replicaSelector, cause error) {
	if selector.checkLiveness(bo, selector.targetReplica()) != reachable {
		selector.invalidateReplicaStore(selector.targetReplica(), cause)
	}
}

type invalidStore struct {
	stateBase
}

func (state *invalidStore) next(_ *retry.Backoffer, _ *replicaSelector) (*RPCContext, error) {
	metrics.TiKVReplicaSelectorFailureCounter.WithLabelValues("invalidStore").Inc()
	return nil, nil
}

// TODO(sticnarf): If using request forwarding and the leader is unknown, try other followers
// instead of just switching to this state to backoff and retry.
type invalidLeader struct {
	stateBase
}

func (state *invalidLeader) next(_ *retry.Backoffer, _ *replicaSelector) (*RPCContext, error) {
	metrics.TiKVReplicaSelectorFailureCounter.WithLabelValues("invalidLeader").Inc()
	return nil, nil
}

// newReplicaSelector creates a replicaSelector which selects replicas according to reqType and opts.
// opts is currently only effective for follower read.
func newReplicaSelector(
	regionCache *RegionCache, regionID RegionVerID, req *tikvrpc.Request, opts ...StoreSelectorOption,
) (*replicaSelector, error) {
	cachedRegion := regionCache.GetCachedRegionWithRLock(regionID)
	if cachedRegion == nil {
		return nil, errors.New("cached region not found")
	} else if cachedRegion.checkSyncFlags(needReloadOnAccess) {
		return nil, errors.New("cached region need reload")
	} else if !cachedRegion.checkRegionCacheTTL(time.Now().Unix()) {
		return nil, errors.New("cached region ttl expired")
	}

	regionStore := cachedRegion.getStore()
	replicas := make([]*replica, 0, regionStore.accessStoreNum(tiKVOnly))
	for _, storeIdx := range regionStore.accessIndex[tiKVOnly] {
		replicas = append(
			replicas, &replica{
				store:    regionStore.stores[storeIdx],
				peer:     cachedRegion.meta.Peers[storeIdx],
				epoch:    regionStore.storeEpochs[storeIdx],
				attempts: 0,
			},
		)
	}

	option := storeSelectorOp{}
	for _, op := range opts {
		op(&option)
	}
	var state selectorState
	if !req.ReplicaReadType.IsFollowerRead() {
		if regionCache.enableForwarding && regionStore.proxyTiKVIdx >= 0 {
			state = &accessByKnownProxy{leaderIdx: regionStore.workTiKVIdx}
		} else {
			state = &accessKnownLeader{leaderIdx: regionStore.workTiKVIdx}
		}
	} else {
		if req.ReplicaReadType == kv.ReplicaReadPreferLeader {
			WithPerferLeader()(&option)
		}
		tryLeader := req.ReplicaReadType == kv.ReplicaReadMixed || req.ReplicaReadType == kv.ReplicaReadPreferLeader
		state = &accessFollower{
			tryLeader:   tryLeader,
			isStaleRead: req.StaleRead,
			option:      option,
			leaderIdx:   regionStore.workTiKVIdx,
			lastIdx:     -1,
			learnerOnly: req.ReplicaReadType == kv.ReplicaReadLearner,
		}
	}

	if val, err := util.EvalFailpoint("newReplicaSelectorInitialAttemptedTime"); err == nil {
		attemptedTime, err := time.ParseDuration(val.(string))
		if err != nil {
			panic(err)
		}
		for _, r := range replicas {
			r.attemptedTime = attemptedTime
		}
	}

	return &replicaSelector{
		regionCache,
		cachedRegion,
		regionStore,
		replicas,
		option.labels,
		state,
		-1,
		-1,
		time.Duration(req.BusyThresholdMs) * time.Millisecond,
		nil,
	}, nil
}

const (
	maxReplicaAttempt = 10
	// The maximum time to allow retrying sending requests after RPC failure. In case an RPC request fails after
	// timeout (there might be network issue or the TiKV node stuck), we use this to avoid retrying 10 times which may cost too much time.
	// For request using `client.ReadTimeoutShort` which is 30s, it might retry twice which costs 1min.
	maxReplicaAttemptTime = time.Second * 50
)

// next creates the RPCContext of the current candidate replica.
// It returns a SendError if runs out of all replicas or the cached region is invalidated.
func (s *replicaSelector) next(bo *retry.Backoffer) (rpcCtx *RPCContext, err error) {
	if !s.region.isValid() {
		metrics.TiKVReplicaSelectorFailureCounter.WithLabelValues("invalid").Inc()
		return nil, nil
	}

	s.targetIdx = -1
	s.proxyIdx = -1
	s.refreshRegionStore()
	for {
		rpcCtx, err = s.state.next(bo, s)
		if _, isStateChanged := err.(stateChanged); !isStateChanged {
			return
		}
	}
}

func (s *replicaSelector) targetReplica() *replica {
	if s.targetIdx >= 0 && int(s.targetIdx) < len(s.replicas) {
		return s.replicas[s.targetIdx]
	}
	return nil
}

func (s *replicaSelector) proxyReplica() *replica {
	if s.proxyIdx >= 0 && int(s.proxyIdx) < len(s.replicas) {
		return s.replicas[s.proxyIdx]
	}
	return nil
}

// sliceIdentical checks whether two slices are referencing the same block of memory. Two `nil`s are also considered
// the same.
func sliceIdentical[T any](a, b []T) bool {
	return len(a) == len(b) && unsafe.SliceData(a) == unsafe.SliceData(b)
}

func (s *replicaSelector) refreshRegionStore() {
	oldRegionStore := s.regionStore
	newRegionStore := s.region.getStore()
	if oldRegionStore == newRegionStore {
		return
	}
	s.regionStore = newRegionStore

	// In the current implementation, if stores change, the address of it must change.
	// So we just compare the address here.
	// When stores change, we mark this replicaSelector as invalid to let the caller
	// recreate a new replicaSelector.
	if !sliceIdentical(oldRegionStore.stores, newRegionStore.stores) {
		s.state = &invalidStore{}
		return
	}

	// If leader has changed, it means a recent request succeeds an RPC
	// on the new leader.
	if oldRegionStore.workTiKVIdx != newRegionStore.workTiKVIdx {
		switch state := s.state.(type) {
		case *accessFollower:
			state.leaderIdx = newRegionStore.workTiKVIdx
		default:
			// Try the new leader and give it an addition chance if the
			// request is sent to the leader.
			newLeaderIdx := newRegionStore.workTiKVIdx
			s.state = &accessKnownLeader{leaderIdx: newLeaderIdx}
			if s.replicas[newLeaderIdx].isExhausted(maxReplicaAttempt, maxReplicaAttemptTime) {
				s.replicas[newLeaderIdx].attempts = maxReplicaAttempt - 1
				s.replicas[newLeaderIdx].attemptedTime = 0
			}
		}
	}
}

func (s *replicaSelector) buildRPCContext(bo *retry.Backoffer) (*RPCContext, error) {
	targetReplica, proxyReplica := s.targetReplica(), s.proxyReplica()

	// Backoff and retry if no replica is selected or the selected replica is stale
	if targetReplica == nil || targetReplica.isEpochStale() ||
		(proxyReplica != nil && proxyReplica.isEpochStale()) {
		// TODO(youjiali1995): Is it necessary to invalidate the region?
		metrics.TiKVReplicaSelectorFailureCounter.WithLabelValues("stale_store").Inc()
		s.invalidateRegion()
		return nil, nil
	}

	rpcCtx := &RPCContext{
		Region:     s.region.VerID(),
		Meta:       s.region.meta,
		Peer:       targetReplica.peer,
		Store:      targetReplica.store,
		AccessMode: tiKVOnly,
		TiKVNum:    len(s.replicas),
	}

	// Set leader addr
	addr, err := s.regionCache.getStoreAddr(bo, s.region, targetReplica.store)
	if err != nil {
		return nil, err
	}
	if len(addr) == 0 {
		return nil, nil
	}
	rpcCtx.Addr = addr
	targetReplica.attempts++

	// Set proxy addr
	if proxyReplica != nil {
		addr, err = s.regionCache.getStoreAddr(bo, s.region, proxyReplica.store)
		if err != nil {
			return nil, err
		}
		if len(addr) == 0 {
			return nil, nil
		}
		rpcCtx.ProxyStore = proxyReplica.store
		rpcCtx.ProxyAddr = addr
		proxyReplica.attempts++
	}

	return rpcCtx, nil
}

func (s *replicaSelector) onSendFailure(bo *retry.Backoffer, err error) {
	metrics.RegionCacheCounterWithSendFail.Inc()
	s.state.onSendFailure(bo, s, err)
}

func (s *replicaSelector) onReadReqConfigurableTimeout(req *tikvrpc.Request) bool {
	if req.MaxExecutionDurationMs >= uint64(client.ReadTimeoutShort.Milliseconds()) {
		// Configurable timeout should less than `ReadTimeoutShort`.
		return false
	}
	if isReadReq(req.Type) {
		if target := s.targetReplica(); target != nil {
			target.deadlineErrUsingConfTimeout = true
		}
		if accessLeader, ok := s.state.(*accessKnownLeader); ok {
			// If leader return deadline exceeded error, we should try to access follower next time.
			s.state = &tryFollower{leaderIdx: accessLeader.leaderIdx, lastIdx: accessLeader.leaderIdx}
		}
		return true
	}
	// Only work for read requests, return false for non-read requests.
	return false
}

func isReadReq(tp tikvrpc.CmdType) bool {
	switch tp {
	case tikvrpc.CmdGet, tikvrpc.CmdBatchGet, tikvrpc.CmdScan,
		tikvrpc.CmdCop, tikvrpc.CmdBatchCop, tikvrpc.CmdCopStream:
		return true
	default:
		return false
	}
}

func (s *replicaSelector) checkLiveness(bo *retry.Backoffer, accessReplica *replica) livenessState {
	return accessReplica.store.requestLivenessAndStartHealthCheckLoopIfNeeded(bo, s.regionCache)
}

func (s *replicaSelector) invalidateReplicaStore(replica *replica, cause error) {
	store := replica.store
	if atomic.CompareAndSwapUint32(&store.epoch, replica.epoch, replica.epoch+1) {
		logutil.BgLogger().Info(
			"mark store's regions need be refill",
			zap.Uint64("id", store.storeID),
			zap.String("addr", store.addr),
			zap.Error(cause),
		)
		metrics.RegionCacheCounterWithInvalidateStoreRegionsOK.Inc()
		// schedule a store addr resolve.
		s.regionCache.markStoreNeedCheck(store)
		store.healthStatus.markAlreadySlow()
	}
}

func (s *replicaSelector) onSendSuccess() {
	s.state.onSendSuccess(s)
}

func (s *replicaSelector) onNotLeader(
	bo *retry.Backoffer, ctx *RPCContext, notLeader *errorpb.NotLeader,
) (shouldRetry bool, err error) {
	if target := s.targetReplica(); target != nil {
		target.notLeader = true
	}
	leader := notLeader.GetLeader()
	if leader == nil {
		// The region may be during transferring leader.
		s.state.onNoLeader(s)
		if err = bo.Backoff(retry.BoRegionScheduling, errors.Errorf("no leader, ctx: %v", ctx)); err != nil {
			return false, err
		}
	} else {
		s.updateLeader(notLeader.GetLeader())
	}
	return true, nil
}

// updateLeader updates the leader of the cached region.
// If the leader peer isn't found in the region, the region will be invalidated.
func (s *replicaSelector) updateLeader(leader *metapb.Peer) {
	if leader == nil {
		return
	}
	for i, replica := range s.replicas {
		if isSamePeer(replica.peer, leader) {
			// If hibernate region is enabled and the leader is not reachable, the raft group
			// will not be wakened up and re-elect the leader until the follower receives
			// a request. So, before the new leader is elected, we should not send requests
			// to the unreachable old leader to avoid unnecessary timeout.
			if replica.store.getLivenessState() != reachable {
				return
			}
			replica.onUpdateLeader()
			if isLeaderCandidate(s.replicas[i]) {
				// If the new leader is candidate, switch to the new leader.
				// the leader may have deadlineErrUsingConfTimeout and isn't candidate, if so, keep the state unchanged and retry the request.
				s.state = &accessKnownLeader{leaderIdx: AccessIndex(i)}
			}
			// Update the workTiKVIdx so that following requests can be sent to the leader immediately.
			if !s.region.switchWorkLeaderToPeer(leader) {
				panic("the store must exist")
			}
			logutil.BgLogger().Debug(
				"switch region leader to specific leader due to kv return NotLeader",
				zap.Uint64("regionID", s.region.GetID()),
				zap.Uint64("leaderStoreID", leader.GetStoreId()),
			)
			return
		}
	}
	// Invalidate the region since the new leader is not in the cached version.
	s.region.invalidate(StoreNotFound)
}

func (s *replicaSelector) onServerIsBusy(
	bo *retry.Backoffer, ctx *RPCContext, req *tikvrpc.Request, serverIsBusy *errorpb.ServerIsBusy,
) (shouldRetry bool, err error) {
<<<<<<< HEAD
	var store *Store
	if ctx != nil && ctx.Store != nil {
		store = ctx.Store
		if serverIsBusy.EstimatedWaitMs != 0 {
			ctx.Store.updateServerLoadStats(serverIsBusy.EstimatedWaitMs)
			if s.busyThreshold != 0 {
				// do not retry with batched coprocessor requests.
				// it'll be region misses if we send the tasks to replica.
				if req.Type == tikvrpc.CmdCop && len(req.Cop().Tasks) > 0 {
					return false, nil
				}
				switch state := s.state.(type) {
				case *accessKnownLeader:
					// Clear attempt history of the leader, so the leader can be accessed again.
					s.replicas[state.leaderIdx].attempts = 0
					s.state = &tryIdleReplica{leaderIdx: state.leaderIdx}
=======
	if serverIsBusy.EstimatedWaitMs != 0 && ctx != nil && ctx.Store != nil {
		estimatedWait := time.Duration(serverIsBusy.EstimatedWaitMs) * time.Millisecond
		// Update the estimated wait time of the store.
		loadStats := &storeLoadStats{
			estimatedWait:     estimatedWait,
			waitTimeUpdatedAt: time.Now(),
		}
		ctx.Store.loadStats.Store(loadStats)

		if s.busyThreshold != 0 && isReadReq(req.Type) {
			// do not retry with batched coprocessor requests.
			// it'll be region misses if we send the tasks to replica.
			if req.Type == tikvrpc.CmdCop && len(req.Cop().Tasks) > 0 {
				return false, nil
			}
			switch state := s.state.(type) {
			case *accessKnownLeader:
				// Clear attempt history of the leader, so the leader can be accessed again.
				s.replicas[state.leaderIdx].attempts = 0
				s.state = &tryIdleReplica{leaderIdx: state.leaderIdx}
				return true, nil
			case *tryIdleReplica:
				if s.targetIdx != state.leaderIdx {
					return true, nil
>>>>>>> 02cd637b
				}
			}
		} else {
			// Mark the server is busy (the next incoming READs could be redirect to expected followers.)
			ctx.Store.healthStatus.markAlreadySlow()
		}
	}
	backoffErr := errors.Errorf("server is busy, ctx: %v", ctx)
	if s.canFastRetry() {
		s.addPendingBackoff(store, retry.BoTiKVServerBusy, backoffErr)
		return true, nil
	}
	err = bo.Backoff(retry.BoTiKVServerBusy, backoffErr)
	if err != nil {
		return false, err
	}
	return true, nil
}

func (s *replicaSelector) onDataIsNotReady() {
	if target := s.targetReplica(); target != nil {
		target.dataIsNotReady = true
	}
}

func (s *replicaSelector) invalidateRegion() {
	if s.region != nil {
		s.region.invalidate(Other)
	}
}

func (s *RegionRequestSender) getRPCContext(
	bo *retry.Backoffer,
	req *tikvrpc.Request,
	regionID RegionVerID,
	et tikvrpc.EndpointType,
	opts ...StoreSelectorOption,
) (*RPCContext, error) {
	switch et {
	case tikvrpc.TiKV:
		if s.replicaSelector == nil {
			selector, err := newReplicaSelector(s.regionCache, regionID, req, opts...)
			if selector == nil || err != nil {
				s.rpcError = err
				return nil, nil
			}
			s.replicaSelector = selector
		}
		return s.replicaSelector.next(bo)
	case tikvrpc.TiFlash:
		// Should ignore WN, because in disaggregated tiflash mode, TiDB will build rpcCtx itself.
		return s.regionCache.GetTiFlashRPCContext(bo, regionID, true, LabelFilterNoTiFlashWriteNode)
	case tikvrpc.TiDB:
		return &RPCContext{Addr: s.storeAddr}, nil
	case tikvrpc.TiFlashCompute:
		// In disaggregated tiflash mode, TiDB will build rpcCtx itself, so cannot reach here.
		return nil, errors.Errorf("should not reach here for disaggregated tiflash mode")
	default:
		return nil, errors.Errorf("unsupported storage type: %v", et)
	}
}

func (s *RegionRequestSender) reset() {
	s.replicaSelector = nil
	s.failStoreIDs = nil
	s.failProxyStoreIDs = nil
}

// IsFakeRegionError returns true if err is fake region error.
func IsFakeRegionError(err *errorpb.Error) bool {
	return err != nil && err.GetEpochNotMatch() != nil && len(err.GetEpochNotMatch().CurrentRegions) == 0
}

// SendReqCtx sends a request to tikv server and return response and RPCCtx of this RPC.
func (s *RegionRequestSender) SendReqCtx(
	bo *retry.Backoffer,
	req *tikvrpc.Request,
	regionID RegionVerID,
	timeout time.Duration,
	et tikvrpc.EndpointType,
	opts ...StoreSelectorOption,
) (
	resp *tikvrpc.Response,
	rpcCtx *RPCContext,
	retryTimes int,
	err error,
) {
	if span := opentracing.SpanFromContext(bo.GetCtx()); span != nil && span.Tracer() != nil {
		span1 := span.Tracer().StartSpan("regionRequest.SendReqCtx", opentracing.ChildOf(span.Context()))
		defer span1.Finish()
		bo.SetCtx(opentracing.ContextWithSpan(bo.GetCtx(), span1))
	}

	if val, err := util.EvalFailpoint("tikvStoreSendReqResult"); err == nil {
		if s, ok := val.(string); ok {
			switch s {
			case "timeout":
				return nil, nil, 0, errors.New("timeout")
			case "GCNotLeader":
				if req.Type == tikvrpc.CmdGC {
					return &tikvrpc.Response{
						Resp: &kvrpcpb.GCResponse{RegionError: &errorpb.Error{NotLeader: &errorpb.NotLeader{}}},
					}, nil, 0, nil
				}
			case "PessimisticLockNotLeader":
				if req.Type == tikvrpc.CmdPessimisticLock {
					return &tikvrpc.Response{
						Resp: &kvrpcpb.PessimisticLockResponse{RegionError: &errorpb.Error{NotLeader: &errorpb.NotLeader{}}},
					}, nil, 0, nil
				}
			case "GCServerIsBusy":
				if req.Type == tikvrpc.CmdGC {
					return &tikvrpc.Response{
						Resp: &kvrpcpb.GCResponse{RegionError: &errorpb.Error{ServerIsBusy: &errorpb.ServerIsBusy{}}},
					}, nil, 0, nil
				}
			case "busy":
				return &tikvrpc.Response{
					Resp: &kvrpcpb.GCResponse{RegionError: &errorpb.Error{ServerIsBusy: &errorpb.ServerIsBusy{}}},
				}, nil, 0, nil
			case "requestTiDBStoreError":
				if et == tikvrpc.TiDB {
					return nil, nil, 0, errors.WithStack(tikverr.ErrTiKVServerTimeout)
				}
			case "requestTiFlashError":
				if et == tikvrpc.TiFlash {
					return nil, nil, 0, errors.WithStack(tikverr.ErrTiFlashServerTimeout)
				}
			}
		}
	}

	// If the MaxExecutionDurationMs is not set yet, we set it to be the RPC timeout duration
	// so TiKV can give up the requests whose response TiDB cannot receive due to timeout.
	if req.Context.MaxExecutionDurationMs == 0 {
		req.Context.MaxExecutionDurationMs = uint64(timeout.Milliseconds())
	}

	s.reset()
	retryTimes = 0
	defer func() {
		if retryTimes > 0 {
			metrics.TiKVRequestRetryTimesHistogram.Observe(float64(retryTimes))
		}
	}()

	var staleReadCollector *staleReadMetricsCollector
	if req.StaleRead {
		staleReadCollector = &staleReadMetricsCollector{}
		defer func() {
			if retryTimes == 0 {
				metrics.StaleReadHitCounter.Add(1)
			} else {
				metrics.StaleReadMissCounter.Add(1)
			}
		}()
	}

	totalErrors := make(map[string]int)
	for {
		if retryTimes > 0 {
			if retryTimes%100 == 0 {
				logutil.Logger(bo.GetCtx()).Warn(
					"retry",
					zap.Uint64("region", regionID.GetID()),
					zap.Int("times", retryTimes),
				)
			}
		}

		rpcCtx, err = s.getRPCContext(bo, req, regionID, et, opts...)
		if err != nil {
			return nil, nil, retryTimes, err
		}

		if _, err := util.EvalFailpoint("invalidCacheAndRetry"); err == nil {
			// cooperate with tikvclient/setGcResolveMaxBackoff
			if c := bo.GetCtx().Value("injectedBackoff"); c != nil {
				resp, err = tikvrpc.GenRegionErrorResp(req, &errorpb.Error{EpochNotMatch: &errorpb.EpochNotMatch{}})
				return resp, nil, retryTimes, err
			}
		}
		if rpcCtx == nil {
			// TODO(youjiali1995): remove it when using the replica selector for all requests.
			// If the region is not found in cache, it must be out
			// of date and already be cleaned up. We can skip the
			// RPC by returning RegionError directly.

			// TODO: Change the returned error to something like "region missing in cache",
			// and handle this error like EpochNotMatch, which means to re-split the request and retry.
			s.logSendReqError(bo, "throwing pseudo region error due to no replica available", regionID, retryTimes, req, totalErrors)
			if s.replicaSelector != nil {
				if err := s.replicaSelector.backoffOnNoCandidate(bo); err != nil {
					return nil, nil, retryTimes, err
				}
			}
			resp, err = tikvrpc.GenRegionErrorResp(req, &errorpb.Error{EpochNotMatch: &errorpb.EpochNotMatch{}})
			return resp, nil, retryTimes, err
		}

		var isLocalTraffic bool
		if staleReadCollector != nil && s.replicaSelector != nil {
			if target := s.replicaSelector.targetReplica(); target != nil {
				isLocalTraffic = target.store.IsLabelsMatch(s.replicaSelector.labels)
				staleReadCollector.onReq(req, isLocalTraffic)
			}
		}

		logutil.Eventf(bo.GetCtx(), "send %s request to region %d at %s", req.Type, regionID.id, rpcCtx.Addr)
		s.storeAddr = rpcCtx.Addr

		if _, err := util.EvalFailpoint("beforeSendReqToRegion"); err == nil {
			if hook := bo.GetCtx().Value("sendReqToRegionHook"); hook != nil {
				h := hook.(func(*tikvrpc.Request))
				h(req)
			}
		}

		rpcCtx.contextPatcher.applyTo(&req.Context)
		if req.InputRequestSource != "" && s.replicaSelector != nil {
			s.replicaSelector.patchRequestSource(req, rpcCtx)
		}
		if e := tikvrpc.SetContext(req, rpcCtx.Meta, rpcCtx.Peer); e != nil {
			return nil, nil, retryTimes, err
		}
		if s.replicaSelector != nil {
			if err := s.replicaSelector.backoffOnRetry(rpcCtx.Store, bo); err != nil {
				return nil, nil, retryTimes, err
			}
		}

		var retry bool
		resp, retry, err = s.sendReqToRegion(bo, rpcCtx, req, timeout)
		req.IsRetryRequest = true
		if err != nil {
			msg := fmt.Sprintf("send request failed, err: %v", err.Error())
			s.logSendReqError(bo, msg, regionID, retryTimes, req, totalErrors)
			return nil, nil, retryTimes, err
		}

		if _, err1 := util.EvalFailpoint("afterSendReqToRegion"); err1 == nil {
			if hook := bo.GetCtx().Value("sendReqToRegionFinishHook"); hook != nil {
				h := hook.(func(*tikvrpc.Request, *tikvrpc.Response, error))
				h(req, resp, err)
			}
		}

		// recheck whether the session/query is killed during the Next()
		if err2 := bo.CheckKilled(); err2 != nil {
			return nil, nil, retryTimes, err2
		}
		if val, err := util.EvalFailpoint("mockRetrySendReqToRegion"); err == nil {
			if val.(bool) {
				retry = true
			}
		}
		if retry {
			retryTimes++
			continue
		}

		var regionErr *errorpb.Error
		regionErr, err = resp.GetRegionError()
		if err != nil {
			return nil, nil, retryTimes, err
		}
		if regionErr != nil {
			regionErrLogging := regionErrorToLogging(rpcCtx.Peer.GetId(), regionErr)
			totalErrors[regionErrLogging]++
			retry, err = s.onRegionError(bo, rpcCtx, req, regionErr)
			if err != nil {
				msg := fmt.Sprintf("send request on region error failed, err: %v", err.Error())
				s.logSendReqError(bo, msg, regionID, retryTimes, req, totalErrors)
				return nil, nil, retryTimes, err
			}
			if retry {
				retryTimes++
				continue
			}
			s.logSendReqError(bo, "send request meet region error without retry", regionID, retryTimes, req, totalErrors)
		} else {
			if s.replicaSelector != nil {
				s.replicaSelector.onSendSuccess()
			}
		}
		if staleReadCollector != nil {
			staleReadCollector.onResp(req.Type, resp, isLocalTraffic)
		}
		return resp, rpcCtx, retryTimes, nil
	}
}

func (s *RegionRequestSender) logSendReqError(bo *retry.Backoffer, msg string, regionID RegionVerID, retryTimes int, req *tikvrpc.Request, totalErrors map[string]int) {
	var totalErrorStr bytes.Buffer
	for err, cnt := range totalErrors {
		if totalErrorStr.Len() > 0 {
			totalErrorStr.WriteString(", ")
		}
		totalErrorStr.WriteString(err)
		totalErrorStr.WriteString(":")
		totalErrorStr.WriteString(strconv.Itoa(cnt))
	}
	logutil.Logger(bo.GetCtx()).Info(msg,
		zap.Uint64("req-ts", req.GetStartTS()),
		zap.String("req-type", req.Type.String()),
		zap.String("region", regionID.String()),
		zap.String("replica-read-type", req.ReplicaReadType.String()),
		zap.Bool("stale-read", req.StaleRead),
		zap.Stringer("request-sender", s),
		zap.Int("retry-times", retryTimes),
		zap.Int("total-backoff-ms", bo.GetTotalSleep()),
		zap.Int("total-backoff-times", bo.GetTotalBackoffTimes()),
		zap.Uint64("max-exec-timeout-ms", req.Context.MaxExecutionDurationMs),
		zap.String("total-region-errors", totalErrorStr.String()))
}

// RPCCancellerCtxKey is context key attach rpc send cancelFunc collector to ctx.
type RPCCancellerCtxKey struct{}

// RPCCanceller is rpc send cancelFunc collector.
type RPCCanceller struct {
	sync.Mutex
	allocID   int
	cancels   map[int]func()
	cancelled bool
}

// NewRPCanceller creates RPCCanceller with init state.
func NewRPCanceller() *RPCCanceller {
	return &RPCCanceller{cancels: make(map[int]func())}
}

// WithCancel generates new context with cancel func.
func (h *RPCCanceller) WithCancel(ctx context.Context) (context.Context, func()) {
	nctx, cancel := context.WithCancel(ctx)
	h.Lock()
	if h.cancelled {
		h.Unlock()
		cancel()
		return nctx, func() {}
	}
	id := h.allocID
	h.allocID++
	h.cancels[id] = cancel
	h.Unlock()
	return nctx, func() {
		cancel()
		h.Lock()
		delete(h.cancels, id)
		h.Unlock()
	}
}

// CancelAll cancels all inflight rpc context.
func (h *RPCCanceller) CancelAll() {
	h.Lock()
	for _, c := range h.cancels {
		c()
	}
	h.cancelled = true
	h.Unlock()
}

func fetchRespInfo(resp *tikvrpc.Response) string {
	var extraInfo string
	if resp == nil || resp.Resp == nil {
		extraInfo = "nil response"
	} else {
		regionErr, e := resp.GetRegionError()
		if e != nil {
			extraInfo = e.Error()
		} else if regionErr != nil {
			extraInfo = regionErr.String()
		} else if prewriteResp, ok := resp.Resp.(*kvrpcpb.PrewriteResponse); ok {
			extraInfo = prewriteResp.String()
		}
	}
	return extraInfo
}

func (s *RegionRequestSender) sendReqToRegion(
	bo *retry.Backoffer, rpcCtx *RPCContext, req *tikvrpc.Request, timeout time.Duration,
) (resp *tikvrpc.Response, retry bool, err error) {
	// judge the store limit switch.
	if limit := kv.StoreLimit.Load(); limit > 0 {
		if err := s.getStoreToken(rpcCtx.Store, limit); err != nil {
			return nil, false, err
		}
		defer s.releaseStoreToken(rpcCtx.Store)
	}

	ctx := bo.GetCtx()
	if rawHook := ctx.Value(RPCCancellerCtxKey{}); rawHook != nil {
		var cancel context.CancelFunc
		ctx, cancel = rawHook.(*RPCCanceller).WithCancel(ctx)
		defer cancel()
	}

	// sendToAddr is the first target address that will receive the request. If proxy is used, sendToAddr will point to
	// the proxy that will forward the request to the final target.
	sendToAddr := rpcCtx.Addr
	if rpcCtx.ProxyStore == nil {
		req.ForwardedHost = ""
	} else {
		req.ForwardedHost = rpcCtx.Addr
		sendToAddr = rpcCtx.ProxyAddr
	}

	// Count the replica number as the RU cost factor.
	req.ReplicaNumber = 1
	if rpcCtx.Meta != nil && len(rpcCtx.Meta.GetPeers()) > 0 {
		req.ReplicaNumber = 0
		for _, peer := range rpcCtx.Meta.GetPeers() {
			role := peer.GetRole()
			if role == metapb.PeerRole_Voter || role == metapb.PeerRole_Learner {
				req.ReplicaNumber++
			}
		}
	}

	var sessionID uint64
	if v := bo.GetCtx().Value(util.SessionID); v != nil {
		sessionID = v.(uint64)
	}

	injectFailOnSend := false
	if val, e := util.EvalFailpoint("rpcFailOnSend"); e == nil {
		inject := true
		// Optional filters
		if s, ok := val.(string); ok {
			if s == "greengc" && !req.IsGreenGCRequest() {
				inject = false
			} else if s == "write" && !req.IsTxnWriteRequest() {
				inject = false
			}
		} else if sessionID == 0 {
			inject = false
		}

		if inject {
			logutil.Logger(ctx).Info(
				"[failpoint] injected RPC error on send", zap.Stringer("type", req.Type),
				zap.Stringer("req", req.Req.(fmt.Stringer)), zap.Stringer("ctx", &req.Context),
			)
			injectFailOnSend = true
			err = errors.New("injected RPC error on send")
		}
	}

	if !injectFailOnSend {
		start := time.Now()
		resp, err = s.client.SendRequest(ctx, sendToAddr, req, timeout)
		rpcDuration := time.Since(start)
		if s.replicaSelector != nil {
			s.replicaSelector.recordAttemptedTime(rpcDuration)
		}
		// Record timecost of external requests on related Store when `ReplicaReadMode == "PreferLeader"`.
		if rpcCtx.Store != nil && req.ReplicaReadType == kv.ReplicaReadPreferLeader && !util.IsInternalRequest(req.RequestSource) {
			rpcCtx.Store.healthStatus.recordClientSideSlowScoreStat(rpcDuration)
		}
		if s.Stats != nil {
			RecordRegionRequestRuntimeStats(s.Stats, req.Type, rpcDuration)
			if val, fpErr := util.EvalFailpoint("tikvStoreRespResult"); fpErr == nil {
				if val.(bool) {
					if req.Type == tikvrpc.CmdCop && bo.GetTotalSleep() == 0 {
						return &tikvrpc.Response{
							Resp: &coprocessor.Response{RegionError: &errorpb.Error{EpochNotMatch: &errorpb.EpochNotMatch{}}},
						}, false, nil
					}
				}
			}
		}

		if val, e := util.EvalFailpoint("rpcFailOnRecv"); e == nil {
			inject := true
			// Optional filters
			if s, ok := val.(string); ok {
				if s == "greengc" && !req.IsGreenGCRequest() {
					inject = false
				} else if s == "write" && !req.IsTxnWriteRequest() {
					inject = false
				}
			} else if sessionID == 0 {
				inject = false
			}

			if inject {
				logutil.Logger(ctx).Info(
					"[failpoint] injected RPC error on recv", zap.Stringer("type", req.Type),
					zap.Stringer("req", req.Req.(fmt.Stringer)), zap.Stringer("ctx", &req.Context),
					zap.Error(err), zap.String("extra response info", fetchRespInfo(resp)),
				)
				err = errors.New("injected RPC error on recv")
				resp = nil
			}
		}

		if val, e := util.EvalFailpoint("rpcContextCancelErr"); e == nil {
			if val.(bool) {
				ctx1, cancel := context.WithCancel(context.Background())
				cancel()
				<-ctx1.Done()
				ctx = ctx1
				err = ctx.Err()
				resp = nil
			}
		}
	}

	if rpcCtx.ProxyStore != nil {
		fromStore := strconv.FormatUint(rpcCtx.ProxyStore.storeID, 10)
		toStore := strconv.FormatUint(rpcCtx.Store.storeID, 10)
		result := "ok"
		if err != nil {
			result = "fail"
		}
		metrics.TiKVForwardRequestCounter.WithLabelValues(fromStore, toStore, req.Type.String(), result).Inc()
	}

	if err != nil {
		s.rpcError = err

		// Because in rpc logic, context.Cancel() will be transferred to rpcContext.Cancel error. For rpcContext cancel,
		// we need to retry the request. But for context cancel active, for example, limitExec gets the required rows,
		// we shouldn't retry the request, it will go to backoff and hang in retry logic.
		if ctx.Err() != nil && errors.Cause(ctx.Err()) == context.Canceled {
			return nil, false, errors.WithStack(ctx.Err())
		}

		if val, e := util.EvalFailpoint("noRetryOnRpcError"); e == nil {
			if val.(bool) {
				return nil, false, err
			}
		}
		if e := s.onSendFail(bo, rpcCtx, req, err); e != nil {
			return nil, false, err
		}
		return nil, true, nil
	}
	return
}

func (s *RegionRequestSender) getStoreToken(st *Store, limit int64) error {
	// Checking limit is not thread safe, preferring this for avoiding load in loop.
	count := st.tokenCount.Load()
	if count < limit {
		// Adding tokenCount is no thread safe, preferring this for avoiding check in loop.
		st.tokenCount.Add(1)
		return nil
	}
	metrics.TiKVStoreLimitErrorCounter.WithLabelValues(st.addr, strconv.FormatUint(st.storeID, 10)).Inc()
	return errors.WithStack(&tikverr.ErrTokenLimit{StoreID: st.storeID})
}

func (s *RegionRequestSender) releaseStoreToken(st *Store) {
	count := st.tokenCount.Load()
	// Decreasing tokenCount is no thread safe, preferring this for avoiding check in loop.
	if count > 0 {
		st.tokenCount.Sub(1)
		return
	}
	logutil.BgLogger().Warn("release store token failed, count equals to 0")
}

func (s *RegionRequestSender) onSendFail(bo *retry.Backoffer, ctx *RPCContext, req *tikvrpc.Request, err error) error {
	if span := opentracing.SpanFromContext(bo.GetCtx()); span != nil && span.Tracer() != nil {
		span1 := span.Tracer().StartSpan("regionRequest.onSendFail", opentracing.ChildOf(span.Context()))
		defer span1.Finish()
		bo.SetCtx(opentracing.ContextWithSpan(bo.GetCtx(), span1))
	}
	// If it failed because the context is cancelled by ourself, don't retry.
	if errors.Cause(err) == context.Canceled {
		return errors.WithStack(err)
	} else if LoadShuttingDown() > 0 {
		return errors.WithStack(tikverr.ErrTiDBShuttingDown)
	} else if isCauseByDeadlineExceeded(err) {
		if s.replicaSelector != nil && s.replicaSelector.onReadReqConfigurableTimeout(req) {
			return nil
		}
	}
	if status.Code(errors.Cause(err)) == codes.Canceled {
		select {
		case <-bo.GetCtx().Done():
			return errors.WithStack(err)
		default:
			// If we don't cancel, but the error code is Canceled, it must be from grpc remote.
			// This may happen when tikv is killed and exiting.
			// Backoff and retry in this case.
			logutil.Logger(bo.GetCtx()).Warn("receive a grpc cancel signal from remote", zap.Error(err))
		}
	}

	if ctx.Store != nil && ctx.Store.storeType == tikvrpc.TiFlashCompute {
		s.regionCache.InvalidateTiFlashComputeStoresIfGRPCError(err)
	} else if ctx.Meta != nil {
		if s.replicaSelector != nil {
			s.replicaSelector.onSendFailure(bo, err)
		} else {
			s.regionCache.OnSendFail(bo, ctx, s.NeedReloadRegion(ctx), err)
		}
	}

	// don't need to retry for ResourceGroup error
	if errors.Is(err, pderr.ErrClientResourceGroupThrottled) {
		return err
	}
	if errors.Is(err, pderr.ErrClientResourceGroupConfigUnavailable) {
		return err
	}
	var errGetResourceGroup *pderr.ErrClientGetResourceGroup
	if errors.As(err, &errGetResourceGroup) {
		return err
	}

	// Retry on send request failure when it's not canceled.
	// When a store is not available, the leader of related region should be elected quickly.
	// TODO: the number of retry time should be limited:since region may be unavailable
	// when some unrecoverable disaster happened.
	if ctx.Store != nil && ctx.Store.storeType.IsTiFlashRelatedType() {
		err = bo.Backoff(
			retry.BoTiFlashRPC,
			errors.Errorf("send tiflash request error: %v, ctx: %v, try next peer later", err, ctx),
		)
	} else {
		err = bo.Backoff(
			retry.BoTiKVRPC,
			errors.Errorf("send tikv request error: %v, ctx: %v, try next peer later", err, ctx),
		)
	}
	return err
}

func isCauseByDeadlineExceeded(err error) bool {
	causeErr := errors.Cause(err)
	return causeErr == context.DeadlineExceeded || // batch-client will return this error.
		status.Code(causeErr) == codes.DeadlineExceeded // when batch-client is disabled, grpc will return this error.
}

// NeedReloadRegion checks is all peers has sent failed, if so need reload.
func (s *RegionRequestSender) NeedReloadRegion(ctx *RPCContext) (need bool) {
	if s.failStoreIDs == nil {
		s.failStoreIDs = make(map[uint64]struct{})
	}
	if s.failProxyStoreIDs == nil {
		s.failProxyStoreIDs = make(map[uint64]struct{})
	}
	s.failStoreIDs[ctx.Store.storeID] = struct{}{}
	if ctx.ProxyStore != nil {
		s.failProxyStoreIDs[ctx.ProxyStore.storeID] = struct{}{}
	}

	if ctx.AccessMode == tiKVOnly && len(s.failStoreIDs)+len(s.failProxyStoreIDs) >= ctx.TiKVNum {
		need = true
	} else if ctx.AccessMode == tiFlashOnly && len(s.failStoreIDs) >= len(ctx.Meta.Peers)-ctx.TiKVNum {
		need = true
	} else if len(s.failStoreIDs)+len(s.failProxyStoreIDs) >= len(ctx.Meta.Peers) {
		need = true
	}

	if need {
		s.failStoreIDs = nil
		s.failProxyStoreIDs = nil
	}
	return
}

// regionErrorToLogging constructs the logging content with extra information like returned leader peer id.
func regionErrorToLogging(peerID uint64, e *errorpb.Error) string {
	str := regionErrorToLabel(e)
	if e.GetNotLeader() != nil {
		notLeader := e.GetNotLeader()
		if notLeader.GetLeader() != nil {
			str = fmt.Sprintf("%v-%v", str, notLeader.GetLeader().GetId())
		} else {
			str = fmt.Sprintf("%v-nil", str)
		}
	}
	return fmt.Sprintf("%v-%v", peerID, str)
}

func regionErrorToLabel(e *errorpb.Error) string {
	if e.GetNotLeader() != nil {
		return "not_leader"
	} else if e.GetRegionNotFound() != nil {
		return "region_not_found"
	} else if e.GetKeyNotInRegion() != nil {
		return "key_not_in_region"
	} else if e.GetEpochNotMatch() != nil {
		return "epoch_not_match"
	} else if e.GetServerIsBusy() != nil {
		if strings.Contains(e.GetServerIsBusy().GetReason(), "deadline is exceeded") {
			return "deadline_exceeded"
		}
		return "server_is_busy"
	} else if e.GetStaleCommand() != nil {
		return "stale_command"
	} else if e.GetStoreNotMatch() != nil {
		return "store_not_match"
	} else if e.GetRaftEntryTooLarge() != nil {
		return "raft_entry_too_large"
	} else if e.GetMaxTimestampNotSynced() != nil {
		return "max_timestamp_not_synced"
	} else if e.GetReadIndexNotReady() != nil {
		return "read_index_not_ready"
	} else if e.GetProposalInMergingMode() != nil {
		return "proposal_in_merging_mode"
	} else if e.GetDataIsNotReady() != nil {
		return "data_is_not_ready"
	} else if e.GetRegionNotInitialized() != nil {
		return "region_not_initialized"
	} else if e.GetDiskFull() != nil {
		return "disk_full"
	} else if e.GetRecoveryInProgress() != nil {
		return "recovery_in_progress"
	} else if e.GetFlashbackInProgress() != nil {
		return "flashback_in_progress"
	} else if e.GetFlashbackNotPrepared() != nil {
		return "flashback_not_prepared"
	} else if e.GetIsWitness() != nil {
		return "peer_is_witness"
	} else if isDeadlineExceeded(e) {
		return "deadline_exceeded"
	} else if e.GetMismatchPeerId() != nil {
		return "mismatch_peer_id"
	} else if e.GetBucketVersionNotMatch() != nil {
		return "bucket_version_not_match"
	}
	return "unknown"
}

func isDeadlineExceeded(e *errorpb.Error) bool {
	return strings.Contains(e.GetMessage(), "Deadline is exceeded")
}

func (s *RegionRequestSender) onRegionError(
	bo *retry.Backoffer, ctx *RPCContext, req *tikvrpc.Request, regionErr *errorpb.Error,
) (shouldRetry bool, err error) {
	if span := opentracing.SpanFromContext(bo.GetCtx()); span != nil && span.Tracer() != nil {
		span1 := span.Tracer().StartSpan("tikv.onRegionError", opentracing.ChildOf(span.Context()))
		defer span1.Finish()
		bo.SetCtx(opentracing.ContextWithSpan(bo.GetCtx(), span1))
	}

	// NOTE: Please add the region error handler in the same order of errorpb.Error.
	isInternal := false
	if req != nil {
		isInternal = util.IsInternalRequest(req.GetRequestSource())
	}
	metrics.TiKVRegionErrorCounter.WithLabelValues(regionErrorToLabel(regionErr), strconv.FormatBool(isInternal)).Inc()

	if notLeader := regionErr.GetNotLeader(); notLeader != nil {
		// Retry if error is `NotLeader`.
		logutil.Logger(bo.GetCtx()).Debug(
			"tikv reports `NotLeader` retry later",
			zap.String("notLeader", notLeader.String()),
			zap.String("ctx", ctx.String()),
		)

		if s.replicaSelector != nil {
			return s.replicaSelector.onNotLeader(bo, ctx, notLeader)
		} else if notLeader.GetLeader() == nil {
			// The peer doesn't know who is the current leader. Generally it's because
			// the Raft group is in an election, but it's possible that the peer is
			// isolated and removed from the Raft group. So it's necessary to reload
			// the region from PD.
			s.regionCache.InvalidateCachedRegionWithReason(ctx.Region, NoLeader)
			if err = bo.Backoff(
				retry.BoRegionScheduling,
				errors.Errorf("not leader: %v, ctx: %v", notLeader, ctx),
			); err != nil {
				return false, err
			}
			return false, nil
		} else {
			// don't backoff if a new leader is returned.
			s.regionCache.UpdateLeader(ctx.Region, notLeader.GetLeader(), ctx.AccessIdx)
			return true, nil
		}
	}

	// Retry it when tikv disk full happens.
	if diskFull := regionErr.GetDiskFull(); diskFull != nil {
		if err = bo.Backoff(
			retry.BoTiKVDiskFull,
			errors.Errorf("tikv disk full: %v ctx: %v", diskFull.String(), ctx.String()),
		); err != nil {
			return false, nil
		}
		return true, nil
	}

	if regionErr.GetRecoveryInProgress() != nil {
		s.regionCache.InvalidateCachedRegion(ctx.Region)
		logutil.Logger(bo.GetCtx()).Debug("tikv reports `RecoveryInProgress`", zap.Stringer("ctx", ctx))
		err = bo.Backoff(retry.BoRegionRecoveryInProgress, errors.Errorf("region recovery in progress, ctx: %v", ctx))
		if err != nil {
			return false, err
		}
		return false, nil
	}

	if regionErr.GetIsWitness() != nil {
		s.regionCache.InvalidateCachedRegion(ctx.Region)
		logutil.Logger(bo.GetCtx()).Debug("tikv reports `IsWitness`", zap.Stringer("ctx", ctx))
		err = bo.Backoff(retry.BoIsWitness, errors.Errorf("is witness, ctx: %v", ctx))
		if err != nil {
			return false, err
		}
		return false, nil
	}

	// Since we expect that the workload should be stopped during the flashback progress,
	// if a request meets the FlashbackInProgress error, it should stop retrying immediately
	// to avoid unnecessary backoff and potential unexpected data status to the user.
	if flashbackInProgress := regionErr.GetFlashbackInProgress(); flashbackInProgress != nil {
		logutil.Logger(bo.GetCtx()).Debug(
			"tikv reports `FlashbackInProgress`",
			zap.Stringer("req", req),
			zap.Stringer("ctx", ctx),
		)
		if req != nil {
			// if the failure is caused by replica read, we can retry it with leader safely.
			if ctx.contextPatcher.replicaRead != nil && *ctx.contextPatcher.replicaRead {
				req.BusyThresholdMs = 0
				s.replicaSelector.busyThreshold = 0
				ctx.contextPatcher.replicaRead = nil
				ctx.contextPatcher.busyThreshold = nil
				return true, nil
			}
			if req.ReplicaReadType.IsFollowerRead() {
				s.replicaSelector = nil
				req.ReplicaReadType = kv.ReplicaReadLeader
				return true, nil
			}
		}
		return false, errors.Errorf(
			"region %d is in flashback progress, FlashbackStartTS is %d",
			flashbackInProgress.GetRegionId(), flashbackInProgress.GetFlashbackStartTs(),
		)
	}
	// This error means a second-phase flashback request is sent to a region that is not
	// prepared for the flashback before, it should stop retrying immediately to avoid
	// unnecessary backoff.
	if regionErr.GetFlashbackNotPrepared() != nil {
		logutil.Logger(bo.GetCtx()).Debug(
			"tikv reports `FlashbackNotPrepared`",
			zap.Stringer("req", req),
			zap.Stringer("ctx", ctx),
		)
		return false, errors.Errorf(
			"region %d is not prepared for the flashback",
			regionErr.GetFlashbackNotPrepared().GetRegionId(),
		)
	}

	// This peer is removed from the region. Invalidate the region since it's too stale.
	// if the region error is from follower, can we mark the peer unavailable and reload region asynchronously?
	if regionErr.GetRegionNotFound() != nil {
		s.regionCache.InvalidateCachedRegion(ctx.Region)
		return false, nil
	}

	if regionErr.GetKeyNotInRegion() != nil {
		logutil.Logger(bo.GetCtx()).Error("tikv reports `KeyNotInRegion`", zap.Stringer("req", req), zap.Stringer("ctx", ctx))
		s.regionCache.InvalidateCachedRegion(ctx.Region)
		return false, nil
	}

	if epochNotMatch := regionErr.GetEpochNotMatch(); epochNotMatch != nil {
		logutil.Logger(bo.GetCtx()).Debug(
			"tikv reports `EpochNotMatch` retry later",
			zap.Stringer("EpochNotMatch", epochNotMatch),
			zap.Stringer("ctx", ctx),
		)
		retry, err := s.regionCache.OnRegionEpochNotMatch(bo, ctx, epochNotMatch.CurrentRegions)
		if !retry && s.replicaSelector != nil {
			s.replicaSelector.invalidateRegion()
		}
		return retry, err
	}

	if bucketVersionNotMatch := regionErr.GetBucketVersionNotMatch(); bucketVersionNotMatch != nil {
		logutil.Logger(bo.GetCtx()).Debug(
			"tikv reports `BucketVersionNotMatch` retry later",
			zap.Uint64("latest bucket version", bucketVersionNotMatch.GetVersion()),
			zap.Uint64("request bucket version", ctx.BucketVersion),
			zap.Stringer("ctx", ctx),
		)
		// bucket version is not match, we should split this cop request again.
		s.regionCache.OnBucketVersionNotMatch(ctx, bucketVersionNotMatch.Version, bucketVersionNotMatch.Keys)
		return false, nil
	}

	if serverIsBusy := regionErr.GetServerIsBusy(); serverIsBusy != nil {
		if s.replicaSelector != nil && strings.Contains(serverIsBusy.GetReason(), "deadline is exceeded") {
			if s.replicaSelector.onReadReqConfigurableTimeout(req) {
				return true, nil
			}
		}
		if s.replicaSelector != nil {
			return s.replicaSelector.onServerIsBusy(bo, ctx, req, serverIsBusy)
		}
		logutil.Logger(bo.GetCtx()).Warn(
			"tikv reports `ServerIsBusy` retry later",
			zap.String("reason", regionErr.GetServerIsBusy().GetReason()),
			zap.Stringer("ctx", ctx),
		)
		if ctx != nil && ctx.Store != nil && ctx.Store.storeType.IsTiFlashRelatedType() {
			err = bo.Backoff(retry.BoTiFlashServerBusy, errors.Errorf("server is busy, ctx: %v", ctx))
		} else {
			err = bo.Backoff(retry.BoTiKVServerBusy, errors.Errorf("server is busy, ctx: %v", ctx))
		}
		if err != nil {
			return false, err
		}
		return true, nil
	}

	// StaleCommand error indicates the request is sent to the old leader and its term is changed.
	// We can't know whether the request is committed or not, so it's an undetermined error too,
	// but we don't handle it now.
	if regionErr.GetStaleCommand() != nil {
		logutil.Logger(bo.GetCtx()).Debug("tikv reports `StaleCommand`", zap.Stringer("ctx", ctx))
		if s.replicaSelector != nil {
			// Needn't backoff because the new leader should be elected soon
			// and the replicaSelector will try the next peer.
		} else {
			err = bo.Backoff(retry.BoStaleCmd, errors.Errorf("stale command, ctx: %v", ctx))
			if err != nil {
				return false, err
			}
		}
		return true, nil
	}

	if storeNotMatch := regionErr.GetStoreNotMatch(); storeNotMatch != nil {
		// store not match
		logutil.Logger(bo.GetCtx()).Debug(
			"tikv reports `StoreNotMatch` retry later",
			zap.Stringer("storeNotMatch", storeNotMatch),
			zap.Stringer("ctx", ctx),
		)
		s.regionCache.markStoreNeedCheck(ctx.Store)
		s.regionCache.InvalidateCachedRegion(ctx.Region)
		// It's possible the address of store is not changed but the DNS resolves to a different address in k8s environment,
		// so we always reconnect in this case.
		s.client.CloseAddr(ctx.Addr)
		return false, nil
	}

	if regionErr.GetRaftEntryTooLarge() != nil {
		logutil.Logger(bo.GetCtx()).Warn("tikv reports `RaftEntryTooLarge`", zap.Stringer("ctx", ctx))
		return false, errors.New(regionErr.String())
	}

	if regionErr.GetMaxTimestampNotSynced() != nil {
		logutil.Logger(bo.GetCtx()).Debug("tikv reports `MaxTimestampNotSynced`", zap.Stringer("ctx", ctx))
		err = bo.Backoff(retry.BoMaxTsNotSynced, errors.Errorf("max timestamp not synced, ctx: %v", ctx))
		if err != nil {
			return false, err
		}
		return true, nil
	}

	// A read request may be sent to a peer which has not been initialized yet, we should retry in this case.
	if regionErr.GetRegionNotInitialized() != nil {
		logutil.Logger(bo.GetCtx()).Debug(
			"tikv reports `RegionNotInitialized` retry later",
			zap.Uint64("store-id", ctx.Store.storeID),
			zap.Uint64("region-id", regionErr.GetRegionNotInitialized().GetRegionId()),
			zap.Stringer("ctx", ctx),
		)
		err = bo.Backoff(retry.BoMaxRegionNotInitialized, errors.Errorf("region not initialized"))
		if err != nil {
			return false, err
		}
		return true, nil
	}

	// The read-index can't be handled timely because the region is splitting or merging.
	if regionErr.GetReadIndexNotReady() != nil {
		logutil.Logger(bo.GetCtx()).Debug(
			"tikv reports `ReadIndexNotReady` retry later",
			zap.Uint64("store-id", ctx.Store.storeID),
			zap.Uint64("region-id", regionErr.GetRegionNotInitialized().GetRegionId()),
			zap.Stringer("ctx", ctx),
		)
		// The region can't provide service until split or merge finished, so backoff.
		err = bo.Backoff(retry.BoRegionScheduling, errors.Errorf("read index not ready, ctx: %v", ctx))
		if err != nil {
			return false, err
		}
		return true, nil
	}

	if regionErr.GetProposalInMergingMode() != nil {
		logutil.Logger(bo.GetCtx()).Debug("tikv reports `ProposalInMergingMode`", zap.Stringer("ctx", ctx))
		// The region is merging and it can't provide service until merge finished, so backoff.
		err = bo.Backoff(retry.BoRegionScheduling, errors.Errorf("region is merging, ctx: %v", ctx))
		if err != nil {
			return false, err
		}
		return true, nil
	}

	// A stale read request may be sent to a peer which the data is not ready yet, we should retry in this case.
	// This error is specific to stale read and the target replica is randomly selected. If the request is sent
	// to the leader, the data must be ready, so we don't backoff here.
	if regionErr.GetDataIsNotReady() != nil {
		logutil.Logger(bo.GetCtx()).Warn(
			"tikv reports `DataIsNotReady` retry later",
			zap.Uint64("store-id", ctx.Store.storeID),
			zap.Uint64("peer-id", regionErr.GetDataIsNotReady().GetPeerId()),
			zap.Uint64("region-id", regionErr.GetDataIsNotReady().GetRegionId()),
			zap.Uint64("safe-ts", regionErr.GetDataIsNotReady().GetSafeTs()),
			zap.Stringer("ctx", ctx),
		)
		if s.replicaSelector != nil {
			s.replicaSelector.onDataIsNotReady()
		}
		if !req.IsGlobalStaleRead() {
			// only backoff local stale reads as global should retry immediately against the leader as a normal read
			err = bo.Backoff(retry.BoMaxDataNotReady, errors.New("data is not ready"))
			if err != nil {
				return false, err
			}
		}
		return true, nil
	}

	if isDeadlineExceeded(regionErr) && s.replicaSelector != nil && s.replicaSelector.onReadReqConfigurableTimeout(req) {
		return true, nil
	}

	if mismatch := regionErr.GetMismatchPeerId(); mismatch != nil {
		logutil.Logger(bo.GetCtx()).Warn(
			"tikv reports `MismatchPeerId`, invalidate region cache",
			zap.Uint64("req peer id", mismatch.GetRequestPeerId()),
			zap.Uint64("store peer id", mismatch.GetStorePeerId()),
		)
		if s.replicaSelector != nil {
			s.replicaSelector.invalidateRegion()
		}
		return false, nil
	}

	logutil.Logger(bo.GetCtx()).Debug(
		"tikv reports region failed",
		zap.Stringer("regionErr", regionErr),
		zap.Stringer("ctx", ctx),
	)

	if s.replicaSelector != nil {
		// Try the next replica.
		return true, nil
	}

	// When the request is sent to TiDB, there is no region in the request, so the region id will be 0.
	// So when region id is 0, there is no business with region cache.
	if ctx.Region.id != 0 {
		s.regionCache.InvalidateCachedRegion(ctx.Region)
	}
	// For other errors, we only drop cache here.
	// Because caller may need to re-split the request.
	return false, nil
}

type staleReadMetricsCollector struct {
}

func (s *staleReadMetricsCollector) onReq(req *tikvrpc.Request, isLocalTraffic bool) {
	size := 0
	switch req.Type {
	case tikvrpc.CmdGet:
		size = req.Get().Size()
	case tikvrpc.CmdBatchGet:
		size = req.BatchGet().Size()
	case tikvrpc.CmdScan:
		size = req.Scan().Size()
	case tikvrpc.CmdCop:
		size = req.Cop().Size()
	default:
		// ignore non-read requests
		return
	}
	size += req.Context.Size()
	if isLocalTraffic {
		metrics.StaleReadLocalOutBytes.Add(float64(size))
		metrics.StaleReadReqLocalCounter.Add(1)
	} else {
		metrics.StaleReadRemoteOutBytes.Add(float64(size))
		metrics.StaleReadReqCrossZoneCounter.Add(1)
	}
}

func (s *staleReadMetricsCollector) onResp(tp tikvrpc.CmdType, resp *tikvrpc.Response, isLocalTraffic bool) {
	size := 0
	switch tp {
	case tikvrpc.CmdGet:
		size += resp.Resp.(*kvrpcpb.GetResponse).Size()
	case tikvrpc.CmdBatchGet:
		size += resp.Resp.(*kvrpcpb.BatchGetResponse).Size()
	case tikvrpc.CmdScan:
		size += resp.Resp.(*kvrpcpb.ScanResponse).Size()
	case tikvrpc.CmdCop:
		size += resp.Resp.(*coprocessor.Response).Size()
	default:
		// ignore non-read requests
		return
	}
	if isLocalTraffic {
		metrics.StaleReadLocalInBytes.Add(float64(size))
	} else {
		metrics.StaleReadRemoteInBytes.Add(float64(size))
	}
}

func (s *replicaSelector) replicaType(rpcCtx *RPCContext) string {
	leaderIdx := -1
	switch v := s.state.(type) {
	case *accessKnownLeader:
		return "leader"
	case *tryFollower:
		return "follower"
	case *accessFollower:
		leaderIdx = int(v.leaderIdx)
	case *tryIdleReplica:
		leaderIdx = int(v.leaderIdx)
	}
	if leaderIdx > -1 && rpcCtx != nil && rpcCtx.Peer != nil {
		for idx, replica := range s.replicas {
			if replica.peer.Id == rpcCtx.Peer.Id {
				if idx == leaderIdx {
					return "leader"
				}
				return "follower"
			}
		}
	}
	return "unknown"
}

func (s *replicaSelector) patchRequestSource(req *tikvrpc.Request, rpcCtx *RPCContext) {
	var sb strings.Builder
	defer func() {
		// TiKV does the limit control by the last part of the request source.
		sb.WriteByte('_')
		sb.WriteString(req.InputRequestSource)
		req.RequestSource = sb.String()
	}()

	replicaType := s.replicaType(rpcCtx)

	if req.IsRetryRequest {
		sb.WriteString("retry_")
		sb.WriteString(req.ReadType)
		sb.WriteByte('_')
		sb.WriteString(replicaType)
		return
	}
	if req.StaleRead {
		req.ReadType = "stale_" + replicaType
	} else {
		req.ReadType = replicaType
	}
	sb.WriteString(req.ReadType)
}

func (s *replicaSelector) recordAttemptedTime(duration time.Duration) {
	if targetReplica := s.targetReplica(); targetReplica != nil {
		targetReplica.attemptedTime += duration
	}
	if proxyReplica := s.proxyReplica(); proxyReplica != nil {
		proxyReplica.attemptedTime += duration
	}
}

// canFastRetry returns true if the request can be sent to next replica.
func (s *replicaSelector) canFastRetry() bool {
	accessLeader, ok := s.state.(*accessKnownLeader)
	if ok && accessLeader.isCandidate(s.replicas[accessLeader.leaderIdx]) {
		// If leader is still candidate, the request will be sent to leader again,
		// so don't skip since the leader is still busy.
		return false
	}
	return true
}

type backoffArgs struct {
	cfg *retry.Config
	err error
}

// addPendingBackoff adds pending backoff for the store.
func (s *replicaSelector) addPendingBackoff(store *Store, cfg *retry.Config, err error) {
	storeId := uint64(0)
	if store != nil {
		storeId = store.storeID
	}
	if s.pendingBackoffs == nil {
		s.pendingBackoffs = make(map[uint64]*backoffArgs)
	}
	s.pendingBackoffs[storeId] = &backoffArgs{cfg, err}
}

// backoffOnRetry apply pending backoff on the store when retry in this store.
func (s *replicaSelector) backoffOnRetry(store *Store, bo *retry.Backoffer) error {
	storeId := uint64(0)
	if store != nil {
		storeId = store.storeID
	}
	args, ok := s.pendingBackoffs[storeId]
	if !ok {
		return nil
	}
	delete(s.pendingBackoffs, storeId)
	return bo.Backoff(args.cfg, args.err)
}

// backoffOnNoCandidate apply the largest base pending backoff when no candidate.
func (s *replicaSelector) backoffOnNoCandidate(bo *retry.Backoffer) error {
	var args *backoffArgs
	for _, pbo := range s.pendingBackoffs {
		if args == nil || args.cfg.Base() < pbo.cfg.Base() {
			args = pbo
		}
	}
	if args == nil {
		return nil
	}
	return bo.Backoff(args.cfg, args.err)
}<|MERGE_RESOLUTION|>--- conflicted
+++ resolved
@@ -1311,13 +1311,12 @@
 func (s *replicaSelector) onServerIsBusy(
 	bo *retry.Backoffer, ctx *RPCContext, req *tikvrpc.Request, serverIsBusy *errorpb.ServerIsBusy,
 ) (shouldRetry bool, err error) {
-<<<<<<< HEAD
 	var store *Store
 	if ctx != nil && ctx.Store != nil {
 		store = ctx.Store
 		if serverIsBusy.EstimatedWaitMs != 0 {
 			ctx.Store.updateServerLoadStats(serverIsBusy.EstimatedWaitMs)
-			if s.busyThreshold != 0 {
+			if s.busyThreshold != 0 && isReadReq(req.Type) {
 				// do not retry with batched coprocessor requests.
 				// it'll be region misses if we send the tasks to replica.
 				if req.Type == tikvrpc.CmdCop && len(req.Cop().Tasks) > 0 {
@@ -1328,32 +1327,6 @@
 					// Clear attempt history of the leader, so the leader can be accessed again.
 					s.replicas[state.leaderIdx].attempts = 0
 					s.state = &tryIdleReplica{leaderIdx: state.leaderIdx}
-=======
-	if serverIsBusy.EstimatedWaitMs != 0 && ctx != nil && ctx.Store != nil {
-		estimatedWait := time.Duration(serverIsBusy.EstimatedWaitMs) * time.Millisecond
-		// Update the estimated wait time of the store.
-		loadStats := &storeLoadStats{
-			estimatedWait:     estimatedWait,
-			waitTimeUpdatedAt: time.Now(),
-		}
-		ctx.Store.loadStats.Store(loadStats)
-
-		if s.busyThreshold != 0 && isReadReq(req.Type) {
-			// do not retry with batched coprocessor requests.
-			// it'll be region misses if we send the tasks to replica.
-			if req.Type == tikvrpc.CmdCop && len(req.Cop().Tasks) > 0 {
-				return false, nil
-			}
-			switch state := s.state.(type) {
-			case *accessKnownLeader:
-				// Clear attempt history of the leader, so the leader can be accessed again.
-				s.replicas[state.leaderIdx].attempts = 0
-				s.state = &tryIdleReplica{leaderIdx: state.leaderIdx}
-				return true, nil
-			case *tryIdleReplica:
-				if s.targetIdx != state.leaderIdx {
-					return true, nil
->>>>>>> 02cd637b
 				}
 			}
 		} else {
@@ -2534,7 +2507,7 @@
 // canFastRetry returns true if the request can be sent to next replica.
 func (s *replicaSelector) canFastRetry() bool {
 	accessLeader, ok := s.state.(*accessKnownLeader)
-	if ok && accessLeader.isCandidate(s.replicas[accessLeader.leaderIdx]) {
+	if ok && isLeaderCandidate(s.replicas[accessLeader.leaderIdx]) {
 		// If leader is still candidate, the request will be sent to leader again,
 		// so don't skip since the leader is still busy.
 		return false
