// Copyright 2021 TiKV Authors
//
// Licensed under the Apache License, Version 2.0 (the "License");
// you may not use this file except in compliance with the License.
// You may obtain a copy of the License at
//
//     http://www.apache.org/licenses/LICENSE-2.0
//
// Unless required by applicable law or agreed to in writing, software
// distributed under the License is distributed on an "AS IS" BASIS,
// WITHOUT WARRANTIES OR CONDITIONS OF ANY KIND, either express or implied.
// See the License for the specific language governing permissions and
// limitations under the License.

// NOTE: The code in this file is based on code from the
// TiDB project, licensed under the Apache License v 2.0
//
// https://github.com/pingcap/tidb/tree/cc5e161ac06827589c4966674597c137cc9e809c/store/tikv/locate/region_request.go
//

// Copyright 2016 PingCAP, Inc.
//
// Licensed under the Apache License, Version 2.0 (the "License");
// you may not use this file except in compliance with the License.
// You may obtain a copy of the License at
//
//     http://www.apache.org/licenses/LICENSE-2.0
//
// Unless required by applicable law or agreed to in writing, software
// distributed under the License is distributed on an "AS IS" BASIS,
// WITHOUT WARRANTIES OR CONDITIONS OF ANY KIND, either express or implied.
// See the License for the specific language governing permissions and
// limitations under the License.

package locate

import (
	"context"
	"fmt"
	"maps"
	"math/rand"
	"strconv"
	"strings"
	"sync"
	"sync/atomic"
	"time"

	"github.com/tikv/client-go/v2/oracle"
	"go.uber.org/zap"
	"google.golang.org/grpc/codes"
	"google.golang.org/grpc/status"

	"github.com/opentracing/opentracing-go"
	"github.com/pingcap/kvproto/pkg/coprocessor"
	"github.com/pingcap/kvproto/pkg/errorpb"
	"github.com/pingcap/kvproto/pkg/kvrpcpb"
	"github.com/pingcap/kvproto/pkg/metapb"
	"github.com/pkg/errors"
	"github.com/tikv/client-go/v2/config/retry"
	tikverr "github.com/tikv/client-go/v2/error"
	"github.com/tikv/client-go/v2/internal/client"
	"github.com/tikv/client-go/v2/internal/logutil"
	"github.com/tikv/client-go/v2/kv"
	"github.com/tikv/client-go/v2/metrics"
	"github.com/tikv/client-go/v2/tikvrpc"
	"github.com/tikv/client-go/v2/util"
	"github.com/tikv/pd/client/errs"
	pderr "github.com/tikv/pd/client/errs"
)

// shuttingDown is a flag to indicate tidb-server is exiting (Ctrl+C signal
// receved for example). If this flag is set, tikv client should not retry on
// network error because tidb-server expect tikv client to exit as soon as possible.
var shuttingDown uint32

// randIntn is only use for testing.
var randIntn = rand.Intn

// StoreShuttingDown atomically stores ShuttingDown into v.
func StoreShuttingDown(v uint32) {
	atomic.StoreUint32(&shuttingDown, v)
}

// LoadShuttingDown atomically loads ShuttingDown.
func LoadShuttingDown() uint32 {
	return atomic.LoadUint32(&shuttingDown)
}

// RegionRequestSender sends KV/Cop requests to tikv server. It handles network
// errors and some region errors internally.
//
// Typically, a KV/Cop request is bind to a region, all keys that are involved
// in the request should be located in the region.
// The sending process begins with looking for the address of leader store's
// address of the target region from cache, and the request is then sent to the
// destination tikv server over TCP connection.
// If region is updated, can be caused by leader transfer, region split, region
// merge, or region balance, tikv server may not able to process request and
// send back a RegionError.
// RegionRequestSender takes care of errors that does not relevant to region
// range, such as 'I/O timeout', 'NotLeader', and 'ServerIsBusy'. If fails to
// send the request to all replicas, a fake rregion error may be returned.
// Caller which receives the error should retry the request.
//
// For other region errors, since region range have changed, the request may need to
// split, so we simply return the error to caller.
type RegionRequestSender struct {
	regionCache       *RegionCache
	apiVersion        kvrpcpb.APIVersion
	client            client.Client
	readTSValidator   oracle.ReadTSValidator
	storeAddr         string
	rpcError          error
	replicaSelector   *replicaSelector
	failStoreIDs      map[uint64]struct{}
	failProxyStoreIDs map[uint64]struct{}
	Stats             *RegionRequestRuntimeStats
	AccessStats       *ReplicaAccessStats
}

func (s *RegionRequestSender) String() string {
	if s.replicaSelector == nil {
		return fmt.Sprintf("{rpcError:%v, replicaSelector: <nil>}", s.rpcError)
	}
	return fmt.Sprintf("{rpcError:%v, replicaSelector: %v}", s.rpcError, s.replicaSelector.String())
}

// RegionRequestRuntimeStats records the runtime stats of send region requests.
type RegionRequestRuntimeStats struct {
	RPCStats map[tikvrpc.CmdType]*RPCRuntimeStats
	RequestErrorStats
}

// RequestErrorStats records the request error(region error and rpc error) count.
type RequestErrorStats struct {
	// ErrStats record the region error and rpc error, and their count.
	// Attention: avoid too many error types, ErrStats only record the first 16 different errors.
	ErrStats    map[string]int
	OtherErrCnt int
}

// NewRegionRequestRuntimeStats returns a new RegionRequestRuntimeStats.
func NewRegionRequestRuntimeStats() *RegionRequestRuntimeStats {
	return &RegionRequestRuntimeStats{
		RPCStats: make(map[tikvrpc.CmdType]*RPCRuntimeStats),
	}
}

// RPCRuntimeStats indicates the RPC request count and consume time.
type RPCRuntimeStats struct {
	Count int64
	// Send region request consume time.
	Consume int64
}

// RecordRPCRuntimeStats uses to record the rpc count and duration stats.
func (r *RegionRequestRuntimeStats) RecordRPCRuntimeStats(cmd tikvrpc.CmdType, d time.Duration) {
	stat, ok := r.RPCStats[cmd]
	if !ok {
		r.RPCStats[cmd] = &RPCRuntimeStats{
			Count:   1,
			Consume: int64(d),
		}
		return
	}
	stat.Count++
	stat.Consume += int64(d)
}

// RecordRPCErrorStats uses to record the request error(region error label and rpc error) info and count.
func (r *RequestErrorStats) RecordRPCErrorStats(errLabel string) {
	if r.ErrStats == nil {
		// lazy init to avoid unnecessary allocation.
		r.ErrStats = make(map[string]int)
	}
	if len(r.ErrStats) < 16 {
		// Avoid too many error.
		r.ErrStats[errLabel]++
	} else {
		r.OtherErrCnt++
	}
}

// getErrMsg returns error message. if the error has cause error, then return cause error message.
func getErrMsg(err error) string {
	if err == nil {
		return ""
	}
	if causeErr := errors.Cause(err); causeErr != nil {
		return causeErr.Error()
	}
	return err.Error()
}

// String implements fmt.Stringer interface.
func (r *RegionRequestRuntimeStats) String() string {
	if r == nil {
		return ""
	}
	var builder strings.Builder
	for k, v := range r.RPCStats {
		if builder.Len() > 0 {
			builder.WriteByte(',')
		}
		builder.WriteString(k.String())
		builder.WriteString(":{num_rpc:")
		builder.WriteString(strconv.FormatInt(v.Count, 10))
		builder.WriteString(", total_time:")
		builder.WriteString(util.FormatDuration(time.Duration(v.Consume)))
		builder.WriteString("}")
	}
	if errStatsStr := r.RequestErrorStats.String(); errStatsStr != "" {
		builder.WriteString(", rpc_errors:")
		builder.WriteString(errStatsStr)
	}
	return builder.String()
}

// String implements fmt.Stringer interface.
func (r *RequestErrorStats) String() string {
	if len(r.ErrStats) == 0 {
		return ""
	}
	var builder strings.Builder
	builder.WriteString("{")
	for err, cnt := range r.ErrStats {
		if builder.Len() > 2 {
			builder.WriteString(", ")
		}
		builder.WriteString(err)
		builder.WriteString(":")
		builder.WriteString(strconv.Itoa(cnt))
	}
	if r.OtherErrCnt > 0 {
		builder.WriteString(", other_error:")
		builder.WriteString(strconv.Itoa(r.OtherErrCnt))
	}
	builder.WriteString("}")
	return builder.String()
}

// Clone returns a copy of itself.
func (r *RegionRequestRuntimeStats) Clone() *RegionRequestRuntimeStats {
	newRs := NewRegionRequestRuntimeStats()
	maps.Copy(newRs.RPCStats, r.RPCStats)
	if len(r.ErrStats) > 0 {
		newRs.ErrStats = make(map[string]int)
		maps.Copy(newRs.ErrStats, r.ErrStats)
		newRs.OtherErrCnt = r.OtherErrCnt
	}
	return newRs
}

// Merge merges other RegionRequestRuntimeStats.
func (r *RegionRequestRuntimeStats) Merge(rs *RegionRequestRuntimeStats) {
	if rs == nil {
		return
	}
	for cmd, v := range rs.RPCStats {
		stat, ok := r.RPCStats[cmd]
		if !ok {
			r.RPCStats[cmd] = &RPCRuntimeStats{
				Count:   v.Count,
				Consume: v.Consume,
			}
			continue
		}
		stat.Count += v.Count
		stat.Consume += v.Consume
	}
	if len(rs.ErrStats) > 0 {
		if r.ErrStats == nil {
			r.ErrStats = make(map[string]int)
		}
		for err, cnt := range rs.ErrStats {
			r.ErrStats[err] += cnt
		}
		r.OtherErrCnt += rs.OtherErrCnt
	}
}

// ReplicaAccessStats records the replica access info.
type ReplicaAccessStats struct {
	// AccessInfos records the access info
	AccessInfos []ReplicaAccessInfo
	// avoid to consume too much memory, after more than 5 records, count them by peerID in `OverflowAccessStat` map.
	OverflowAccessStat map[uint64]*RequestErrorStats
}

// ReplicaAccessInfo indicates the access path detail info of a request.
type ReplicaAccessInfo struct {
	Peer      uint64
	Store     uint64
	ReqReadTp ReqReadType
	Err       string
}

type ReqReadType byte

const (
	ReqLeader ReqReadType = iota
	ReqReplicaRead
	ReqStaleRead
)

func (s *ReplicaAccessStats) recordReplicaAccessInfo(staleRead, replicaRead bool, peerID, storeID uint64, err string) {
	if len(s.AccessInfos) < 5 {
		tp := ReqLeader
		if replicaRead {
			tp = ReqReplicaRead
		} else if staleRead {
			tp = ReqStaleRead
		}
		s.AccessInfos = append(s.AccessInfos, ReplicaAccessInfo{
			Peer:      peerID,
			Store:     storeID,
			ReqReadTp: tp,
			Err:       err,
		})
		return
	}
	if s.OverflowAccessStat == nil {
		s.OverflowAccessStat = make(map[uint64]*RequestErrorStats)
	}
	stat, ok := s.OverflowAccessStat[peerID]
	if !ok {
		stat = &RequestErrorStats{}
		s.OverflowAccessStat[peerID] = stat
	}
	stat.RecordRPCErrorStats(err)
}

// String implements fmt.Stringer interface.
func (s *ReplicaAccessStats) String() string {
	if s == nil {
		return ""
	}
	var builder strings.Builder
	for i, info := range s.AccessInfos {
		if i > 0 {
			builder.WriteString(", ")
		}
		switch info.ReqReadTp {
		case ReqLeader:
			builder.WriteString("{")
		case ReqReplicaRead:
			builder.WriteString("{replica_read, ")
		case ReqStaleRead:
			builder.WriteString("{stale_read, ")
		}
		builder.WriteString("peer:")
		builder.WriteString(strconv.FormatUint(info.Peer, 10))
		builder.WriteString(", store:")
		builder.WriteString(strconv.FormatUint(info.Store, 10))
		builder.WriteString(", err:")
		builder.WriteString(info.Err)
		builder.WriteString("}")
	}
	if len(s.OverflowAccessStat) > 0 {
		builder.WriteString(", overflow_count:{")
		cnt := 0
		for peerID, stat := range s.OverflowAccessStat {
			if stat == nil {
				continue
			}
			if cnt > 0 {
				builder.WriteString(", ")
			}
			builder.WriteString("{peer:")
			builder.WriteString(strconv.FormatUint(peerID, 10))
			builder.WriteString(", error_stats:")
			builder.WriteString(stat.String())
			builder.WriteString("}")
			cnt++
		}
		builder.WriteString("}")
	}
	return builder.String()
}

// NewRegionRequestSender creates a new sender.
func NewRegionRequestSender(regionCache *RegionCache, client client.Client, readTSValidator oracle.ReadTSValidator) *RegionRequestSender {
	return &RegionRequestSender{
		regionCache:     regionCache,
		apiVersion:      regionCache.codec.GetAPIVersion(),
		client:          client,
		readTSValidator: readTSValidator,
	}
}

// GetRegionCache returns the region cache.
func (s *RegionRequestSender) GetRegionCache() *RegionCache {
	return s.regionCache
}

// GetClient returns the RPC client.
func (s *RegionRequestSender) GetClient() client.Client {
	return s.client
}

// getClientExt returns the client with ClientExt interface.
// Return nil if the client does not implement ClientExt.
// Don't use in critical path.
func (s *RegionRequestSender) getClientExt() client.ClientExt {
	ext, _ := s.client.(client.ClientExt)
	return ext
}

// SetStoreAddr specifies the dest store address.
func (s *RegionRequestSender) SetStoreAddr(addr string) {
	s.storeAddr = addr
}

// GetStoreAddr returns the dest store address.
func (s *RegionRequestSender) GetStoreAddr() string {
	return s.storeAddr
}

// GetRPCError returns the RPC error.
func (s *RegionRequestSender) GetRPCError() error {
	return s.rpcError
}

// SetRPCError rewrite the rpc error.
func (s *RegionRequestSender) SetRPCError(err error) {
	s.rpcError = err
}

// SendReq sends a request to tikv server. If fails to send the request to all replicas,
// a fake region error may be returned. Caller which receives the error should retry the request.
// It also returns the times of retries in RPC layer. A positive retryTimes indicates a possible undetermined error.
func (s *RegionRequestSender) SendReq(
	bo *retry.Backoffer, req *tikvrpc.Request, regionID RegionVerID, timeout time.Duration,
) (*tikvrpc.Response, int, error) {
	resp, _, retryTimes, err := s.SendReqCtx(bo, req, regionID, timeout, tikvrpc.TiKV)
	return resp, retryTimes, err
}

func (s *RegionRequestSender) recordRPCAccessInfo(req *tikvrpc.Request, rpcCtx *RPCContext, err string) {
	if req == nil || rpcCtx == nil || rpcCtx.Peer == nil || rpcCtx.Store == nil {
		return
	}
	if s.AccessStats == nil {
		s.AccessStats = &ReplicaAccessStats{}
	}
	s.AccessStats.recordReplicaAccessInfo(req.StaleRead, req.ReplicaRead, rpcCtx.Peer.GetId(), rpcCtx.Store.storeID, err)
}

type replica struct {
	store         *Store
	peer          *metapb.Peer
	epoch         uint32
	attempts      int
	attemptedTime time.Duration
	flag          uint8
}

func (r *replica) getEpoch() uint32 {
	return atomic.LoadUint32(&r.epoch)
}

func (r *replica) isEpochStale() bool {
	return r.epoch != atomic.LoadUint32(&r.store.epoch)
}

func (r *replica) isExhausted(maxAttempt int, maxAttemptTime time.Duration) bool {
	return r.attempts >= maxAttempt || (maxAttemptTime > 0 && r.attemptedTime >= maxAttemptTime)
}

func (r *replica) onUpdateLeader() {
	if r.isExhausted(maxReplicaAttempt, maxReplicaAttemptTime) {
		// Give the replica one more chance and because each follower is tried only once,
		// it won't result in infinite retry.
		r.attempts = maxReplicaAttempt - 1
		r.attemptedTime = 0
	}
	r.deleteFlag(notLeaderFlag)
}

const (
	deadlineErrUsingConfTimeoutFlag uint8 = 1 << iota // deadlineErrUsingConfTimeoutFlag indicates the replica is already tried, but the received deadline exceeded error.
	dataIsNotReadyFlag                                // dataIsNotReadyFlag indicates the replica is already tried, but the received data is not ready error.
	notLeaderFlag                                     // notLeaderFlag indicates the replica is already tried, but the received not leader error.
	serverIsBusyFlag                                  // serverIsBusyFlag indicates the replica is already tried, but the received server is busy error.
)

func (r *replica) addFlag(flag uint8) {
	r.flag |= flag
}

func (r *replica) deleteFlag(flag uint8) {
	r.flag &= ^flag
}

func (r *replica) hasFlag(flag uint8) bool {
	return (r.flag & flag) > 0
}

type baseReplicaSelector struct {
	regionCache *RegionCache
	region      *Region
	replicas    []*replica
	// TiKV can reject the request when its estimated wait duration exceeds busyThreshold.
	// Then, the client will receive a ServerIsBusy error and choose another replica to retry.
	busyThreshold time.Duration
	// pendingBackoffs records the pending backoff by store_id for fast retry. Here are some examples to show how it works:
	// Example-1, fast retry and success:
	//      1. send req to store 1, got ServerIsBusy region error, record `store1 -> BoTiKVServerBusy` backoff in pendingBackoffs and fast retry next replica.
	//      2. retry in store2, and success.
	//         Since the request is success, we can skip the backoff and fast return result to user.
	// Example-2: fast retry different replicas but all failed:
	//      1. send req to store 1, got ServerIsBusy region error, record `store1 -> BoTiKVServerBusy` backoff in pendingBackoffs and fast retry next replica.
	//      2. send req to store 2, got ServerIsBusy region error, record `store2 -> BoTiKVServerBusy` backoff in pendingBackoffs and fast retry next replica.
	//      3. send req to store 3, got ServerIsBusy region error, record `store3 -> BoTiKVServerBusy` backoff in pendingBackoffs and fast retry next replica.
	//      4. no candidate since all stores are busy. But before return no candidate error to up layer, we need to call backoffOnNoCandidate function
	//         to apply a max pending backoff, the backoff is to avoid frequent access and increase the pressure on the cluster.
	// Example-3: fast retry same replica:
	//      1. send req to store 1, got ServerIsBusy region error, record `store1 -> BoTiKVServerBusy` backoff in pendingBackoffs and fast retry next replica.
	//      2. assume store 2 and store 3 are unreachable.
	//      3. re-send req to store 1 with replica-read. But before re-send to store1, we need to call backoffOnRetry function
	//         to apply pending BoTiKVServerBusy backoff, the backoff is to avoid frequent access and increase the pressure on the cluster.
	pendingBackoffs map[uint64]*backoffArgs
}

func (s *baseReplicaSelector) String() string {
	var replicaStatus []string
	cacheRegionIsValid := "unknown"
	if s != nil {
		if s.region != nil {
			if s.region.isValid() {
				cacheRegionIsValid = "true"
			} else {
				cacheRegionIsValid = "false"
			}
		}
		for _, replica := range s.replicas {
			replicaStatus = append(replicaStatus, fmt.Sprintf("peer: %v, store: %v, isEpochStale: %v, "+
				"attempts: %v, attempts_time: %v, replica-epoch: %v, store-epoch: %v, store-state: %v, store-liveness-state: %v",
				replica.peer.GetId(),
				replica.store.storeID,
				replica.isEpochStale(),
				replica.attempts,
				util.FormatDuration(replica.attemptedTime),
				replica.getEpoch(),
				atomic.LoadUint32(&replica.store.epoch),
				replica.store.getResolveState(),
				replica.store.getLivenessState(),
			))
		}
	}
	return fmt.Sprintf("cacheRegionIsValid: %v, replicaStatus: %v", cacheRegionIsValid, replicaStatus)
}

const (
	maxReplicaAttempt = 10
	// The maximum time to allow retrying sending requests after RPC failure. In case an RPC request fails after
	// timeout (there might be network issue or the TiKV node stuck), we use this to avoid retrying 10 times which may cost too much time.
	// For request using `client.ReadTimeoutShort` which is 30s, it might retry twice which costs 1min.
	maxReplicaAttemptTime = time.Second * 50
)

func (s *baseReplicaSelector) buildRPCContext(bo *retry.Backoffer, targetReplica, proxyReplica *replica) (*RPCContext, error) {
	// Backoff and retry if no replica is selected or the selected replica is stale
	if targetReplica == nil || targetReplica.isEpochStale() ||
		(proxyReplica != nil && proxyReplica.isEpochStale()) {
		// TODO(youjiali1995): Is it necessary to invalidate the region?
		metrics.TiKVReplicaSelectorFailureCounter.WithLabelValues("stale_store").Inc()
		s.invalidateRegion()
		return nil, nil
	}

	rpcCtx := &RPCContext{
		ClusterID:  s.regionCache.clusterID,
		Region:     s.region.VerID(),
		Meta:       s.region.meta,
		Peer:       targetReplica.peer,
		Store:      targetReplica.store,
		AccessMode: tiKVOnly,
		TiKVNum:    len(s.replicas),
	}

	// Set leader addr
	addr, err := s.regionCache.getStoreAddr(bo, s.region, targetReplica.store)
	if err != nil {
		return nil, err
	}
	if len(addr) == 0 {
		return nil, nil
	}
	rpcCtx.Addr = addr
	targetReplica.attempts++

	// Set proxy addr
	if proxyReplica != nil {
		addr, err = s.regionCache.getStoreAddr(bo, s.region, proxyReplica.store)
		if err != nil {
			return nil, err
		}
		if len(addr) == 0 {
			return nil, nil
		}
		rpcCtx.ProxyStore = proxyReplica.store
		rpcCtx.ProxyAddr = addr
		proxyReplica.attempts++
	}

	return rpcCtx, nil
}

func (s *baseReplicaSelector) checkLiveness(bo *retry.Backoffer, accessReplica *replica) livenessState {
	return accessReplica.store.requestLivenessAndStartHealthCheckLoopIfNeeded(bo, s.regionCache.bg, s.regionCache.stores)
}

func (s *baseReplicaSelector) invalidateReplicaStore(replica *replica, cause error) {
	store := replica.store
	if atomic.CompareAndSwapUint32(&store.epoch, replica.epoch, replica.epoch+1) {
		logutil.BgLogger().Info(
			"mark store's regions need be refill",
			zap.Uint64("id", store.storeID),
			zap.String("addr", store.addr),
			zap.Error(cause),
		)
		metrics.RegionCacheCounterWithInvalidateStoreRegionsOK.Inc()
		// schedule a store addr resolve.
		s.regionCache.stores.markStoreNeedCheck(store)
		store.healthStatus.markAlreadySlow()
	}
}

// updateLeader updates the leader of the cached region.
// If the leader peer isn't found in the region, the region will be invalidated.
// If switch to new leader successfully, returns the AccessIndex of the new leader in the replicas.
func (s *baseReplicaSelector) updateLeader(leader *metapb.Peer) int {
	if leader == nil {
		return -1
	}
	for i, replica := range s.replicas {
		if isSamePeer(replica.peer, leader) {
			// If hibernate region is enabled and the leader is not reachable, the raft group
			// will not be wakened up and re-elect the leader until the follower receives
			// a request. So, before the new leader is elected, we should not send requests
			// to the unreachable old leader to avoid unnecessary timeout.
			if replica.store.getLivenessState() != reachable {
				return -1
			}
			replica.onUpdateLeader()
			// Update the workTiKVIdx so that following requests can be sent to the leader immediately.
			if !s.region.switchWorkLeaderToPeer(leader) {
				panic("the store must exist")
			}
			logutil.BgLogger().Debug(
				"switch region leader to specific leader due to kv return NotLeader",
				zap.Uint64("regionID", s.region.GetID()),
				zap.Uint64("leaderStoreID", leader.GetStoreId()),
			)
			return i
		}
	}
	// Invalidate the region since the new leader is not in the cached version.
	s.region.invalidate(StoreNotFound)
	return -1
}

func (s *baseReplicaSelector) invalidateRegion() {
	if s.region != nil {
		s.region.invalidate(Other)
	}
}

func (s *RegionRequestSender) getRPCContext(
	bo *retry.Backoffer,
	req *tikvrpc.Request,
	regionID RegionVerID,
	et tikvrpc.EndpointType,
	opts ...StoreSelectorOption,
) (*RPCContext, error) {
	switch et {
	case tikvrpc.TiKV:
		if s.replicaSelector == nil {
			selector, err := newReplicaSelector(s.regionCache, regionID, req, opts...)
			if err != nil || selector == nil {
				return nil, err
			}
			s.replicaSelector = selector
		}
		return s.replicaSelector.next(bo, req)
	case tikvrpc.TiFlash:
		// Should ignore WN, because in disaggregated tiflash mode, TiDB will build rpcCtx itself.
		return s.regionCache.GetTiFlashRPCContext(bo, regionID, true, LabelFilterNoTiFlashWriteNode)
	case tikvrpc.TiDB:
		return &RPCContext{Addr: s.storeAddr}, nil
	case tikvrpc.TiFlashCompute:
		// In disaggregated tiflash mode, TiDB will build rpcCtx itself, so cannot reach here.
		return nil, errors.Errorf("should not reach here for disaggregated tiflash mode")
	default:
		return nil, errors.Errorf("unsupported storage type: %v", et)
	}
}

func (s *RegionRequestSender) reset() {
	s.replicaSelector = nil
	s.failStoreIDs = nil
	s.failProxyStoreIDs = nil
}

// IsFakeRegionError returns true if err is fake region error.
func IsFakeRegionError(err *errorpb.Error) bool {
	return err != nil && err.GetEpochNotMatch() != nil && len(err.GetEpochNotMatch().CurrentRegions) == 0
}

const slowLogSendReqTime = 100 * time.Millisecond

// SendReqCtx sends a request to tikv server and return response and RPCCtx of this RPC.
func (s *RegionRequestSender) SendReqCtx(
	bo *retry.Backoffer,
	req *tikvrpc.Request,
	regionID RegionVerID,
	timeout time.Duration,
	et tikvrpc.EndpointType,
	opts ...StoreSelectorOption,
) (
	resp *tikvrpc.Response,
	rpcCtx *RPCContext,
	retryTimes int,
	err error,
) {
	if span := opentracing.SpanFromContext(bo.GetCtx()); span != nil && span.Tracer() != nil {
		span1 := span.Tracer().StartSpan("regionRequest.SendReqCtx", opentracing.ChildOf(span.Context()))
		defer span1.Finish()
		bo.SetCtx(opentracing.ContextWithSpan(bo.GetCtx(), span1))
	}

	if val, err := util.EvalFailpoint("tikvStoreSendReqResult"); err == nil {
		if s, ok := val.(string); ok {
			switch s {
			case "timeout":
				return nil, nil, 0, errors.New("timeout")
			case "GCNotLeader":
				if req.Type == tikvrpc.CmdGC {
					return &tikvrpc.Response{
						Resp: &kvrpcpb.GCResponse{RegionError: &errorpb.Error{NotLeader: &errorpb.NotLeader{}}},
					}, nil, 0, nil
				}
			case "PessimisticLockNotLeader":
				if req.Type == tikvrpc.CmdPessimisticLock {
					return &tikvrpc.Response{
						Resp: &kvrpcpb.PessimisticLockResponse{RegionError: &errorpb.Error{NotLeader: &errorpb.NotLeader{}}},
					}, nil, 0, nil
				}
			case "GCServerIsBusy":
				if req.Type == tikvrpc.CmdGC {
					return &tikvrpc.Response{
						Resp: &kvrpcpb.GCResponse{RegionError: &errorpb.Error{ServerIsBusy: &errorpb.ServerIsBusy{}}},
					}, nil, 0, nil
				}
			case "busy":
				return &tikvrpc.Response{
					Resp: &kvrpcpb.GCResponse{RegionError: &errorpb.Error{ServerIsBusy: &errorpb.ServerIsBusy{}}},
				}, nil, 0, nil
			case "requestTiDBStoreError":
				if et == tikvrpc.TiDB {
					return nil, nil, 0, errors.WithStack(tikverr.ErrTiKVServerTimeout)
				}
			case "requestTiFlashError":
				if et == tikvrpc.TiFlash {
					return nil, nil, 0, errors.WithStack(tikverr.ErrTiFlashServerTimeout)
				}
			}
		}
	}

	if err = s.validateReadTS(bo.GetCtx(), req); err != nil {
		logutil.Logger(bo.GetCtx()).Error("validate read ts failed for request", zap.Stringer("reqType", req.Type), zap.Stringer("req", req.Req.(fmt.Stringer)), zap.Stringer("context", &req.Context), zap.Stack("stack"), zap.Error(err))
		return nil, nil, 0, err
	}

	// If the MaxExecutionDurationMs is not set yet, we set it to be the RPC timeout duration
	// so TiKV can give up the requests whose response TiDB cannot receive due to timeout.
	if req.Context.MaxExecutionDurationMs == 0 {
		req.Context.MaxExecutionDurationMs = uint64(timeout.Milliseconds())
	}

	s.reset()
	startTime := time.Now()
	startBackOff := bo.GetTotalSleep()
	retryTimes = 0
	defer func() {
		if retryTimes > 0 {
			metrics.TiKVRequestRetryTimesHistogram.Observe(float64(retryTimes))
		}
	}()

	if req.StaleRead {
		defer func() {
			if retryTimes == 0 {
				metrics.StaleReadHitCounter.Add(1)
			} else {
				metrics.StaleReadMissCounter.Add(1)
			}
		}()
	}

	for {
		if retryTimes > 0 {
			if retryTimes%100 == 0 {
				logutil.Logger(bo.GetCtx()).Warn(
					"retry",
					zap.Uint64("region", regionID.GetID()),
					zap.Int("times", retryTimes),
				)
			}
		}

		rpcCtx, err = s.getRPCContext(bo, req, regionID, et, opts...)
		if err != nil {
			return nil, nil, retryTimes, err
		}

		if _, err := util.EvalFailpoint("invalidCacheAndRetry"); err == nil {
			// cooperate with tikvclient/setGcResolveMaxBackoff
			if c := bo.GetCtx().Value("injectedBackoff"); c != nil {
				resp, err = tikvrpc.GenRegionErrorResp(req, &errorpb.Error{EpochNotMatch: &errorpb.EpochNotMatch{}})
				return resp, nil, retryTimes, err
			}
		}
		if rpcCtx == nil {
			// TODO(youjiali1995): remove it when using the replica selector for all requests.
			// If the region is not found in cache, it must be out
			// of date and already be cleaned up. We can skip the
			// RPC by returning RegionError directly.

			// TODO: Change the returned error to something like "region missing in cache",
			// and handle this error like EpochNotMatch, which means to re-split the request and retry.
			if s.replicaSelector != nil {
				if err := s.replicaSelector.backoffOnNoCandidate(bo); err != nil {
					return nil, nil, retryTimes, err
				}
				if cost := time.Since(startTime); cost > slowLogSendReqTime || cost > timeout || bo.GetTotalSleep() > 1000 {
					s.logSendReqError(bo, "throwing pseudo region error due to no replica available", regionID, retryTimes, req, cost, bo.GetTotalSleep()-startBackOff, timeout)
				}
			}
			resp, err = tikvrpc.GenRegionErrorResp(req, &errorpb.Error{EpochNotMatch: &errorpb.EpochNotMatch{}})
			return resp, nil, retryTimes, err
		}
		// patch the access location if it is not set under region request sender. which inculdes the coprocessor,
		// txn relative tikv request.
		// note: MPP not use this path. need specified in the MPP layer.
		if s.replicaSelector != nil &&
			s.replicaSelector.target != nil &&
			req.AccessLocation == kv.AccessUnknown &&
			len(s.replicaSelector.option.labels) != 0 {
			if s.replicaSelector.target.store.IsLabelsMatch(s.replicaSelector.option.labels) {
				req.AccessLocation = kv.AccessLocalZone
			} else {
				req.AccessLocation = kv.AccessCrossZone
			}
		}
		logutil.Eventf(bo.GetCtx(), "send %s request to region %d at %s", req.Type, regionID.id, rpcCtx.Addr)
		s.storeAddr = rpcCtx.Addr

		if _, err := util.EvalFailpoint("beforeSendReqToRegion"); err == nil {
			if hook := bo.GetCtx().Value("sendReqToRegionHook"); hook != nil {
				h := hook.(func(*tikvrpc.Request))
				h(req)
			}
		}

		req.Context.ClusterId = rpcCtx.ClusterID
		if req.InputRequestSource != "" && s.replicaSelector != nil {
			patchRequestSource(req, s.replicaSelector.replicaType())
		}
		if e := tikvrpc.SetContext(req, rpcCtx.Meta, rpcCtx.Peer); e != nil {
			return nil, nil, retryTimes, err
		}
		if s.replicaSelector != nil {
			if err := s.replicaSelector.backoffOnRetry(rpcCtx.Store, bo); err != nil {
				return nil, nil, retryTimes, err
			}
		}

		var retry bool
		resp, retry, err = s.sendReqToRegion(bo, rpcCtx, req, timeout)
		req.IsRetryRequest = true
		if err != nil {
			if cost := time.Since(startTime); cost > slowLogSendReqTime || cost > timeout || bo.GetTotalSleep() > 1000 {
				msg := fmt.Sprintf("send request failed, err: %v", err.Error())
				s.logSendReqError(bo, msg, regionID, retryTimes, req, cost, bo.GetTotalSleep()-startBackOff, timeout)
			}
			return nil, nil, retryTimes, err
		}

		if _, err1 := util.EvalFailpoint("afterSendReqToRegion"); err1 == nil {
			if hook := bo.GetCtx().Value("sendReqToRegionFinishHook"); hook != nil {
				h := hook.(func(*tikvrpc.Request, *tikvrpc.Response, error))
				h(req, resp, err)
			}
		}

		// recheck whether the session/query is killed during the Next()
		if err2 := bo.CheckKilled(); err2 != nil {
			return nil, nil, retryTimes, err2
		}
		if val, err := util.EvalFailpoint("mockRetrySendReqToRegion"); err == nil {
			if val.(bool) {
				retry = true
			}
		}
		if retry {
			retryTimes++
			continue
		}

		var regionErr *errorpb.Error
		regionErr, err = resp.GetRegionError()
		if err != nil {
			return nil, nil, retryTimes, err
		}
		if regionErr != nil {
			retry, err = s.onRegionError(bo, rpcCtx, req, regionErr)
			if err != nil {
				if cost := time.Since(startTime); cost > slowLogSendReqTime || cost > timeout || bo.GetTotalSleep() > 1000 {
					msg := fmt.Sprintf("send request on region error failed, err: %v", err.Error())
					s.logSendReqError(bo, msg, regionID, retryTimes, req, cost, bo.GetTotalSleep()-startBackOff, timeout)
				}
				return nil, nil, retryTimes, err
			}
			if retry {
				retryTimes++
				continue
			}
			if cost := time.Since(startTime); cost > slowLogSendReqTime || cost > timeout || bo.GetTotalSleep() > 1000 {
				s.logSendReqError(bo, "send request meet region error without retry", regionID, retryTimes, req, cost, bo.GetTotalSleep()-startBackOff, timeout)
			}
		} else {
			if s.replicaSelector != nil {
				s.replicaSelector.onSendSuccess(req)
			}
		}

		return resp, rpcCtx, retryTimes, nil
	}
}

func (s *RegionRequestSender) logSendReqError(bo *retry.Backoffer, msg string, regionID RegionVerID, retryTimes int, req *tikvrpc.Request, cost time.Duration, currentBackoffMs int, timeout time.Duration) {
	var builder strings.Builder
	// build the total round stats string.
	builder.WriteString("{total-backoff: ")
	builder.WriteString(util.FormatDuration(time.Duration(bo.GetTotalSleep() * int(time.Millisecond))))
	builder.WriteString(", total-backoff-times: ")
	builder.WriteString(strconv.Itoa(bo.GetTotalBackoffTimes()))
	if s.Stats != nil {
		builder.WriteString(", total-rpc: {")
		builder.WriteString(s.Stats.String())
		builder.WriteString("}")
	}
	builder.WriteString("}")
	totalRoundStats := builder.String()

	// build the current round stats string.
	builder.Reset()
	builder.WriteString("{time: ")
	builder.WriteString(util.FormatDuration(cost))
	builder.WriteString(", backoff: ")
	builder.WriteString(util.FormatDuration(time.Duration(currentBackoffMs * int(time.Millisecond))))
	builder.WriteString(", timeout: ")
	builder.WriteString(util.FormatDuration(timeout))
	builder.WriteString(", req-max-exec-timeout: ")
	builder.WriteString(util.FormatDuration(time.Duration(int64(req.Context.MaxExecutionDurationMs) * int64(time.Millisecond))))
	builder.WriteString(", retry-times: ")
	builder.WriteString(strconv.Itoa(retryTimes))
	if s.AccessStats != nil {
		builder.WriteString(", replica-access: {")
		builder.WriteString(s.AccessStats.String())
		builder.WriteString("}")
	}
	builder.WriteString("}")
	currentRoundStats := builder.String()
	logutil.Logger(bo.GetCtx()).Info(msg,
		zap.Uint64("req-ts", req.GetStartTS()),
		zap.String("req-type", req.Type.String()),
		zap.String("region", regionID.String()),
		zap.String("replica-read-type", req.ReplicaReadType.String()),
		zap.Bool("stale-read", req.StaleRead),
		zap.Stringer("request-sender", s),
		zap.String("total-round-stats", totalRoundStats),
		zap.String("current-round-stats", currentRoundStats))
}

// RPCCancellerCtxKey is context key attach rpc send cancelFunc collector to ctx.
type RPCCancellerCtxKey struct{}

// RPCCanceller is rpc send cancelFunc collector.
type RPCCanceller struct {
	sync.Mutex
	allocID   int
	cancels   map[int]func()
	cancelled bool
}

// NewRPCanceller creates RPCCanceller with init state.
func NewRPCanceller() *RPCCanceller {
	return &RPCCanceller{cancels: make(map[int]func())}
}

// WithCancel generates new context with cancel func.
func (h *RPCCanceller) WithCancel(ctx context.Context) (context.Context, func()) {
	nctx, cancel := context.WithCancel(ctx)
	h.Lock()
	if h.cancelled {
		h.Unlock()
		cancel()
		return nctx, func() {}
	}
	id := h.allocID
	h.allocID++
	h.cancels[id] = cancel
	h.Unlock()
	return nctx, func() {
		cancel()
		h.Lock()
		delete(h.cancels, id)
		h.Unlock()
	}
}

// CancelAll cancels all inflight rpc context.
func (h *RPCCanceller) CancelAll() {
	h.Lock()
	for _, c := range h.cancels {
		c()
	}
	h.cancelled = true
	h.Unlock()
}

func fetchRespInfo(resp *tikvrpc.Response) string {
	var extraInfo string
	if resp == nil || resp.Resp == nil {
		extraInfo = "nil response"
	} else {
		regionErr, e := resp.GetRegionError()
		if e != nil {
			extraInfo = e.Error()
		} else if regionErr != nil {
			extraInfo = regionErr.String()
		} else if prewriteResp, ok := resp.Resp.(*kvrpcpb.PrewriteResponse); ok {
			extraInfo = prewriteResp.String()
		}
	}
	return extraInfo
}

func (s *RegionRequestSender) sendReqToRegion(
	bo *retry.Backoffer, rpcCtx *RPCContext, req *tikvrpc.Request, timeout time.Duration,
) (resp *tikvrpc.Response, retry bool, err error) {
	// judge the store limit switch.
	if limit := kv.StoreLimit.Load(); limit > 0 {
		if err := s.getStoreToken(rpcCtx.Store, limit); err != nil {
			return nil, false, err
		}
		defer s.releaseStoreToken(rpcCtx.Store)
	}

	ctx := bo.GetCtx()
	if rawHook := ctx.Value(RPCCancellerCtxKey{}); rawHook != nil {
		var cancel context.CancelFunc
		ctx, cancel = rawHook.(*RPCCanceller).WithCancel(ctx)
		defer cancel()
	}

	// sendToAddr is the first target address that will receive the request. If proxy is used, sendToAddr will point to
	// the proxy that will forward the request to the final target.
	sendToAddr := rpcCtx.Addr
	if rpcCtx.ProxyStore == nil {
		req.ForwardedHost = ""
	} else {
		req.ForwardedHost = rpcCtx.Addr
		sendToAddr = rpcCtx.ProxyAddr
	}

	// Count the replica number as the RU cost factor.
	req.ReplicaNumber = 1
	if rpcCtx.Meta != nil && len(rpcCtx.Meta.GetPeers()) > 0 {
		req.ReplicaNumber = 0
		for _, peer := range rpcCtx.Meta.GetPeers() {
			role := peer.GetRole()
			if role == metapb.PeerRole_Voter || role == metapb.PeerRole_Learner {
				req.ReplicaNumber++
			}
		}
	}

	var sessionID uint64
	if v := bo.GetCtx().Value(util.SessionID); v != nil {
		sessionID = v.(uint64)
	}

	injectFailOnSend := false
	if val, e := util.EvalFailpoint("rpcFailOnSend"); e == nil {
		inject := true
		// Optional filters
		if s, ok := val.(string); ok {
			if s == "greengc" && !req.IsGreenGCRequest() {
				inject = false
			} else if s == "write" && !req.IsTxnWriteRequest() {
				inject = false
			}
		} else if sessionID == 0 {
			inject = false
		}

		if inject {
			logutil.Logger(ctx).Info(
				"[failpoint] injected RPC error on send", zap.Stringer("type", req.Type),
				zap.Stringer("req", req.Req.(fmt.Stringer)), zap.Stringer("ctx", &req.Context),
			)
			injectFailOnSend = true
			err = errors.New("injected RPC error on send")
		}
	}

	if !injectFailOnSend {
		start := time.Now()
		resp, err = s.client.SendRequest(ctx, sendToAddr, req, timeout)
		rpcDuration := time.Since(start)
		if s.replicaSelector != nil {
			recordAttemptedTime(s.replicaSelector, rpcDuration)
		}
		// Record timecost of external requests on related Store when `ReplicaReadMode == "PreferLeader"`.
		if rpcCtx.Store != nil && req.ReplicaReadType == kv.ReplicaReadPreferLeader && !util.IsInternalRequest(req.RequestSource) {
			rpcCtx.Store.healthStatus.recordClientSideSlowScoreStat(rpcDuration)
		}
		if s.Stats != nil {
			s.Stats.RecordRPCRuntimeStats(req.Type, rpcDuration)
			if val, fpErr := util.EvalFailpoint("tikvStoreRespResult"); fpErr == nil {
				if val.(bool) {
					if req.Type == tikvrpc.CmdCop && bo.GetTotalSleep() == 0 {
						return &tikvrpc.Response{
							Resp: &coprocessor.Response{RegionError: &errorpb.Error{EpochNotMatch: &errorpb.EpochNotMatch{}}},
						}, false, nil
					}
				}
			}
		}

		if val, e := util.EvalFailpoint("rpcFailOnRecv"); e == nil {
			inject := true
			// Optional filters
			if s, ok := val.(string); ok {
				if s == "greengc" && !req.IsGreenGCRequest() {
					inject = false
				} else if s == "write" && !req.IsTxnWriteRequest() {
					inject = false
				}
			} else if sessionID == 0 {
				inject = false
			}

			if inject {
				logutil.Logger(ctx).Info(
					"[failpoint] injected RPC error on recv", zap.Stringer("type", req.Type),
					zap.Stringer("req", req.Req.(fmt.Stringer)), zap.Stringer("ctx", &req.Context),
					zap.Error(err), zap.String("extra response info", fetchRespInfo(resp)),
				)
				err = errors.New("injected RPC error on recv")
				resp = nil
			}
		}

		if val, e := util.EvalFailpoint("rpcContextCancelErr"); e == nil {
			if val.(bool) {
				ctx1, cancel := context.WithCancel(context.Background())
				cancel()
				<-ctx1.Done()
				ctx = ctx1
				err = ctx.Err()
				resp = nil
			}
		}

		if _, e := util.EvalFailpoint("onRPCFinishedHook"); e == nil {
			if hook := bo.GetCtx().Value("onRPCFinishedHook"); hook != nil {
				h := hook.(func(*tikvrpc.Request, *tikvrpc.Response, error) (*tikvrpc.Response, error))
				resp, err = h(req, resp, err)
			}
		}
	}

	if rpcCtx.ProxyStore != nil {
		fromStore := strconv.FormatUint(rpcCtx.ProxyStore.storeID, 10)
		toStore := strconv.FormatUint(rpcCtx.Store.storeID, 10)
		result := "ok"
		if err != nil {
			result = "fail"
		}
		metrics.TiKVForwardRequestCounter.WithLabelValues(fromStore, toStore, req.Type.String(), result).Inc()
	}

	if err != nil {
		if isRPCError(err) {
			s.rpcError = err
		}
		if s.Stats != nil {
			errStr := getErrMsg(err)
			s.Stats.RecordRPCErrorStats(errStr)
			s.recordRPCAccessInfo(req, rpcCtx, errStr)
		}
		// Because in rpc logic, context.Cancel() will be transferred to rpcContext.Cancel error. For rpcContext cancel,
		// we need to retry the request. But for context cancel active, for example, limitExec gets the required rows,
		// we shouldn't retry the request, it will go to backoff and hang in retry logic.
		if ctx.Err() != nil && errors.Cause(ctx.Err()) == context.Canceled {
			metrics.TiKVRPCErrorCounter.WithLabelValues("context-canceled", storeIDLabel(rpcCtx)).Inc()
			return nil, false, errors.WithStack(ctx.Err())
		}

		if val, e := util.EvalFailpoint("noRetryOnRpcError"); e == nil {
			if val.(bool) {
				return nil, false, err
			}
		}
		if e := s.onSendFail(bo, rpcCtx, req, err); e != nil {
			return nil, false, err
		}
		return nil, true, nil
	}
	return
}

func isRPCError(err error) bool {
	// exclude ErrClientResourceGroupThrottled
	return err != nil && errs.ErrClientResourceGroupThrottled.NotEqual(err)
}

func storeIDLabel(rpcCtx *RPCContext) string {
	if rpcCtx != nil && rpcCtx.Store != nil {
		return strconv.FormatUint(rpcCtx.Store.storeID, 10)
	}
	return "nil"
}

func (s *RegionRequestSender) getStoreToken(st *Store, limit int64) error {
	// Checking limit is not thread safe, preferring this for avoiding load in loop.
	count := st.tokenCount.Load()
	if count < limit {
		// Adding tokenCount is no thread safe, preferring this for avoiding check in loop.
		st.tokenCount.Add(1)
		return nil
	}
	metrics.TiKVStoreLimitErrorCounter.WithLabelValues(st.addr, strconv.FormatUint(st.storeID, 10)).Inc()
	return errors.WithStack(&tikverr.ErrTokenLimit{StoreID: st.storeID})
}

func (s *RegionRequestSender) releaseStoreToken(st *Store) {
	count := st.tokenCount.Load()
	// Decreasing tokenCount is no thread safe, preferring this for avoiding check in loop.
	if count > 0 {
		st.tokenCount.Add(-1)
		return
	}
	logutil.BgLogger().Warn("release store token failed, count equals to 0")
}

func (s *RegionRequestSender) onSendFail(bo *retry.Backoffer, ctx *RPCContext, req *tikvrpc.Request, err error) error {
	if span := opentracing.SpanFromContext(bo.GetCtx()); span != nil && span.Tracer() != nil {
		span1 := span.Tracer().StartSpan("regionRequest.onSendFail", opentracing.ChildOf(span.Context()))
		defer span1.Finish()
		bo.SetCtx(opentracing.ContextWithSpan(bo.GetCtx(), span1))
	}
	storeLabel := storeIDLabel(ctx)
	// If it failed because the context is cancelled by ourself, don't retry.
	if errors.Cause(err) == context.Canceled {
		metrics.TiKVRPCErrorCounter.WithLabelValues("context-canceled", storeLabel).Inc()
		return errors.WithStack(err)
	} else if LoadShuttingDown() > 0 {
		metrics.TiKVRPCErrorCounter.WithLabelValues("shutting-down", storeLabel).Inc()
		return errors.WithStack(tikverr.ErrTiDBShuttingDown)
	} else if isCauseByDeadlineExceeded(err) {
		if s.replicaSelector != nil && s.replicaSelector.onReadReqConfigurableTimeout(req) {
			errLabel := "read-timeout-" + strconv.FormatUint(req.MaxExecutionDurationMs, 10) + "ms"
			metrics.TiKVRPCErrorCounter.WithLabelValues(errLabel, storeLabel).Inc()
			return nil
		}
	}
	if status.Code(errors.Cause(err)) == codes.Canceled {
		select {
		case <-bo.GetCtx().Done():
			metrics.TiKVRPCErrorCounter.WithLabelValues("grpc-canceled", storeLabel).Inc()
			return errors.WithStack(err)
		default:
			// If we don't cancel, but the error code is Canceled, it may be canceled by keepalive or gRPC remote.
			// For the case of canceled by keepalive, we need to re-establish the connection, otherwise following requests will always fail.
			// Canceled by gRPC remote may happen when tikv is killed and exiting.
			// Close the connection, backoff, and retry.
			logutil.Logger(bo.GetCtx()).Warn("receive a grpc cancel signal", zap.Error(err))
			var errConn *client.ErrConn
			if errors.As(err, &errConn) {
				if ext := s.getClientExt(); ext != nil {
					ext.CloseAddrVer(errConn.Addr, errConn.Ver)
				} else {
					s.client.CloseAddr(errConn.Addr)
				}
			}
		}
	}
	if errStr := getErrMsg(err); len(errStr) > 0 {
		metrics.TiKVRPCErrorCounter.WithLabelValues(getErrMsg(err), storeLabel).Inc()
	} else {
		metrics.TiKVRPCErrorCounter.WithLabelValues("unknown", storeLabel).Inc()
	}

	// don't need to retry for ResourceGroup error
	if errors.Is(err, pderr.ErrClientResourceGroupThrottled) {
		return err
	}
	if errors.Is(err, pderr.ErrClientResourceGroupConfigUnavailable) {
		return err
	}
	var errGetResourceGroup *pderr.ErrClientGetResourceGroup
	if errors.As(err, &errGetResourceGroup) {
		return err
	}

	if ctx.Store != nil && ctx.Store.storeType == tikvrpc.TiFlashCompute {
		s.regionCache.InvalidateTiFlashComputeStoresIfGRPCError(err)
	} else if ctx.Meta != nil {
		if s.replicaSelector != nil {
			s.replicaSelector.onSendFailure(bo, err)
		} else {
			s.regionCache.OnSendFail(bo, ctx, s.NeedReloadRegion(ctx), err)
		}
	}

	// Retry on send request failure when it's not canceled.
	// When a store is not available, the leader of related region should be elected quickly.
	// TODO: the number of retry time should be limited:since region may be unavailable
	// when some unrecoverable disaster happened.
	if ctx.Store != nil && ctx.Store.storeType.IsTiFlashRelatedType() {
		err = bo.Backoff(
			retry.BoTiFlashRPC,
			errors.Errorf("send tiflash request error: %v, ctx: %v, try next peer later", err, ctx),
		)
	} else {
		err = bo.Backoff(
			retry.BoTiKVRPC,
			errors.Errorf("send tikv request error: %v, ctx: %v, try next peer later", err, ctx),
		)
	}
	return err
}

func isCauseByDeadlineExceeded(err error) bool {
	causeErr := errors.Cause(err)
	return causeErr == context.DeadlineExceeded || // batch-client will return this error.
		status.Code(causeErr) == codes.DeadlineExceeded // when batch-client is disabled, grpc will return this error.
}

// NeedReloadRegion checks is all peers has sent failed, if so need reload.
func (s *RegionRequestSender) NeedReloadRegion(ctx *RPCContext) (need bool) {
	if s.failStoreIDs == nil {
		s.failStoreIDs = make(map[uint64]struct{})
	}
	if s.failProxyStoreIDs == nil {
		s.failProxyStoreIDs = make(map[uint64]struct{})
	}
	s.failStoreIDs[ctx.Store.storeID] = struct{}{}
	if ctx.ProxyStore != nil {
		s.failProxyStoreIDs[ctx.ProxyStore.storeID] = struct{}{}
	}

	if ctx.AccessMode == tiKVOnly && len(s.failStoreIDs)+len(s.failProxyStoreIDs) >= ctx.TiKVNum {
		need = true
	} else if ctx.AccessMode == tiFlashOnly && len(s.failStoreIDs) >= len(ctx.Meta.Peers)-ctx.TiKVNum {
		need = true
	} else if len(s.failStoreIDs)+len(s.failProxyStoreIDs) >= len(ctx.Meta.Peers) {
		need = true
	}

	if need {
		s.failStoreIDs = nil
		s.failProxyStoreIDs = nil
	}
	return
}

// regionErrorToLogging constructs the logging content with extra information like returned leader peer id.
func regionErrorToLogging(e *errorpb.Error, errLabel string) string {
	str := errLabel
	if e.GetNotLeader() != nil {
		notLeader := e.GetNotLeader()
		if notLeader.GetLeader() != nil {
			str = fmt.Sprintf("%v_with_leader_%v", str, notLeader.GetLeader().GetId())
		} else {
			str = fmt.Sprintf("%v_with_no_leader", str)
		}
	}
	return str
}

func regionErrorToLabel(e *errorpb.Error) string {
	if e.GetNotLeader() != nil {
		return "not_leader"
	} else if e.GetRegionNotFound() != nil {
		return "region_not_found"
	} else if e.GetKeyNotInRegion() != nil {
		return "key_not_in_region"
	} else if e.GetEpochNotMatch() != nil {
		return "epoch_not_match"
	} else if e.GetServerIsBusy() != nil {
		if strings.Contains(e.GetServerIsBusy().GetReason(), "deadline is exceeded") {
			return "deadline_exceeded"
		}
		return "server_is_busy"
	} else if e.GetStaleCommand() != nil {
		return "stale_command"
	} else if e.GetStoreNotMatch() != nil {
		return "store_not_match"
	} else if e.GetRaftEntryTooLarge() != nil {
		return "raft_entry_too_large"
	} else if e.GetMaxTimestampNotSynced() != nil {
		return "max_timestamp_not_synced"
	} else if e.GetReadIndexNotReady() != nil {
		return "read_index_not_ready"
	} else if e.GetProposalInMergingMode() != nil {
		return "proposal_in_merging_mode"
	} else if e.GetDataIsNotReady() != nil {
		return "data_is_not_ready"
	} else if e.GetRegionNotInitialized() != nil {
		return "region_not_initialized"
	} else if e.GetDiskFull() != nil {
		return "disk_full"
	} else if e.GetRecoveryInProgress() != nil {
		return "recovery_in_progress"
	} else if e.GetFlashbackInProgress() != nil {
		return "flashback_in_progress"
	} else if e.GetFlashbackNotPrepared() != nil {
		return "flashback_not_prepared"
	} else if e.GetIsWitness() != nil {
		return "peer_is_witness"
	} else if isDeadlineExceeded(e) {
		return "deadline_exceeded"
	} else if e.GetMismatchPeerId() != nil {
		return "mismatch_peer_id"
	} else if e.GetBucketVersionNotMatch() != nil {
		return "bucket_version_not_match"
	}
	return "unknown"
}

func isDeadlineExceeded(e *errorpb.Error) bool {
	return strings.Contains(e.GetMessage(), "Deadline is exceeded")
}

func (s *RegionRequestSender) onRegionError(
	bo *retry.Backoffer, ctx *RPCContext, req *tikvrpc.Request, regionErr *errorpb.Error,
) (shouldRetry bool, err error) {
	if span := opentracing.SpanFromContext(bo.GetCtx()); span != nil && span.Tracer() != nil {
		span1 := span.Tracer().StartSpan("tikv.onRegionError", opentracing.ChildOf(span.Context()))
		defer span1.Finish()
		bo.SetCtx(opentracing.ContextWithSpan(bo.GetCtx(), span1))
	}

	regionErrLabel := regionErrorToLabel(regionErr)
	metrics.TiKVRegionErrorCounter.WithLabelValues(regionErrLabel, storeIDLabel(ctx)).Inc()
	if s.Stats != nil {
		s.Stats.RecordRPCErrorStats(regionErrLabel)
		s.recordRPCAccessInfo(req, ctx, regionErrorToLogging(regionErr, regionErrLabel))
	}

	// NOTE: Please add the region error handler in the same order of errorpb.Error.
	if notLeader := regionErr.GetNotLeader(); notLeader != nil {
		// Retry if error is `NotLeader`.
		logutil.Logger(bo.GetCtx()).Debug(
			"tikv reports `NotLeader` retry later",
			zap.String("notLeader", notLeader.String()),
			zap.String("ctx", ctx.String()),
		)

		if s.replicaSelector != nil {
			return s.replicaSelector.onNotLeader(bo, ctx, notLeader)
		} else if notLeader.GetLeader() == nil {
			// The peer doesn't know who is the current leader. Generally it's because
			// the Raft group is in an election, but it's possible that the peer is
			// isolated and removed from the Raft group. So it's necessary to reload
			// the region from PD.
			s.regionCache.InvalidateCachedRegionWithReason(ctx.Region, NoLeader)
			if err = bo.Backoff(
				retry.BoRegionScheduling,
				errors.Errorf("not leader: %v, ctx: %v", notLeader, ctx),
			); err != nil {
				return false, err
			}
			return false, nil
		} else {
			// don't backoff if a new leader is returned.
			s.regionCache.UpdateLeader(ctx.Region, notLeader.GetLeader(), ctx.AccessIdx)
			return true, nil
		}
	}

	// Retry it when tikv disk full happens.
	if diskFull := regionErr.GetDiskFull(); diskFull != nil {
		if err = bo.Backoff(
			retry.BoTiKVDiskFull,
			errors.Errorf("tikv disk full: %v ctx: %v", diskFull.String(), ctx.String()),
		); err != nil {
			return false, nil
		}
		return true, nil
	}

	if regionErr.GetRecoveryInProgress() != nil {
		s.regionCache.InvalidateCachedRegion(ctx.Region)
		logutil.Logger(bo.GetCtx()).Debug("tikv reports `RecoveryInProgress`", zap.Stringer("ctx", ctx))
		err = bo.Backoff(retry.BoRegionRecoveryInProgress, errors.Errorf("region recovery in progress, ctx: %v", ctx))
		if err != nil {
			return false, err
		}
		return false, nil
	}

	if regionErr.GetIsWitness() != nil {
		s.regionCache.InvalidateCachedRegion(ctx.Region)
		logutil.Logger(bo.GetCtx()).Debug("tikv reports `IsWitness`", zap.Stringer("ctx", ctx))
		err = bo.Backoff(retry.BoIsWitness, errors.Errorf("is witness, ctx: %v", ctx))
		if err != nil {
			return false, err
		}
		return false, nil
	}

	// Since we expect that the workload should be stopped during the flashback progress,
	// if a request meets the FlashbackInProgress error, it should stop retrying immediately
	// to avoid unnecessary backoff and potential unexpected data status to the user.
	if flashbackInProgress := regionErr.GetFlashbackInProgress(); flashbackInProgress != nil {
		logutil.Logger(bo.GetCtx()).Debug(
			"tikv reports `FlashbackInProgress`",
			zap.Stringer("req", req),
			zap.Stringer("ctx", ctx),
		)
		if req != nil && s.replicaSelector != nil && s.replicaSelector.onFlashbackInProgress(req) {
			return true, nil
		}
		return false, errors.Errorf(
			"region %d is in flashback progress, FlashbackStartTS is %d",
			flashbackInProgress.GetRegionId(), flashbackInProgress.GetFlashbackStartTs(),
		)
	}
	// This error means a second-phase flashback request is sent to a region that is not
	// prepared for the flashback before, it should stop retrying immediately to avoid
	// unnecessary backoff.
	if regionErr.GetFlashbackNotPrepared() != nil {
		logutil.Logger(bo.GetCtx()).Debug(
			"tikv reports `FlashbackNotPrepared`",
			zap.Stringer("req", req),
			zap.Stringer("ctx", ctx),
		)
		return false, errors.Errorf(
			"region %d is not prepared for the flashback",
			regionErr.GetFlashbackNotPrepared().GetRegionId(),
		)
	}

	// This peer is removed from the region. Invalidate the region since it's too stale.
	// if the region error is from follower, can we mark the peer unavailable and reload region asynchronously?
	if regionErr.GetRegionNotFound() != nil {
		s.regionCache.InvalidateCachedRegion(ctx.Region)
		return false, nil
	}

	if regionErr.GetKeyNotInRegion() != nil {
		logutil.Logger(bo.GetCtx()).Error("tikv reports `KeyNotInRegion`", zap.Stringer("req", req), zap.Stringer("ctx", ctx))
		s.regionCache.InvalidateCachedRegion(ctx.Region)
		return false, nil
	}

	if epochNotMatch := regionErr.GetEpochNotMatch(); epochNotMatch != nil {
		logutil.Logger(bo.GetCtx()).Debug(
			"tikv reports `EpochNotMatch` retry later",
			zap.Stringer("EpochNotMatch", epochNotMatch),
			zap.Stringer("ctx", ctx),
		)
		retry, err := s.regionCache.OnRegionEpochNotMatch(bo, ctx, epochNotMatch.CurrentRegions)
		if !retry && s.replicaSelector != nil {
			s.replicaSelector.invalidateRegion()
		}
		return retry, err
	}

	if bucketVersionNotMatch := regionErr.GetBucketVersionNotMatch(); bucketVersionNotMatch != nil {
		logutil.Logger(bo.GetCtx()).Debug(
			"tikv reports `BucketVersionNotMatch` retry later",
			zap.Uint64("latest bucket version", bucketVersionNotMatch.GetVersion()),
			zap.Uint64("request bucket version", ctx.BucketVersion),
			zap.Stringer("ctx", ctx),
		)
		// bucket version is not match, we should split this cop request again.
		s.regionCache.OnBucketVersionNotMatch(ctx, bucketVersionNotMatch.Version, bucketVersionNotMatch.Keys)
		return false, nil
	}

	if serverIsBusy := regionErr.GetServerIsBusy(); serverIsBusy != nil {
		if s.replicaSelector != nil && strings.Contains(serverIsBusy.GetReason(), "deadline is exceeded") {
			if s.replicaSelector.onReadReqConfigurableTimeout(req) {
				return true, nil
			}
		}
		if s.replicaSelector != nil {
			return s.replicaSelector.onServerIsBusy(bo, ctx, req, serverIsBusy)
		}
		logutil.Logger(bo.GetCtx()).Warn(
			"tikv reports `ServerIsBusy` retry later",
			zap.String("reason", regionErr.GetServerIsBusy().GetReason()),
			zap.Stringer("ctx", ctx),
		)
		if ctx != nil && ctx.Store != nil && ctx.Store.storeType.IsTiFlashRelatedType() {
			err = bo.Backoff(retry.BoTiFlashServerBusy, errors.Errorf("server is busy, ctx: %v", ctx))
		} else {
			err = bo.Backoff(retry.BoTiKVServerBusy, errors.Errorf("server is busy, ctx: %v", ctx))
		}
		if err != nil {
			return false, err
		}
		return true, nil
	}

	// StaleCommand error indicates the request is sent to the old leader and its term is changed.
	// We can't know whether the request is committed or not, so it's an undetermined error too,
	// but we don't handle it now.
	if regionErr.GetStaleCommand() != nil {
		logutil.Logger(bo.GetCtx()).Debug("tikv reports `StaleCommand`", zap.Stringer("ctx", ctx))
		if s.replicaSelector != nil {
			// Needn't backoff because the new leader should be elected soon
			// and the replicaSelector will try the next peer.
		} else {
			err = bo.Backoff(retry.BoStaleCmd, errors.Errorf("stale command, ctx: %v", ctx))
			if err != nil {
				return false, err
			}
		}
		return true, nil
	}

	if storeNotMatch := regionErr.GetStoreNotMatch(); storeNotMatch != nil {
		// store not match
		logutil.Logger(bo.GetCtx()).Debug(
			"tikv reports `StoreNotMatch` retry later",
			zap.Stringer("storeNotMatch", storeNotMatch),
			zap.Stringer("ctx", ctx),
		)
		s.regionCache.stores.markStoreNeedCheck(ctx.Store)
		s.regionCache.InvalidateCachedRegion(ctx.Region)
		// It's possible the address of store is not changed but the DNS resolves to a different address in k8s environment,
		// so we always reconnect in this case.
		s.client.CloseAddr(ctx.Addr)
		return false, nil
	}

	if regionErr.GetRaftEntryTooLarge() != nil {
		logutil.Logger(bo.GetCtx()).Warn("tikv reports `RaftEntryTooLarge`", zap.Stringer("ctx", ctx))
		return false, errors.New(regionErr.String())
	}

	if regionErr.GetMaxTimestampNotSynced() != nil {
		logutil.Logger(bo.GetCtx()).Debug("tikv reports `MaxTimestampNotSynced`", zap.Stringer("ctx", ctx))
		err = bo.Backoff(retry.BoMaxTsNotSynced, errors.Errorf("max timestamp not synced, ctx: %v", ctx))
		if err != nil {
			return false, err
		}
		return true, nil
	}

	// A read request may be sent to a peer which has not been initialized yet, we should retry in this case.
	if regionErr.GetRegionNotInitialized() != nil {
		logutil.Logger(bo.GetCtx()).Debug(
			"tikv reports `RegionNotInitialized` retry later",
			zap.Uint64("store-id", ctx.Store.storeID),
			zap.Uint64("region-id", regionErr.GetRegionNotInitialized().GetRegionId()),
			zap.Stringer("ctx", ctx),
		)
		err = bo.Backoff(retry.BoMaxRegionNotInitialized, errors.Errorf("region not initialized"))
		if err != nil {
			return false, err
		}
		return true, nil
	}

	// The read-index can't be handled timely because the region is splitting or merging.
	if regionErr.GetReadIndexNotReady() != nil {
		logutil.Logger(bo.GetCtx()).Debug(
			"tikv reports `ReadIndexNotReady` retry later",
			zap.Uint64("store-id", ctx.Store.storeID),
			zap.Uint64("region-id", regionErr.GetRegionNotInitialized().GetRegionId()),
			zap.Stringer("ctx", ctx),
		)
		// The region can't provide service until split or merge finished, so backoff.
		err = bo.Backoff(retry.BoRegionScheduling, errors.Errorf("read index not ready, ctx: %v", ctx))
		if err != nil {
			return false, err
		}
		return true, nil
	}

	if regionErr.GetProposalInMergingMode() != nil {
		logutil.Logger(bo.GetCtx()).Debug("tikv reports `ProposalInMergingMode`", zap.Stringer("ctx", ctx))
		// The region is merging and it can't provide service until merge finished, so backoff.
		err = bo.Backoff(retry.BoRegionScheduling, errors.Errorf("region is merging, ctx: %v", ctx))
		if err != nil {
			return false, err
		}
		return true, nil
	}

	// A stale read request may be sent to a peer which the data is not ready yet, we should retry in this case.
	// This error is specific to stale read and the target replica is randomly selected. If the request is sent
	// to the leader, the data must be ready, so we don't backoff here.
	if regionErr.GetDataIsNotReady() != nil {
		logutil.Logger(bo.GetCtx()).Debug(
			"tikv reports `DataIsNotReady` retry later",
			zap.Uint64("store-id", ctx.Store.storeID),
			zap.Uint64("peer-id", regionErr.GetDataIsNotReady().GetPeerId()),
			zap.Uint64("region-id", regionErr.GetDataIsNotReady().GetRegionId()),
			zap.Uint64("safe-ts", regionErr.GetDataIsNotReady().GetSafeTs()),
			zap.Stringer("ctx", ctx),
		)
		if s.replicaSelector != nil {
			s.replicaSelector.onDataIsNotReady()
		}
		// do not backoff data-is-not-ready as we always retry with normal snapshot read.
		return true, nil
	}

	if isDeadlineExceeded(regionErr) && s.replicaSelector != nil && s.replicaSelector.onReadReqConfigurableTimeout(req) {
		return true, nil
	}

	if mismatch := regionErr.GetMismatchPeerId(); mismatch != nil {
		logutil.Logger(bo.GetCtx()).Warn(
			"tikv reports `MismatchPeerId`, invalidate region cache",
			zap.Uint64("req peer id", mismatch.GetRequestPeerId()),
			zap.Uint64("store peer id", mismatch.GetStorePeerId()),
		)
		if s.replicaSelector != nil {
			s.replicaSelector.invalidateRegion()
		}
		return false, nil
	}

	logutil.Logger(bo.GetCtx()).Debug(
		"tikv reports region failed",
		zap.Stringer("regionErr", regionErr),
		zap.Stringer("ctx", ctx),
	)

	if s.replicaSelector != nil {
		// Try the next replica.
		return true, nil
	}

	// When the request is sent to TiDB, there is no region in the request, so the region id will be 0.
	// So when region id is 0, there is no business with region cache.
	if ctx.Region.id != 0 {
		s.regionCache.InvalidateCachedRegion(ctx.Region)
	}
	// For other errors, we only drop cache here.
	// Because caller may need to re-split the request.
	return false, nil
}

<<<<<<< HEAD
=======
func (s *RegionRequestSender) validateReadTS(ctx context.Context, req *tikvrpc.Request) error {
	if req.StoreTp == tikvrpc.TiDB {
		// Skip the checking if the store type is TiDB.
		return nil
	}

	var readTS uint64
	switch req.Type {
	case tikvrpc.CmdGet, tikvrpc.CmdScan, tikvrpc.CmdBatchGet, tikvrpc.CmdCop, tikvrpc.CmdCopStream, tikvrpc.CmdBatchCop, tikvrpc.CmdScanLock, tikvrpc.CmdBufferBatchGet:
		readTS = req.GetStartTS()

	// TODO: Check transactional write requests that has implicit read.
	// case tikvrpc.CmdPessimisticLock:
	//	readTS = req.PessimisticLock().GetForUpdateTs()
	// case tikvrpc.CmdPrewrite:
	//	inner := req.Prewrite()
	//	readTS = inner.GetForUpdateTs()
	//	if readTS == 0 {
	//		readTS = inner.GetStartVersion()
	//	}
	// case tikvrpc.CmdCheckTxnStatus:
	//	inner := req.CheckTxnStatus()
	//	// TiKV uses the greater one of these three fields to update the max_ts.
	//	readTS = inner.GetLockTs()
	//	if inner.GetCurrentTs() != math.MaxUint64 && inner.GetCurrentTs() > readTS {
	//		readTS = inner.GetCurrentTs()
	//	}
	//	if inner.GetCallerStartTs() != math.MaxUint64 && inner.GetCallerStartTs() > readTS {
	//		readTS = inner.GetCallerStartTs()
	//	}
	// case tikvrpc.CmdCheckSecondaryLocks, tikvrpc.CmdCleanup, tikvrpc.CmdBatchRollback:
	//	readTS = req.GetStartTS()
	default:
		return nil
	}
	return s.readTSValidator.ValidateReadTS(ctx, readTS, req.StaleRead, &oracle.Option{TxnScope: req.TxnScope})
}

type staleReadMetricsCollector struct {
}

func (s *staleReadMetricsCollector) onReq(req *tikvrpc.Request, isLocalTraffic bool) {
	size := 0
	switch req.Type {
	case tikvrpc.CmdGet:
		size = req.Get().Size()
	case tikvrpc.CmdBatchGet:
		size = req.BatchGet().Size()
	case tikvrpc.CmdScan:
		size = req.Scan().Size()
	case tikvrpc.CmdCop:
		size = req.Cop().Size()
	default:
		// ignore non-read requests
		return
	}
	size += req.Context.Size()
	if isLocalTraffic {
		metrics.StaleReadLocalOutBytes.Add(float64(size))
		metrics.StaleReadReqLocalCounter.Add(1)
	} else {
		metrics.StaleReadRemoteOutBytes.Add(float64(size))
		metrics.StaleReadReqCrossZoneCounter.Add(1)
	}
}

func (s *staleReadMetricsCollector) onResp(tp tikvrpc.CmdType, resp *tikvrpc.Response, isLocalTraffic bool) {
	size := 0
	switch tp {
	case tikvrpc.CmdGet:
		size += resp.Resp.(*kvrpcpb.GetResponse).Size()
	case tikvrpc.CmdBatchGet:
		size += resp.Resp.(*kvrpcpb.BatchGetResponse).Size()
	case tikvrpc.CmdScan:
		size += resp.Resp.(*kvrpcpb.ScanResponse).Size()
	case tikvrpc.CmdCop:
		size += resp.Resp.(*coprocessor.Response).Size()
	default:
		// ignore non-read requests
		return
	}
	if isLocalTraffic {
		metrics.StaleReadLocalInBytes.Add(float64(size))
	} else {
		metrics.StaleReadRemoteInBytes.Add(float64(size))
	}
}

>>>>>>> 06d7f4b9
func patchRequestSource(req *tikvrpc.Request, replicaType string) {
	var sb strings.Builder
	defer func() {
		// TiKV does the limit control by the last part of the request source.
		sb.WriteByte('_')
		sb.WriteString(req.InputRequestSource)
		req.RequestSource = sb.String()
	}()

	if req.IsRetryRequest {
		sb.WriteString("retry_")
		sb.WriteString(req.ReadType)
		sb.WriteByte('_')
		sb.WriteString(replicaType)
		return
	}
	if req.StaleRead {
		req.ReadType = "stale_" + replicaType
	} else {
		req.ReadType = replicaType
	}
	sb.WriteString(req.ReadType)
}

func recordAttemptedTime(s *replicaSelector, duration time.Duration) {
	if s.target != nil {
		s.target.attemptedTime += duration
	}
	if s.proxy != nil {
		s.proxy.attemptedTime += duration
	}
}

type backoffArgs struct {
	cfg *retry.Config
	err error
}

// addPendingBackoff adds pending backoff for the store.
func (s *baseReplicaSelector) addPendingBackoff(store *Store, cfg *retry.Config, err error) {
	storeId := uint64(0)
	if store != nil {
		storeId = store.storeID
	}
	if s.pendingBackoffs == nil {
		s.pendingBackoffs = make(map[uint64]*backoffArgs)
	}
	s.pendingBackoffs[storeId] = &backoffArgs{cfg, err}
}

// backoffOnRetry apply pending backoff on the store when retry in this store.
func (s *baseReplicaSelector) backoffOnRetry(store *Store, bo *retry.Backoffer) error {
	storeId := uint64(0)
	if store != nil {
		storeId = store.storeID
	}
	args, ok := s.pendingBackoffs[storeId]
	if !ok {
		return nil
	}
	delete(s.pendingBackoffs, storeId)
	return bo.Backoff(args.cfg, args.err)
}

// backoffOnNoCandidate apply the largest base pending backoff when no candidate.
func (s *baseReplicaSelector) backoffOnNoCandidate(bo *retry.Backoffer) error {
	var args *backoffArgs
	for _, pbo := range s.pendingBackoffs {
		if args == nil || args.cfg.Base() < pbo.cfg.Base() {
			args = pbo
		}
	}
	if args == nil {
		return nil
	}
	return bo.Backoff(args.cfg, args.err)
}<|MERGE_RESOLUTION|>--- conflicted
+++ resolved
@@ -1766,8 +1766,6 @@
 	return false, nil
 }
 
-<<<<<<< HEAD
-=======
 func (s *RegionRequestSender) validateReadTS(ctx context.Context, req *tikvrpc.Request) error {
 	if req.StoreTp == tikvrpc.TiDB {
 		// Skip the checking if the store type is TiDB.
@@ -1856,7 +1854,6 @@
 	}
 }
 
->>>>>>> 06d7f4b9
 func patchRequestSource(req *tikvrpc.Request, replicaType string) {
 	var sb strings.Builder
 	defer func() {
