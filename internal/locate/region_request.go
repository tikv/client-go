// Copyright 2021 TiKV Authors
//
// Licensed under the Apache License, Version 2.0 (the "License");
// you may not use this file except in compliance with the License.
// You may obtain a copy of the License at
//
//     http://www.apache.org/licenses/LICENSE-2.0
//
// Unless required by applicable law or agreed to in writing, software
// distributed under the License is distributed on an "AS IS" BASIS,
// WITHOUT WARRANTIES OR CONDITIONS OF ANY KIND, either express or implied.
// See the License for the specific language governing permissions and
// limitations under the License.

// NOTE: The code in this file is based on code from the
// TiDB project, licensed under the Apache License v 2.0
//
// https://github.com/pingcap/tidb/tree/cc5e161ac06827589c4966674597c137cc9e809c/store/tikv/locate/region_request.go
//

// Copyright 2016 PingCAP, Inc.
//
// Licensed under the Apache License, Version 2.0 (the "License");
// you may not use this file except in compliance with the License.
// You may obtain a copy of the License at
//
//     http://www.apache.org/licenses/LICENSE-2.0
//
// Unless required by applicable law or agreed to in writing, software
// distributed under the License is distributed on an "AS IS" BASIS,
// WITHOUT WARRANTIES OR CONDITIONS OF ANY KIND, either express or implied.
// See the License for the specific language governing permissions and
// limitations under the License.

package locate

import (
	"bytes"
	"context"
	"fmt"
	"math"
	"math/rand"
	"strconv"
	"strings"
	"sync"
	"sync/atomic"
	"time"
	"unsafe"

	"go.uber.org/zap"
	"google.golang.org/grpc/codes"
	"google.golang.org/grpc/status"

	"github.com/opentracing/opentracing-go"
	"github.com/pingcap/kvproto/pkg/coprocessor"
	"github.com/pingcap/kvproto/pkg/errorpb"
	"github.com/pingcap/kvproto/pkg/kvrpcpb"
	"github.com/pingcap/kvproto/pkg/metapb"
	"github.com/pkg/errors"
	"github.com/tikv/client-go/v2/config/retry"
	tikverr "github.com/tikv/client-go/v2/error"
	"github.com/tikv/client-go/v2/internal/client"
	"github.com/tikv/client-go/v2/internal/logutil"
	"github.com/tikv/client-go/v2/kv"
	"github.com/tikv/client-go/v2/metrics"
	"github.com/tikv/client-go/v2/tikvrpc"
	"github.com/tikv/client-go/v2/util"
	pderr "github.com/tikv/pd/client/errs"
)

// shuttingDown is a flag to indicate tidb-server is exiting (Ctrl+C signal
// receved for example). If this flag is set, tikv client should not retry on
// network error because tidb-server expect tikv client to exit as soon as possible.
var shuttingDown uint32

// randIntn is only use for testing.
var randIntn = rand.Intn

// StoreShuttingDown atomically stores ShuttingDown into v.
func StoreShuttingDown(v uint32) {
	atomic.StoreUint32(&shuttingDown, v)
}

// LoadShuttingDown atomically loads ShuttingDown.
func LoadShuttingDown() uint32 {
	return atomic.LoadUint32(&shuttingDown)
}

// RegionRequestSender sends KV/Cop requests to tikv server. It handles network
// errors and some region errors internally.
//
// Typically, a KV/Cop request is bind to a region, all keys that are involved
// in the request should be located in the region.
// The sending process begins with looking for the address of leader store's
// address of the target region from cache, and the request is then sent to the
// destination tikv server over TCP connection.
// If region is updated, can be caused by leader transfer, region split, region
// merge, or region balance, tikv server may not able to process request and
// send back a RegionError.
// RegionRequestSender takes care of errors that does not relevant to region
// range, such as 'I/O timeout', 'NotLeader', and 'ServerIsBusy'. If fails to
// send the request to all replicas, a fake rregion error may be returned.
// Caller which receives the error should retry the request.
//
// For other region errors, since region range have changed, the request may need to
// split, so we simply return the error to caller.
type RegionRequestSender struct {
	regionCache       *RegionCache
	apiVersion        kvrpcpb.APIVersion
	client            client.Client
	storeAddr         string
	rpcError          error
	replicaSelector   ReplicaSelector
	failStoreIDs      map[uint64]struct{}
	failProxyStoreIDs map[uint64]struct{}
	RegionRequestRuntimeStats
}

func (s *RegionRequestSender) String() string {
	return fmt.Sprintf("{rpcError:%v,replicaSelector: %v}", s.rpcError, s.replicaSelector.String())
}

// RegionRequestRuntimeStats records the runtime stats of send region requests.
type RegionRequestRuntimeStats struct {
	Stats map[tikvrpc.CmdType]*RPCRuntimeStats
}

// NewRegionRequestRuntimeStats returns a new RegionRequestRuntimeStats.
func NewRegionRequestRuntimeStats() RegionRequestRuntimeStats {
	return RegionRequestRuntimeStats{
		Stats: make(map[tikvrpc.CmdType]*RPCRuntimeStats),
	}
}

// RPCRuntimeStats indicates the RPC request count and consume time.
type RPCRuntimeStats struct {
	Count int64
	// Send region request consume time.
	Consume int64
}

// String implements fmt.Stringer interface.
func (r *RegionRequestRuntimeStats) String() string {
	var builder strings.Builder
	for k, v := range r.Stats {
		if builder.Len() > 0 {
			builder.WriteByte(',')
		}
		// append string: fmt.Sprintf("%s:{num_rpc:%v, total_time:%s}", k.String(), v.Count, util.FormatDuration(time.Duration(v.Consume))")
		builder.WriteString(k.String())
		builder.WriteString(":{num_rpc:")
		builder.WriteString(strconv.FormatInt(v.Count, 10))
		builder.WriteString(", total_time:")
		builder.WriteString(util.FormatDuration(time.Duration(v.Consume)))
		builder.WriteString("}")
	}
	return builder.String()
}

// Clone returns a copy of itself.
func (r *RegionRequestRuntimeStats) Clone() RegionRequestRuntimeStats {
	newRs := NewRegionRequestRuntimeStats()
	for cmd, v := range r.Stats {
		newRs.Stats[cmd] = &RPCRuntimeStats{
			Count:   v.Count,
			Consume: v.Consume,
		}
	}
	return newRs
}

// Merge merges other RegionRequestRuntimeStats.
func (r *RegionRequestRuntimeStats) Merge(rs RegionRequestRuntimeStats) {
	for cmd, v := range rs.Stats {
		stat, ok := r.Stats[cmd]
		if !ok {
			r.Stats[cmd] = &RPCRuntimeStats{
				Count:   v.Count,
				Consume: v.Consume,
			}
			continue
		}
		stat.Count += v.Count
		stat.Consume += v.Consume
	}
}

// RecordRegionRequestRuntimeStats records request runtime stats.
func RecordRegionRequestRuntimeStats(stats map[tikvrpc.CmdType]*RPCRuntimeStats, cmd tikvrpc.CmdType, d time.Duration) {
	stat, ok := stats[cmd]
	if !ok {
		stats[cmd] = &RPCRuntimeStats{
			Count:   1,
			Consume: int64(d),
		}
		return
	}
	stat.Count++
	stat.Consume += int64(d)
}

// NewRegionRequestSender creates a new sender.
func NewRegionRequestSender(regionCache *RegionCache, client client.Client) *RegionRequestSender {
	return &RegionRequestSender{
		regionCache: regionCache,
		apiVersion:  regionCache.codec.GetAPIVersion(),
		client:      client,
	}
}

// GetRegionCache returns the region cache.
func (s *RegionRequestSender) GetRegionCache() *RegionCache {
	return s.regionCache
}

// GetClient returns the RPC client.
func (s *RegionRequestSender) GetClient() client.Client {
	return s.client
}

// SetStoreAddr specifies the dest store address.
func (s *RegionRequestSender) SetStoreAddr(addr string) {
	s.storeAddr = addr
}

// GetStoreAddr returns the dest store address.
func (s *RegionRequestSender) GetStoreAddr() string {
	return s.storeAddr
}

// GetRPCError returns the RPC error.
func (s *RegionRequestSender) GetRPCError() error {
	return s.rpcError
}

// SetRPCError rewrite the rpc error.
func (s *RegionRequestSender) SetRPCError(err error) {
	s.rpcError = err
}

// SendReq sends a request to tikv server. If fails to send the request to all replicas,
// a fake region error may be returned. Caller which receives the error should retry the request.
// It also returns the times of retries in RPC layer. A positive retryTimes indicates a possible undetermined error.
func (s *RegionRequestSender) SendReq(
	bo *retry.Backoffer, req *tikvrpc.Request, regionID RegionVerID, timeout time.Duration,
) (*tikvrpc.Response, int, error) {
	resp, _, retryTimes, err := s.SendReqCtx(bo, req, regionID, timeout, tikvrpc.TiKV)
	return resp, retryTimes, err
}

type replica struct {
	store         *Store
	peer          *metapb.Peer
	epoch         uint32
	attempts      int
	attemptedTime time.Duration
	// deadlineErrUsingConfTimeout indicates the replica is already tried, but the received deadline exceeded error.
	deadlineErrUsingConfTimeout bool
	dataIsNotReady              bool
	notLeader                   bool
	serverIsBusy                bool
}

func (r *replica) getEpoch() uint32 {
	return atomic.LoadUint32(&r.epoch)
}

func (r *replica) isEpochStale() bool {
	return r.epoch != atomic.LoadUint32(&r.store.epoch)
}

func (r *replica) isExhausted(maxAttempt int, maxAttemptTime time.Duration) bool {
	return r.attempts >= maxAttempt || (maxAttemptTime > 0 && r.attemptedTime >= maxAttemptTime)
}

func (r *replica) onUpdateLeader() {
	if r.isExhausted(maxReplicaAttempt, maxReplicaAttemptTime) {
		// Give the replica one more chance and because each follower is tried only once,
		// it won't result in infinite retry.
		r.attempts = maxReplicaAttempt - 1
		r.attemptedTime = 0
	}
	r.notLeader = false
}

type baseReplicaSelector struct {
	regionCache *RegionCache
	region      *Region
	replicas    []*replica
	// TiKV can reject the request when its estimated wait duration exceeds busyThreshold.
	// Then, the client will receive a ServerIsBusy error and choose another replica to retry.
	busyThreshold time.Duration
}

// TODO(crazycs520): remove this after replicaSelectorV2 stable.
type replicaSelector struct {
	baseReplicaSelector
	regionStore *regionStore
	labels      []*metapb.StoreLabel
	state       selectorState
	// replicas[targetIdx] is the replica handling the request this time
	targetIdx AccessIndex
	// replicas[proxyIdx] is the store used to redirect requests this time
	proxyIdx AccessIndex
}

func selectorStateToString(state selectorState) string {
	replicaSelectorState := "nil"
	if state != nil {
		switch state.(type) {
		case *accessKnownLeader:
			replicaSelectorState = "accessKnownLeader"
		case *accessFollower:
			replicaSelectorState = "accessFollower"
		case *accessByKnownProxy:
			replicaSelectorState = "accessByKnownProxy"
		case *tryFollower:
			replicaSelectorState = "tryFollower"
		case *tryNewProxy:
			replicaSelectorState = "tryNewProxy"
		case *invalidLeader:
			replicaSelectorState = "invalidLeader"
		case *invalidStore:
			replicaSelectorState = "invalidStore"
		case *stateBase:
			replicaSelectorState = "stateBase"
		case nil:
			replicaSelectorState = "nil"
		}
	}
	return replicaSelectorState
}

func (s *replicaSelector) String() string {
	selectorStateStr := "nil"
	if s != nil {
		selectorStateStr = selectorStateToString(s.state)
	}

	return fmt.Sprintf("replicaSelector{state: %v, %v}", selectorStateStr, s.baseReplicaSelector.String())
}

func (s *baseReplicaSelector) String() string {
	var replicaStatus []string
	cacheRegionIsValid := "unknown"
	if s != nil {
		if s.region != nil {
			if s.region.isValid() {
				cacheRegionIsValid = "true"
			} else {
				cacheRegionIsValid = "false"
			}
		}
		for _, replica := range s.replicas {
			replicaStatus = append(replicaStatus, fmt.Sprintf("peer: %v, store: %v, isEpochStale: %v, "+
				"attempts: %v, replica-epoch: %v, store-epoch: %v, store-state: %v, store-liveness-state: %v",
				replica.peer.GetId(),
				replica.store.storeID,
				replica.isEpochStale(),
				replica.attempts,
				replica.getEpoch(),
				atomic.LoadUint32(&replica.store.epoch),
				replica.store.getResolveState(),
				replica.store.getLivenessState(),
			))
		}
	}
	return fmt.Sprintf("cacheRegionIsValid: %v, replicaStatus: %v", cacheRegionIsValid, replicaStatus)
}

// selectorState is the interface of states of the replicaSelector.
// Here is the main state transition diagram:
//
//                                    exceeding maxReplicaAttempt
//           +-------------------+   || RPC failure && unreachable && no forwarding
// +-------->+ accessKnownLeader +----------------+
// |         +------+------------+                |
// |                |                             |
// |                | RPC failure                 v
// |                | && unreachable        +-----+-----+
// |                | && enable forwarding  |tryFollower+------+
// |                |                       +-----------+      |
// | leader becomes v                                          | all followers
// | reachable +----+-------------+                            | are tried
// +-----------+accessByKnownProxy|                            |
// ^           +------+-----------+                            |
// |                  |                           +-------+    |
// |                  | RPC failure               |backoff+<---+
// | leader becomes   v                           +---+---+
// | reachable  +-----+-----+ all proxies are tried   ^
// +------------+tryNewProxy+-------------------------+
//              +-----------+

type selectorState interface {
	next(*retry.Backoffer, *replicaSelector) (*RPCContext, error)
	onSendSuccess(*replicaSelector)
	onSendFailure(*retry.Backoffer, *replicaSelector, error)
	onNoLeader(*replicaSelector)
}

type stateChanged struct{}

func (c stateChanged) Error() string {
	return "replicaSelector state changed"
}

type stateBase struct{}

func (s stateBase) next(bo *retry.Backoffer, selector *replicaSelector) (*RPCContext, error) {
	return nil, nil
}

func (s stateBase) onSendSuccess(selector *replicaSelector) {
}

func (s stateBase) onSendFailure(backoffer *retry.Backoffer, selector *replicaSelector, err error) {
}

func (s stateBase) onNoLeader(selector *replicaSelector) {
}

// accessKnownLeader is the state where we are sending requests
// to the leader we suppose to be.
//
// After attempting maxReplicaAttempt times without success
// and without receiving new leader from the responses error,
// we should switch to tryFollower state.
type accessKnownLeader struct {
	stateBase
	leaderIdx AccessIndex
}

func (state *accessKnownLeader) next(bo *retry.Backoffer, selector *replicaSelector) (*RPCContext, error) {
	leader := selector.replicas[state.leaderIdx]
	liveness := leader.store.getLivenessState()
	if liveness == unreachable && selector.regionCache.enableForwarding {
		selector.state = &tryNewProxy{leaderIdx: state.leaderIdx}
		return nil, stateChanged{}
	}
	if !state.isCandidate(leader) {
		selector.state = &tryFollower{leaderIdx: state.leaderIdx, lastIdx: state.leaderIdx, fromAccessKnownLeader: true}
		return nil, stateChanged{}
	}
	if selector.busyThreshold > 0 {
		// If the leader is busy in our estimation, change to tryIdleReplica state to try other replicas.
		// If other replicas are all busy, tryIdleReplica will try the leader again without busy threshold.
		leaderEstimated := selector.replicas[state.leaderIdx].store.EstimatedWaitTime()
		if leaderEstimated > selector.busyThreshold {
			selector.state = &tryIdleReplica{leaderIdx: state.leaderIdx}
			return nil, stateChanged{}
		}
	}
	selector.targetIdx = state.leaderIdx
	return selector.buildRPCContext(bo)
}

// check leader is candidate or not.
func (state *accessKnownLeader) isCandidate(leader *replica) bool {
	liveness := leader.store.getLivenessState()
	// If hibernate region is enabled and the leader is not reachable, the raft group
	// will not be wakened up and re-elect the leader until the follower receives
	// a request. So, before the new leader is elected, we should not send requests
	// to the unreachable old leader to avoid unnecessary timeout.
	// If leader.deadlineErrUsingConfTimeout is true, it means the leader is already tried and received deadline exceeded error, then don't retry it.
	if liveness != reachable || leader.isExhausted(maxReplicaAttempt, maxReplicaAttemptTime) || leader.deadlineErrUsingConfTimeout {
		return false
	}
	return true
}

func (state *accessKnownLeader) onSendFailure(bo *retry.Backoffer, selector *replicaSelector, cause error) {
	liveness := selector.checkLiveness(bo, selector.targetReplica())
	// Only enable forwarding when unreachable to avoid using proxy to access a TiKV that cannot serve.
	if liveness == unreachable && len(selector.replicas) > 1 && selector.regionCache.enableForwarding {
		selector.state = &accessByKnownProxy{leaderIdx: state.leaderIdx}
		return
	}
	if liveness != reachable || selector.targetReplica().isExhausted(maxReplicaAttempt, maxReplicaAttemptTime) {
		selector.state = &tryFollower{leaderIdx: state.leaderIdx, lastIdx: state.leaderIdx, fromAccessKnownLeader: true}
	}
	if liveness != reachable {
		selector.invalidateReplicaStore(selector.targetReplica(), cause)
	}
}

func (state *accessKnownLeader) onNoLeader(selector *replicaSelector) {
	selector.state = &tryFollower{leaderIdx: state.leaderIdx, lastIdx: state.leaderIdx, fromAccessKnownLeader: true}
}

// tryFollower is the state where we cannot access the known leader
// but still try other replicas in case they have become the leader.
//
// In this state, a follower that is not tried will be used. If all
// followers are tried, we think we have exhausted the replicas.
// On sending failure in this state, if leader info is returned,
// the leader will be updated to replicas[0] and give it another chance.
type tryFollower struct {
	stateBase
	leaderIdx AccessIndex
	lastIdx   AccessIndex
	// fromAccessKnownLeader indicates whether the state is changed from `accessKnownLeader`.
	fromAccessKnownLeader bool
	labels                []*metapb.StoreLabel
}

func (state *tryFollower) next(bo *retry.Backoffer, selector *replicaSelector) (*RPCContext, error) {
	filterReplicas := func(fn func(*replica) bool) (AccessIndex, *replica) {
		for i := 0; i < len(selector.replicas); i++ {
			idx := AccessIndex((int(state.lastIdx) + i) % len(selector.replicas))
			if idx == state.leaderIdx {
				continue
			}
			selectReplica := selector.replicas[idx]
			if selectReplica.store.getLivenessState() != unreachable && !selectReplica.deadlineErrUsingConfTimeout &&
				fn(selectReplica) {
				return idx, selectReplica
			}
		}
		return -1, nil
	}
	if len(state.labels) > 0 {
		idx, selectReplica := filterReplicas(func(selectReplica *replica) bool {
			return selectReplica.store.IsLabelsMatch(state.labels) && !state.isExhausted(selectReplica)
		})
		if selectReplica != nil && idx >= 0 {
			state.lastIdx = idx
			selector.targetIdx = idx
		}
		// labels only take effect for first try.
		state.labels = nil
	}

	if selector.targetIdx < 0 {
		// Search replica that is not attempted from the last accessed replica
		idx, selectReplica := filterReplicas(func(selectReplica *replica) bool {
			return !state.isExhausted(selectReplica)
		})
		if selectReplica != nil && idx >= 0 {
			state.lastIdx = idx
			selector.targetIdx = idx
		}
	}

	// If all followers are tried and fail, backoff and retry.
	if selector.targetIdx < 0 {
		// when meet deadline exceeded error, do fast retry without invalidate region cache.
		if !hasDeadlineExceededError(selector.replicas) {
			metrics.TiKVReplicaSelectorFailureCounter.WithLabelValues("exhausted").Inc()
			selector.invalidateRegion()
		}
		return nil, nil
	}
	rpcCtx, err := selector.buildRPCContext(bo)
	if err != nil || rpcCtx == nil {
		return rpcCtx, err
	}
	if !state.fromAccessKnownLeader {
		replicaRead := true
		rpcCtx.contextPatcher.replicaRead = &replicaRead
	}
	staleRead := false
	rpcCtx.contextPatcher.staleRead = &staleRead
	return rpcCtx, nil
}

func (state *tryFollower) isExhausted(replica *replica) bool {
	if replica.dataIsNotReady {
		// we can retry DataIsNotReady replica by replica-read.
		return replica.isExhausted(2, 0)
	}
	return replica.isExhausted(1, 0)
}

func (state *tryFollower) onSendSuccess(selector *replicaSelector) {
	if state.fromAccessKnownLeader {
		peer := selector.targetReplica().peer
		if !selector.region.switchWorkLeaderToPeer(peer) {
			logutil.BgLogger().Warn("the store must exist",
				zap.Uint64("store", peer.StoreId),
				zap.Uint64("peer", peer.Id))
		}
	}
}

func (state *tryFollower) onSendFailure(bo *retry.Backoffer, selector *replicaSelector, cause error) {
	if selector.checkLiveness(bo, selector.targetReplica()) != reachable {
		selector.invalidateReplicaStore(selector.targetReplica(), cause)
	}
}

// accessByKnownProxy is the state where we are sending requests through
// regionStore.proxyTiKVIdx as a proxy.
type accessByKnownProxy struct {
	stateBase
	leaderIdx AccessIndex
}

func (state *accessByKnownProxy) next(bo *retry.Backoffer, selector *replicaSelector) (*RPCContext, error) {
	leader := selector.replicas[state.leaderIdx]
	if leader.store.getLivenessState() == reachable {
		selector.regionStore.unsetProxyStoreIfNeeded(selector.region)
		selector.state = &accessKnownLeader{leaderIdx: state.leaderIdx}
		return nil, stateChanged{}
	}

	if selector.regionStore.proxyTiKVIdx >= 0 {
		selector.targetIdx = state.leaderIdx
		selector.proxyIdx = selector.regionStore.proxyTiKVIdx
		return selector.buildRPCContext(bo)
	}

	selector.state = &tryNewProxy{leaderIdx: state.leaderIdx}
	return nil, stateChanged{}
}

func (state *accessByKnownProxy) onSendFailure(bo *retry.Backoffer, selector *replicaSelector, cause error) {
	selector.state = &tryNewProxy{leaderIdx: state.leaderIdx}
	if selector.checkLiveness(bo, selector.proxyReplica()) != reachable {
		selector.invalidateReplicaStore(selector.proxyReplica(), cause)
	}
}

func (state *accessByKnownProxy) onNoLeader(selector *replicaSelector) {
	selector.state = &invalidLeader{}
}

// tryNewProxy is the state where we try to find a node from followers as proxy.
type tryNewProxy struct {
	leaderIdx AccessIndex
}

func (state *tryNewProxy) next(bo *retry.Backoffer, selector *replicaSelector) (*RPCContext, error) {
	leader := selector.replicas[state.leaderIdx]
	if leader.store.getLivenessState() == reachable {
		selector.regionStore.unsetProxyStoreIfNeeded(selector.region)
		selector.state = &accessKnownLeader{leaderIdx: state.leaderIdx}
		return nil, stateChanged{}
	}

	candidateNum := 0
	for idx, replica := range selector.replicas {
		if state.isCandidate(AccessIndex(idx), replica) {
			candidateNum++
		}
	}

	// If all followers are tried as a proxy and fail, mark the leader store invalid, then backoff and retry.
	if candidateNum == 0 {
		metrics.TiKVReplicaSelectorFailureCounter.WithLabelValues("exhausted").Inc()
		selector.invalidateReplicaStore(leader, errors.Errorf("all followers are tried as proxy but fail"))
		selector.region.setSyncFlags(needReloadOnAccess)
		return nil, nil
	}

	// Skip advanceCnt valid candidates to find a proxy peer randomly
	advanceCnt := randIntn(candidateNum)
	for idx, replica := range selector.replicas {
		if !state.isCandidate(AccessIndex(idx), replica) {
			continue
		}
		if advanceCnt == 0 {
			selector.targetIdx = state.leaderIdx
			selector.proxyIdx = AccessIndex(idx)
			break
		}
		advanceCnt--
	}
	return selector.buildRPCContext(bo)
}

func (state *tryNewProxy) isCandidate(idx AccessIndex, replica *replica) bool {
	// Try each peer only once
	return idx != state.leaderIdx && !replica.isExhausted(1, 0)
}

func (state *tryNewProxy) onSendSuccess(selector *replicaSelector) {
	selector.regionStore.setProxyStoreIdx(selector.region, selector.proxyIdx)
}

func (state *tryNewProxy) onSendFailure(bo *retry.Backoffer, selector *replicaSelector, cause error) {
	if selector.checkLiveness(bo, selector.proxyReplica()) != reachable {
		selector.invalidateReplicaStore(selector.proxyReplica(), cause)
	}
}

func (state *tryNewProxy) onNoLeader(selector *replicaSelector) {
	selector.state = &invalidLeader{}
}

// accessFollower is the state where we are sending requests to TiKV followers.
// If there is no suitable follower, requests will be sent to the leader as a fallback.
type accessFollower struct {
	stateBase
	// If tryLeader is true, the request can also be sent to the leader when !leader.isSlow()
	tryLeader   bool
	isStaleRead bool
	option      storeSelectorOp
	leaderIdx   AccessIndex
	lastIdx     AccessIndex
	learnerOnly bool
}

// Follower read will try followers first, if no follower is available, it will fallback to leader.
// Specially, for stale read, it tries local peer(can be either leader or follower), then use snapshot read in the leader,
// if the leader read receive server-is-busy and connection errors, the region cache is still valid,
// and the state will be changed to tryFollower, which will read by replica read.
func (state *accessFollower) next(bo *retry.Backoffer, selector *replicaSelector) (*RPCContext, error) {
	replicaSize := len(selector.replicas)
	resetStaleRead := false
	if state.lastIdx < 0 {
		if state.tryLeader {
			state.lastIdx = AccessIndex(randIntn(replicaSize))
		} else {
			if replicaSize <= 1 {
				state.lastIdx = state.leaderIdx
			} else {
				// Randomly select a non-leader peer
				state.lastIdx = AccessIndex(randIntn(replicaSize - 1))
				if state.lastIdx >= state.leaderIdx {
					state.lastIdx++
				}
			}
		}
	} else {
		// Stale Read request will retry the leader only by using the WithLeaderOnly option.
		if state.isStaleRead {
			WithLeaderOnly()(&state.option)
			// retry on the leader should not use stale read flag to avoid possible DataIsNotReady error as it always can serve any read.
			resetStaleRead = true
		}
		state.lastIdx++
	}

	// If selector is under `ReplicaReadPreferLeader` mode, we should choose leader as high priority.
	if state.option.preferLeader {
		state.lastIdx = state.leaderIdx
	}
	var offset int
	if state.lastIdx >= 0 {
		offset = randIntn(replicaSize)
	}
	reloadRegion := false
	//fmt.Printf("access follower   %v ----------------------- -------\n\n", state.option.preferLeader)
	for i := 0; i < replicaSize && !state.option.leaderOnly; i++ {
		var idx AccessIndex
		if state.option.preferLeader {
			if i == 0 {
				idx = state.lastIdx
			} else {
				// randomly select next replica, but skip state.lastIdx
				// since i must be greater than or equal to 1, so use i-1 to try from the first replica to make test stable.
				if (i-1+offset)%replicaSize == int(state.leaderIdx) {
					offset++
				}
				idx = AccessIndex((i - 1 + offset) % replicaSize)
			}
		} else {
			idx = AccessIndex((offset + i) % replicaSize)
		}
		selectReplica := selector.replicas[idx]
		//fmt.Printf("access follower, is candidate: %v, store: %v, attempt: %v ,idx: %v -------\n\n", state.isCandidate(idx, selectReplica), selectReplica.store.storeID, selectReplica.attempts, idx)
		if state.isCandidate(idx, selectReplica) {
			state.lastIdx = idx
			selector.targetIdx = idx
			break
		}
		if selectReplica.isEpochStale() &&
			selectReplica.store.getResolveState() == resolved &&
			selectReplica.store.getLivenessState() == reachable {
			reloadRegion = true
		}
	}
	if reloadRegion {
		selector.region.setSyncFlags(needDelayedReloadPending)
	}
	// If there is no candidate, fallback to the leader.
	if selector.targetIdx < 0 {
		leader := selector.replicas[state.leaderIdx]
		leaderEpochStale := leader.isEpochStale()
		leaderUnreachable := leader.store.getLivenessState() != reachable
		leaderExhausted := state.IsLeaderExhausted(leader)
		leaderInvalid := leaderEpochStale || leaderUnreachable || leaderExhausted
		if len(state.option.labels) > 0 && !state.option.leaderOnly {
			logutil.Logger(bo.GetCtx()).Warn("unable to find a store with given labels",
				zap.Uint64("region", selector.region.GetID()),
				zap.Any("labels", state.option.labels))
		}
		if leaderInvalid || leader.deadlineErrUsingConfTimeout {
			logutil.Logger(bo.GetCtx()).Warn("unable to find valid leader",
				zap.Uint64("region", selector.region.GetID()),
				zap.Bool("epoch-stale", leaderEpochStale),
				zap.Bool("unreachable", leaderUnreachable),
				zap.Bool("exhausted", leaderExhausted),
				zap.Bool("kv-timeout", leader.deadlineErrUsingConfTimeout),
				zap.Bool("stale-read", state.isStaleRead))
			// In stale-read, the request will fallback to leader after the local follower failure.
			// If the leader is also unavailable, we can fallback to the follower and use replica-read flag again,
			// The remote follower not tried yet, and the local follower can retry without stale-read flag.
			// If leader tried and received deadline exceeded error, try follower.
			// If labels are used, some followers would be filtered by the labels and can't be candidates, they still need to be retried.
			if state.isStaleRead || leader.deadlineErrUsingConfTimeout || len(state.option.labels) > 0 {
				selector.state = &tryFollower{
					leaderIdx: state.leaderIdx,
					lastIdx:   state.leaderIdx,
					labels:    state.option.labels,
				}
				if leaderEpochStale {
					selector.region.setSyncFlags(needDelayedReloadPending)
				}
				return nil, stateChanged{}
			}
<<<<<<< HEAD
			for _, r := range selector.replicas {
				if r.deadlineErrUsingConfTimeout {
					// when meet deadline exceeded error, do fast retry without invalidate region cache.
					return nil, nil
				}
			}
			metrics.TiKVReplicaSelectorFailureCounter.WithLabelValues("exhausted").Inc()
			selector.invalidateRegion()
=======
			// when meet deadline exceeded error, do fast retry without invalidate region cache.
			if !hasDeadlineExceededError(selector.replicas) {
				metrics.TiKVReplicaSelectorFailureCounter.WithLabelValues("exhausted").Inc()
				selector.invalidateRegion()
			}
>>>>>>> ea5a5c4b
			return nil, nil
		}
		state.lastIdx = state.leaderIdx
		selector.targetIdx = state.leaderIdx
	}
	// Monitor the flows destination if selector is under `ReplicaReadPreferLeader` mode.
	if state.option.preferLeader {
		if selector.targetIdx != state.leaderIdx {
			selector.replicas[selector.targetIdx].store.recordReplicaFlowsStats(toFollower)
		} else {
			selector.replicas[selector.targetIdx].store.recordReplicaFlowsStats(toLeader)
		}
	}
	rpcCtx, err := selector.buildRPCContext(bo)
	if err != nil || rpcCtx == nil {
		return nil, err
	}
	if resetStaleRead {
		staleRead := false
		rpcCtx.contextPatcher.staleRead = &staleRead
	}
	return rpcCtx, nil
}

func (state *accessFollower) IsLeaderExhausted(leader *replica) bool {
	return leader.isExhausted(1, 0)
}

func (state *accessFollower) onSendFailure(bo *retry.Backoffer, selector *replicaSelector, cause error) {
	if selector.checkLiveness(bo, selector.targetReplica()) != reachable {
		selector.invalidateReplicaStore(selector.targetReplica(), cause)
	}
}

func (state *accessFollower) isCandidate(idx AccessIndex, replica *replica) bool {
	// the epoch is staled or retry exhausted, or the store is unreachable.
	if replica.isEpochStale() || replica.isExhausted(1, 0) || replica.store.getLivenessState() == unreachable || replica.deadlineErrUsingConfTimeout {
		return false
	}
	if state.option.leaderOnly {
		// The request can only be sent to the leader.
		return idx == state.leaderIdx
	}
	if !state.tryLeader && idx == state.leaderIdx {
		// The request cannot be sent to leader.
		return false
	}
	if state.learnerOnly {
		// The request can only be sent to the learner.
		return replica.peer.Role == metapb.PeerRole_Learner
	}
	// And If the leader store is abnormal to be accessed under `ReplicaReadPreferLeader` mode, we should choose other valid followers
	// as candidates to serve the Read request.
	if state.option.preferLeader && replica.store.healthStatus.IsSlow() {
		return false
	}
	// Choose a replica with matched labels.
	return replica.store.IsStoreMatch(state.option.stores) && replica.store.IsLabelsMatch(state.option.labels)
}

func hasDeadlineExceededError(replicas []*replica) bool {
	for _, replica := range replicas {
		if replica.deadlineErrUsingConfTimeout {
			// when meet deadline exceeded error, do fast retry without invalidate region cache.
			return true
		}
	}
	return false
}

// tryIdleReplica is the state where we find the leader is busy and retry the request using replica read.
type tryIdleReplica struct {
	stateBase
	leaderIdx AccessIndex
}

func (state *tryIdleReplica) next(bo *retry.Backoffer, selector *replicaSelector) (*RPCContext, error) {
	// Select a follower replica that has the lowest estimated wait duration
	minWait := time.Duration(math.MaxInt64)
	targetIdx := state.leaderIdx
	startIdx := randIntn(len(selector.replicas))
	for i := 0; i < len(selector.replicas); i++ {
		idx := (i + startIdx) % len(selector.replicas)
		r := selector.replicas[idx]
		// Don't choose leader again by default.
		if idx == int(state.leaderIdx) {
			continue
		}
		// Skip replicas that have been tried.
		if r.isExhausted(1, 0) {
			continue
		}
		estimated := r.store.EstimatedWaitTime()
		if estimated > selector.busyThreshold {
			continue
		}
		if estimated < minWait {
			minWait = estimated
			targetIdx = AccessIndex(idx)
		}
		if minWait == 0 {
			break
		}
	}
	selector.targetIdx = targetIdx
	rpcCtx, err := selector.buildRPCContext(bo)
	if err != nil || rpcCtx == nil {
		return nil, err
	}
	replicaRead := targetIdx != state.leaderIdx
	rpcCtx.contextPatcher.replicaRead = &replicaRead
	if targetIdx == state.leaderIdx {
		// No threshold if all peers are too busy.
		selector.busyThreshold = 0
		rpcCtx.contextPatcher.busyThreshold = &selector.busyThreshold
	}
	return rpcCtx, nil
}

func (state *tryIdleReplica) onSendFailure(bo *retry.Backoffer, selector *replicaSelector, cause error) {
	if selector.checkLiveness(bo, selector.targetReplica()) != reachable {
		selector.invalidateReplicaStore(selector.targetReplica(), cause)
	}
}

type invalidStore struct {
	stateBase
}

func (state *invalidStore) next(_ *retry.Backoffer, _ *replicaSelector) (*RPCContext, error) {
	metrics.TiKVReplicaSelectorFailureCounter.WithLabelValues("invalidStore").Inc()
	return nil, nil
}

// TODO(sticnarf): If using request forwarding and the leader is unknown, try other followers
// instead of just switching to this state to backoff and retry.
type invalidLeader struct {
	stateBase
}

func (state *invalidLeader) next(_ *retry.Backoffer, _ *replicaSelector) (*RPCContext, error) {
	metrics.TiKVReplicaSelectorFailureCounter.WithLabelValues("invalidLeader").Inc()
	return nil, nil
}

// newReplicaSelector creates a replicaSelector which selects replicas according to reqType and opts.
// opts is currently only effective for follower read.
func newReplicaSelector(
	regionCache *RegionCache, regionID RegionVerID, req *tikvrpc.Request, opts ...StoreSelectorOption,
) (*replicaSelector, error) {
	cachedRegion := regionCache.GetCachedRegionWithRLock(regionID)
	if cachedRegion == nil {
		return nil, errors.New("cached region not found")
	} else if cachedRegion.checkSyncFlags(needReloadOnAccess) {
		return nil, errors.New("cached region need reload")
	} else if !cachedRegion.checkRegionCacheTTL(time.Now().Unix()) {
		return nil, errors.New("cached region ttl expired")
	}

	replicas := buildTiKVReplicas(cachedRegion)
	regionStore := cachedRegion.getStore()
	option := storeSelectorOp{}
	for _, op := range opts {
		op(&option)
	}
	var state selectorState
	if !req.ReplicaReadType.IsFollowerRead() {
		if regionCache.enableForwarding && regionStore.proxyTiKVIdx >= 0 {
			state = &accessByKnownProxy{leaderIdx: regionStore.workTiKVIdx}
		} else {
			state = &accessKnownLeader{leaderIdx: regionStore.workTiKVIdx}
		}
	} else {
		if req.ReplicaReadType == kv.ReplicaReadPreferLeader {
			WithPerferLeader()(&option)
		}
		tryLeader := req.ReplicaReadType == kv.ReplicaReadMixed || req.ReplicaReadType == kv.ReplicaReadPreferLeader
		state = &accessFollower{
			tryLeader:   tryLeader,
			isStaleRead: req.StaleRead,
			option:      option,
			leaderIdx:   regionStore.workTiKVIdx,
			lastIdx:     -1,
			learnerOnly: req.ReplicaReadType == kv.ReplicaReadLearner,
		}
	}

	return &replicaSelector{
		baseReplicaSelector: baseReplicaSelector{
			regionCache:   regionCache,
			region:        cachedRegion,
			replicas:      replicas,
			busyThreshold: time.Duration(req.BusyThresholdMs) * time.Millisecond,
		},
		regionStore: regionStore,
		labels:      option.labels,
		state:       state,
		targetIdx:   -1,
		proxyIdx:    -1,
	}, nil
}

func buildTiKVReplicas(region *Region) []*replica {
	regionStore := region.getStore()
	replicas := make([]*replica, 0, regionStore.accessStoreNum(tiKVOnly))
	for _, storeIdx := range regionStore.accessIndex[tiKVOnly] {
		replicas = append(
			replicas, &replica{
				store:    regionStore.stores[storeIdx],
				peer:     region.meta.Peers[storeIdx],
				epoch:    regionStore.storeEpochs[storeIdx],
				attempts: 0,
			},
		)
	}

	if val, err := util.EvalFailpoint("newReplicaSelectorInitialAttemptedTime"); err == nil {
		attemptedTime, err := time.ParseDuration(val.(string))
		if err != nil {
			panic(err)
		}
		for _, r := range replicas {
			r.attemptedTime = attemptedTime
		}
	}
	return replicas
}

const (
	maxReplicaAttempt = 10
	// The maximum time to allow retrying sending requests after RPC failure. In case an RPC request fails after
	// timeout (there might be network issue or the TiKV node stuck), we use this to avoid retrying 10 times which may cost too much time.
	// For request using `client.ReadTimeoutShort` which is 30s, it might retry twice which costs 1min.
	maxReplicaAttemptTime = time.Second * 50
)

// next creates the RPCContext of the current candidate replica.
// It returns a SendError if runs out of all replicas or the cached region is invalidated.
func (s *replicaSelector) next(bo *retry.Backoffer, req *tikvrpc.Request) (rpcCtx *RPCContext, err error) {
	if !s.region.isValid() {
		metrics.TiKVReplicaSelectorFailureCounter.WithLabelValues("invalid").Inc()
		return nil, nil
	}

	s.targetIdx = -1
	s.proxyIdx = -1
	s.refreshRegionStore()
	for {
		rpcCtx, err = s.state.next(bo, s)
		if _, isStateChanged := err.(stateChanged); !isStateChanged {
			return
		}
	}
}

func (s *replicaSelector) targetReplica() *replica {
	if s.targetIdx >= 0 && int(s.targetIdx) < len(s.replicas) {
		return s.replicas[s.targetIdx]
	}
	return nil
}

func (s *replicaSelector) proxyReplica() *replica {
	if s.proxyIdx >= 0 && int(s.proxyIdx) < len(s.replicas) {
		return s.replicas[s.proxyIdx]
	}
	return nil
}

func (s *replicaSelector) getLabels() []*metapb.StoreLabel {
	return s.labels
}

// sliceIdentical checks whether two slices are referencing the same block of memory. Two `nil`s are also considered
// the same.
func sliceIdentical[T any](a, b []T) bool {
	return len(a) == len(b) && unsafe.SliceData(a) == unsafe.SliceData(b)
}

func (s *replicaSelector) refreshRegionStore() {
	oldRegionStore := s.regionStore
	newRegionStore := s.region.getStore()
	if oldRegionStore == newRegionStore {
		return
	}
	s.regionStore = newRegionStore

	// In the current implementation, if stores change, the address of it must change.
	// So we just compare the address here.
	// When stores change, we mark this replicaSelector as invalid to let the caller
	// recreate a new replicaSelector.
	if !sliceIdentical(oldRegionStore.stores, newRegionStore.stores) {
		s.state = &invalidStore{}
		return
	}

	// If leader has changed, it means a recent request succeeds an RPC
	// on the new leader.
	if oldRegionStore.workTiKVIdx != newRegionStore.workTiKVIdx {
		switch state := s.state.(type) {
		case *accessFollower:
			state.leaderIdx = newRegionStore.workTiKVIdx
		default:
			// Try the new leader and give it an addition chance if the
			// request is sent to the leader.
			newLeaderIdx := newRegionStore.workTiKVIdx
			s.state = &accessKnownLeader{leaderIdx: newLeaderIdx}
			if s.replicas[newLeaderIdx].isExhausted(maxReplicaAttempt, maxReplicaAttemptTime) {
				s.replicas[newLeaderIdx].attempts = maxReplicaAttempt - 1
				s.replicas[newLeaderIdx].attemptedTime = 0
			}
		}
	}
}

func (s *replicaSelector) buildRPCContext(bo *retry.Backoffer) (*RPCContext, error) {
	return s.baseReplicaSelector.buildRPCContext(bo, s.targetReplica(), s.proxyReplica())
}

func (s *baseReplicaSelector) buildRPCContext(bo *retry.Backoffer, targetReplica, proxyReplica *replica) (*RPCContext, error) {
	// Backoff and retry if no replica is selected or the selected replica is stale
	if targetReplica == nil || targetReplica.isEpochStale() ||
		(proxyReplica != nil && proxyReplica.isEpochStale()) {
		// TODO(youjiali1995): Is it necessary to invalidate the region?
		metrics.TiKVReplicaSelectorFailureCounter.WithLabelValues("stale_store").Inc()
		s.invalidateRegion()
		return nil, nil
	}

	rpcCtx := &RPCContext{
		Region:     s.region.VerID(),
		Meta:       s.region.meta,
		Peer:       targetReplica.peer,
		Store:      targetReplica.store,
		AccessMode: tiKVOnly,
		TiKVNum:    len(s.replicas),
	}

	// Set leader addr
	addr, err := s.regionCache.getStoreAddr(bo, s.region, targetReplica.store)
	if err != nil {
		return nil, err
	}
	if len(addr) == 0 {
		return nil, nil
	}
	rpcCtx.Addr = addr
	targetReplica.attempts++

	// Set proxy addr
	if proxyReplica != nil {
		addr, err = s.regionCache.getStoreAddr(bo, s.region, proxyReplica.store)
		if err != nil {
			return nil, err
		}
		if len(addr) == 0 {
			return nil, nil
		}
		rpcCtx.ProxyStore = proxyReplica.store
		rpcCtx.ProxyAddr = addr
		proxyReplica.attempts++
	}

	return rpcCtx, nil
}

func (s *replicaSelector) onSendFailure(bo *retry.Backoffer, err error) {
	metrics.RegionCacheCounterWithSendFail.Inc()
	s.state.onSendFailure(bo, s, err)
}

func (s *replicaSelector) onReadReqConfigurableTimeout(req *tikvrpc.Request) bool {
	if isReadReqConfigurableTimeout(req) {
		if target := s.targetReplica(); target != nil {
			target.deadlineErrUsingConfTimeout = true
		}
		if accessLeader, ok := s.state.(*accessKnownLeader); ok {
			// If leader return deadline exceeded error, we should try to access follower next time.
			s.state = &tryFollower{leaderIdx: accessLeader.leaderIdx, lastIdx: accessLeader.leaderIdx}
		}
		return true
	}
	return false
}

func isReadReqConfigurableTimeout(req *tikvrpc.Request) bool {
	if req.MaxExecutionDurationMs >= uint64(client.ReadTimeoutShort.Milliseconds()) {
		// Configurable timeout should less than `ReadTimeoutShort`.
		return false
	}
	// Only work for read requests, return false for non-read requests.
	return isReadReq(req.Type)
}

func isReadReq(tp tikvrpc.CmdType) bool {
	switch tp {
	case tikvrpc.CmdGet, tikvrpc.CmdBatchGet, tikvrpc.CmdScan,
		tikvrpc.CmdCop, tikvrpc.CmdBatchCop, tikvrpc.CmdCopStream:
		return true
	default:
		return false
	}
}

func (s *baseReplicaSelector) getBaseReplicaSelector() *baseReplicaSelector {
	return s
}

func (s *baseReplicaSelector) checkLiveness(bo *retry.Backoffer, accessReplica *replica) livenessState {
	return accessReplica.store.requestLivenessAndStartHealthCheckLoopIfNeeded(bo, s.regionCache)
}

func (s *baseReplicaSelector) invalidateReplicaStore(replica *replica, cause error) {
	store := replica.store
	if atomic.CompareAndSwapUint32(&store.epoch, replica.epoch, replica.epoch+1) {
		logutil.BgLogger().Info(
			"mark store's regions need be refill",
			zap.Uint64("id", store.storeID),
			zap.String("addr", store.addr),
			zap.Error(cause),
		)
		metrics.RegionCacheCounterWithInvalidateStoreRegionsOK.Inc()
		// schedule a store addr resolve.
		s.regionCache.markStoreNeedCheck(store)
		store.healthStatus.markAlreadySlow()
	}
}

func (s *replicaSelector) onSendSuccess(_ *tikvrpc.Request) {
	s.state.onSendSuccess(s)
}

func (s *replicaSelector) onNotLeader(
	bo *retry.Backoffer, ctx *RPCContext, notLeader *errorpb.NotLeader,
) (shouldRetry bool, err error) {
	leaderIdx, err := s.baseReplicaSelector.onNotLeader(bo, ctx, notLeader)
	if err != nil {
		return false, err
	}
	if leaderIdx >= 0 {
		state := &accessKnownLeader{leaderIdx: AccessIndex(leaderIdx)}
		if state.isCandidate(s.replicas[leaderIdx]) {
			s.state = state
		}
	} else {
		s.state.onNoLeader(s)
	}
	return true, nil
}

func (s *baseReplicaSelector) onNotLeader(
	bo *retry.Backoffer, ctx *RPCContext, notLeader *errorpb.NotLeader,
) (leaderIdx int, err error) {
	leader := notLeader.GetLeader()
	if leader == nil {
		// The region may be during transferring leader.
		err = bo.Backoff(retry.BoRegionScheduling, errors.Errorf("no leader, ctx: %v", ctx))
		return -1, err
	}
	return s.updateLeader(leader), nil
}

func (s *replicaSelector) onFlashbackInProgress(ctx *RPCContext, req *tikvrpc.Request) bool {
	// if the failure is caused by replica read, we can retry it with leader safely.
	if req.ReplicaRead && s.targetIdx != s.regionStore.workTiKVIdx {
		req.BusyThresholdMs = 0
		s.busyThreshold = 0
		ctx.contextPatcher.replicaRead = nil
		ctx.contextPatcher.busyThreshold = nil
		s.state = &accessKnownLeader{leaderIdx: s.regionStore.workTiKVIdx}
		return true
	}
	return false
}

// updateLeader updates the leader of the cached region.
// If the leader peer isn't found in the region, the region will be invalidated.
func (s *baseReplicaSelector) updateLeader(leader *metapb.Peer) int {
	if leader == nil {
		return -1
	}
	for i, replica := range s.replicas {
		if isSamePeer(replica.peer, leader) {
			// If hibernate region is enabled and the leader is not reachable, the raft group
			// will not be wakened up and re-elect the leader until the follower receives
			// a request. So, before the new leader is elected, we should not send requests
			// to the unreachable old leader to avoid unnecessary timeout.
			if replica.store.getLivenessState() != reachable {
				return -1
			}
			replica.onUpdateLeader()
			// Update the workTiKVIdx so that following requests can be sent to the leader immediately.
			if !s.region.switchWorkLeaderToPeer(leader) {
				panic("the store must exist")
			}
			logutil.BgLogger().Debug(
				"switch region leader to specific leader due to kv return NotLeader",
				zap.Uint64("regionID", s.region.GetID()),
				zap.Uint64("leaderStoreID", leader.GetStoreId()),
			)
			return i
		}
	}
	// Invalidate the region since the new leader is not in the cached version.
	s.region.invalidate(StoreNotFound)
	return -1
}

func (s *replicaSelector) onServerIsBusy(
	bo *retry.Backoffer, ctx *RPCContext, req *tikvrpc.Request, serverIsBusy *errorpb.ServerIsBusy,
) (shouldRetry bool, err error) {
	if ctx != nil && ctx.Store != nil {
		ctx.Store.updateServerLoadStats(serverIsBusy.EstimatedWaitMs)
	}
	if serverIsBusy.EstimatedWaitMs != 0 && ctx != nil && ctx.Store != nil {
		if s.busyThreshold != 0 {
			// do not retry with batched coprocessor requests.
			// it'll be region misses if we send the tasks to replica.
			if req.Type == tikvrpc.CmdCop && len(req.Cop().Tasks) > 0 {
				return false, nil
			}
			switch state := s.state.(type) {
			case *accessKnownLeader:
				// Clear attempt history of the leader, so the leader can be accessed again.
				s.replicas[state.leaderIdx].attempts = 0
				s.state = &tryIdleReplica{leaderIdx: state.leaderIdx}
				return true, nil
			case *tryIdleReplica:
				if s.targetIdx != state.leaderIdx {
					return true, nil
				}
				// backoff if still receiving ServerIsBusy after accessing leader again
			}
		}
	} else if ctx != nil && ctx.Store != nil {
<<<<<<< HEAD
=======
		// Mark the server is busy (the next incoming READs could be redirect
		// to expected followers. )
		ctx.Store.healthStatus.markAlreadySlow()
>>>>>>> ea5a5c4b
		if s.canFallback2Follower() {
			return true, nil
		}
	}
	err = bo.Backoff(retry.BoTiKVServerBusy, errors.Errorf("server is busy, ctx: %v", ctx))
	if err != nil {
		return false, err
	}
	return true, nil
}

// For some reasons, the leader is unreachable by now, try followers instead.
// the state is changed in accessFollower.next when leader is unavailable.
func (s *replicaSelector) canFallback2Follower() bool {
	if s == nil || s.state == nil {
		return false
	}
	state, ok := s.state.(*accessFollower)
	if !ok {
		return false
	}
	if !state.isStaleRead {
		return false
	}
	// can fallback to follower only when the leader is exhausted.
	return state.lastIdx == state.leaderIdx && state.IsLeaderExhausted(s.replicas[state.leaderIdx])
}

func (s *replicaSelector) onDataIsNotReady() {
	if target := s.targetReplica(); target != nil {
		target.dataIsNotReady = true
	}
}

func (s *baseReplicaSelector) invalidateRegion() {
	if s.region != nil {
		s.region.invalidate(Other)
	}
}

func (s *RegionRequestSender) getRPCContext(
	bo *retry.Backoffer,
	req *tikvrpc.Request,
	regionID RegionVerID,
	et tikvrpc.EndpointType,
	opts ...StoreSelectorOption,
) (*RPCContext, error) {
	switch et {
	case tikvrpc.TiKV:
		if s.replicaSelector == nil {
			selector, err := NewReplicaSelector(s.regionCache, regionID, req, opts...)
			if err != nil {
				s.rpcError = err
				return nil, nil
			}
			s.replicaSelector = selector
		}
		return s.replicaSelector.next(bo, req)
	case tikvrpc.TiFlash:
		// Should ignore WN, because in disaggregated tiflash mode, TiDB will build rpcCtx itself.
		return s.regionCache.GetTiFlashRPCContext(bo, regionID, true, LabelFilterNoTiFlashWriteNode)
	case tikvrpc.TiDB:
		return &RPCContext{Addr: s.storeAddr}, nil
	case tikvrpc.TiFlashCompute:
		// In disaggregated tiflash mode, TiDB will build rpcCtx itself, so cannot reach here.
		return nil, errors.Errorf("should not reach here for disaggregated tiflash mode")
	default:
		return nil, errors.Errorf("unsupported storage type: %v", et)
	}
}

func (s *RegionRequestSender) reset() {
	s.replicaSelector = nil
	s.failStoreIDs = nil
	s.failProxyStoreIDs = nil
}

// IsFakeRegionError returns true if err is fake region error.
func IsFakeRegionError(err *errorpb.Error) bool {
	return err != nil && err.GetEpochNotMatch() != nil && len(err.GetEpochNotMatch().CurrentRegions) == 0
}

// SendReqCtx sends a request to tikv server and return response and RPCCtx of this RPC.
func (s *RegionRequestSender) SendReqCtx(
	bo *retry.Backoffer,
	req *tikvrpc.Request,
	regionID RegionVerID,
	timeout time.Duration,
	et tikvrpc.EndpointType,
	opts ...StoreSelectorOption,
) (
	resp *tikvrpc.Response,
	rpcCtx *RPCContext,
	retryTimes int,
	err error,
) {
	if span := opentracing.SpanFromContext(bo.GetCtx()); span != nil && span.Tracer() != nil {
		span1 := span.Tracer().StartSpan("regionRequest.SendReqCtx", opentracing.ChildOf(span.Context()))
		defer span1.Finish()
		bo.SetCtx(opentracing.ContextWithSpan(bo.GetCtx(), span1))
	}

	if val, err := util.EvalFailpoint("tikvStoreSendReqResult"); err == nil {
		if s, ok := val.(string); ok {
			switch s {
			case "timeout":
				return nil, nil, 0, errors.New("timeout")
			case "GCNotLeader":
				if req.Type == tikvrpc.CmdGC {
					return &tikvrpc.Response{
						Resp: &kvrpcpb.GCResponse{RegionError: &errorpb.Error{NotLeader: &errorpb.NotLeader{}}},
					}, nil, 0, nil
				}
			case "PessimisticLockNotLeader":
				if req.Type == tikvrpc.CmdPessimisticLock {
					return &tikvrpc.Response{
						Resp: &kvrpcpb.PessimisticLockResponse{RegionError: &errorpb.Error{NotLeader: &errorpb.NotLeader{}}},
					}, nil, 0, nil
				}
			case "GCServerIsBusy":
				if req.Type == tikvrpc.CmdGC {
					return &tikvrpc.Response{
						Resp: &kvrpcpb.GCResponse{RegionError: &errorpb.Error{ServerIsBusy: &errorpb.ServerIsBusy{}}},
					}, nil, 0, nil
				}
			case "busy":
				return &tikvrpc.Response{
					Resp: &kvrpcpb.GCResponse{RegionError: &errorpb.Error{ServerIsBusy: &errorpb.ServerIsBusy{}}},
				}, nil, 0, nil
			case "requestTiDBStoreError":
				if et == tikvrpc.TiDB {
					return nil, nil, 0, errors.WithStack(tikverr.ErrTiKVServerTimeout)
				}
			case "requestTiFlashError":
				if et == tikvrpc.TiFlash {
					return nil, nil, 0, errors.WithStack(tikverr.ErrTiFlashServerTimeout)
				}
			}
		}
	}

	// If the MaxExecutionDurationMs is not set yet, we set it to be the RPC timeout duration
	// so TiKV can give up the requests whose response TiDB cannot receive due to timeout.
	if req.Context.MaxExecutionDurationMs == 0 {
		req.Context.MaxExecutionDurationMs = uint64(timeout.Milliseconds())
	}

	s.reset()
	retryTimes = 0
	defer func() {
		if retryTimes > 0 {
			metrics.TiKVRequestRetryTimesHistogram.Observe(float64(retryTimes))
		}
	}()

	var staleReadCollector *staleReadMetricsCollector
	if req.StaleRead {
		staleReadCollector = &staleReadMetricsCollector{}
		defer func() {
			if retryTimes == 0 {
				metrics.StaleReadHitCounter.Add(1)
			} else {
				metrics.StaleReadMissCounter.Add(1)
			}
		}()
	}

	totalErrors := make(map[string]int)
	for {
		if retryTimes > 0 {
			if retryTimes%100 == 0 {
				logutil.Logger(bo.GetCtx()).Warn(
					"retry",
					zap.Uint64("region", regionID.GetID()),
					zap.Int("times", retryTimes),
				)
			}
		}

		rpcCtx, err = s.getRPCContext(bo, req, regionID, et, opts...)
		//s.logSendReqError(bo, "get req ctx--------", regionID, retryTimes, req, totalErrors)
		if err != nil {
			return nil, nil, retryTimes, err
		}

		if _, err := util.EvalFailpoint("invalidCacheAndRetry"); err == nil {
			// cooperate with tikvclient/setGcResolveMaxBackoff
			if c := bo.GetCtx().Value("injectedBackoff"); c != nil {
				resp, err = tikvrpc.GenRegionErrorResp(req, &errorpb.Error{EpochNotMatch: &errorpb.EpochNotMatch{}})
				return resp, nil, retryTimes, err
			}
		}
		if rpcCtx == nil {
			// TODO(youjiali1995): remove it when using the replica selector for all requests.
			// If the region is not found in cache, it must be out
			// of date and already be cleaned up. We can skip the
			// RPC by returning RegionError directly.

			// TODO: Change the returned error to something like "region missing in cache",
			// and handle this error like EpochNotMatch, which means to re-split the request and retry.
			s.logSendReqError(bo, "throwing pseudo region error due to no replica available", regionID, retryTimes, req, totalErrors)
			resp, err = tikvrpc.GenRegionErrorResp(req, &errorpb.Error{EpochNotMatch: &errorpb.EpochNotMatch{}})
			return resp, nil, retryTimes, err
		}

		var isLocalTraffic bool
		if staleReadCollector != nil && s.replicaSelector != nil {
			if target := s.replicaSelector.targetReplica(); target != nil {
				isLocalTraffic = target.store.IsLabelsMatch(s.replicaSelector.getLabels())
				staleReadCollector.onReq(req, isLocalTraffic)
			}
		}

		logutil.Eventf(bo.GetCtx(), "send %s request to region %d at %s", req.Type, regionID.id, rpcCtx.Addr)
		s.storeAddr = rpcCtx.Addr

		if _, err := util.EvalFailpoint("beforeSendReqToRegion"); err == nil {
			if hook := bo.GetCtx().Value("sendReqToRegionHook"); hook != nil {
				h := hook.(func(*tikvrpc.Request))
				h(req)
			}
		}

		rpcCtx.contextPatcher.applyTo(&req.Context)
		if req.InputRequestSource != "" && s.replicaSelector != nil {
			patchRequestSource(req, s.replicaSelector.replicaType(rpcCtx))
		}
		if e := tikvrpc.SetContext(req, rpcCtx.Meta, rpcCtx.Peer); e != nil {
			return nil, nil, retryTimes, err
		}

		var retry bool
		resp, retry, err = s.sendReqToRegion(bo, rpcCtx, req, timeout)
		req.IsRetryRequest = true
		if err != nil {
			msg := fmt.Sprintf("send request failed, err: %v", err.Error())
			s.logSendReqError(bo, msg, regionID, retryTimes, req, totalErrors)
			return nil, nil, retryTimes, err
		}

		if _, err1 := util.EvalFailpoint("afterSendReqToRegion"); err1 == nil {
			if hook := bo.GetCtx().Value("sendReqToRegionFinishHook"); hook != nil {
				h := hook.(func(*tikvrpc.Request, *tikvrpc.Response, error))
				h(req, resp, err)
			}
		}

		// recheck whether the session/query is killed during the Next()
		if err2 := bo.CheckKilled(); err2 != nil {
			return nil, nil, retryTimes, err2
		}
		if val, err := util.EvalFailpoint("mockRetrySendReqToRegion"); err == nil {
			if val.(bool) {
				retry = true
			}
		}
		if retry {
			retryTimes++
			continue
		}

		var regionErr *errorpb.Error
		regionErr, err = resp.GetRegionError()
		if err != nil {
			return nil, nil, retryTimes, err
		}
		if regionErr != nil {
			regionErrLogging := regionErrorToLogging(rpcCtx.Peer.GetId(), regionErr)
			totalErrors[regionErrLogging]++
			retry, err = s.onRegionError(bo, rpcCtx, req, regionErr)
			if err != nil {
				msg := fmt.Sprintf("send request on region error failed, err: %v", err.Error())
				s.logSendReqError(bo, msg, regionID, retryTimes, req, totalErrors)
				return nil, nil, retryTimes, err
			}
			if retry {
				retryTimes++
				continue
			}
			s.logSendReqError(bo, "send request meet region error without retry", regionID, retryTimes, req, totalErrors)
		} else {
			if s.replicaSelector != nil {
				s.replicaSelector.onSendSuccess(req)
			}
		}
		if staleReadCollector != nil {
			staleReadCollector.onResp(req.Type, resp, isLocalTraffic)
		}
		return resp, rpcCtx, retryTimes, nil
	}
}

func (s *RegionRequestSender) logSendReqError(bo *retry.Backoffer, msg string, regionID RegionVerID, retryTimes int, req *tikvrpc.Request, totalErrors map[string]int) {
	var totalErrorStr bytes.Buffer
	for err, cnt := range totalErrors {
		if totalErrorStr.Len() > 0 {
			totalErrorStr.WriteString(", ")
		}
		totalErrorStr.WriteString(err)
		totalErrorStr.WriteString(":")
		totalErrorStr.WriteString(strconv.Itoa(cnt))
	}
	logutil.Logger(bo.GetCtx()).Info(msg,
		zap.Uint64("req-ts", req.GetStartTS()),
		zap.String("req-type", req.Type.String()),
		zap.String("region", regionID.String()),
		zap.String("replica-read-type", req.ReplicaReadType.String()),
		zap.Bool("stale-read", req.StaleRead),
		zap.Stringer("request-sender", s),
		zap.Int("retry-times", retryTimes),
		zap.Int("total-backoff-ms", bo.GetTotalSleep()),
		zap.Int("total-backoff-times", bo.GetTotalBackoffTimes()),
		zap.Uint64("max-exec-timeout-ms", req.Context.MaxExecutionDurationMs),
		zap.String("total-region-errors", totalErrorStr.String()))
}

// RPCCancellerCtxKey is context key attach rpc send cancelFunc collector to ctx.
type RPCCancellerCtxKey struct{}

// RPCCanceller is rpc send cancelFunc collector.
type RPCCanceller struct {
	sync.Mutex
	allocID   int
	cancels   map[int]func()
	cancelled bool
}

// NewRPCanceller creates RPCCanceller with init state.
func NewRPCanceller() *RPCCanceller {
	return &RPCCanceller{cancels: make(map[int]func())}
}

// WithCancel generates new context with cancel func.
func (h *RPCCanceller) WithCancel(ctx context.Context) (context.Context, func()) {
	nctx, cancel := context.WithCancel(ctx)
	h.Lock()
	if h.cancelled {
		h.Unlock()
		cancel()
		return nctx, func() {}
	}
	id := h.allocID
	h.allocID++
	h.cancels[id] = cancel
	h.Unlock()
	return nctx, func() {
		cancel()
		h.Lock()
		delete(h.cancels, id)
		h.Unlock()
	}
}

// CancelAll cancels all inflight rpc context.
func (h *RPCCanceller) CancelAll() {
	h.Lock()
	for _, c := range h.cancels {
		c()
	}
	h.cancelled = true
	h.Unlock()
}

func fetchRespInfo(resp *tikvrpc.Response) string {
	var extraInfo string
	if resp == nil || resp.Resp == nil {
		extraInfo = "nil response"
	} else {
		regionErr, e := resp.GetRegionError()
		if e != nil {
			extraInfo = e.Error()
		} else if regionErr != nil {
			extraInfo = regionErr.String()
		} else if prewriteResp, ok := resp.Resp.(*kvrpcpb.PrewriteResponse); ok {
			extraInfo = prewriteResp.String()
		}
	}
	return extraInfo
}

func (s *RegionRequestSender) sendReqToRegion(
	bo *retry.Backoffer, rpcCtx *RPCContext, req *tikvrpc.Request, timeout time.Duration,
) (resp *tikvrpc.Response, retry bool, err error) {
	// judge the store limit switch.
	if limit := kv.StoreLimit.Load(); limit > 0 {
		if err := s.getStoreToken(rpcCtx.Store, limit); err != nil {
			return nil, false, err
		}
		defer s.releaseStoreToken(rpcCtx.Store)
	}

	ctx := bo.GetCtx()
	if rawHook := ctx.Value(RPCCancellerCtxKey{}); rawHook != nil {
		var cancel context.CancelFunc
		ctx, cancel = rawHook.(*RPCCanceller).WithCancel(ctx)
		defer cancel()
	}

	// sendToAddr is the first target address that will receive the request. If proxy is used, sendToAddr will point to
	// the proxy that will forward the request to the final target.
	sendToAddr := rpcCtx.Addr
	if rpcCtx.ProxyStore == nil {
		req.ForwardedHost = ""
	} else {
		req.ForwardedHost = rpcCtx.Addr
		sendToAddr = rpcCtx.ProxyAddr
	}

	// Count the replica number as the RU cost factor.
	req.ReplicaNumber = 1
	if rpcCtx.Meta != nil && len(rpcCtx.Meta.GetPeers()) > 0 {
		req.ReplicaNumber = 0
		for _, peer := range rpcCtx.Meta.GetPeers() {
			role := peer.GetRole()
			if role == metapb.PeerRole_Voter || role == metapb.PeerRole_Learner {
				req.ReplicaNumber++
			}
		}
	}

	var sessionID uint64
	if v := bo.GetCtx().Value(util.SessionID); v != nil {
		sessionID = v.(uint64)
	}

	injectFailOnSend := false
	if val, e := util.EvalFailpoint("rpcFailOnSend"); e == nil {
		inject := true
		// Optional filters
		if s, ok := val.(string); ok {
			if s == "greengc" && !req.IsGreenGCRequest() {
				inject = false
			} else if s == "write" && !req.IsTxnWriteRequest() {
				inject = false
			}
		} else if sessionID == 0 {
			inject = false
		}

		if inject {
			logutil.Logger(ctx).Info(
				"[failpoint] injected RPC error on send", zap.Stringer("type", req.Type),
				zap.Stringer("req", req.Req.(fmt.Stringer)), zap.Stringer("ctx", &req.Context),
			)
			injectFailOnSend = true
			err = errors.New("injected RPC error on send")
		}
	}

	if !injectFailOnSend {
		start := time.Now()
		resp, err = s.client.SendRequest(ctx, sendToAddr, req, timeout)
		rpcDuration := time.Since(start)
		recordAttemptedTime(s.replicaSelector, rpcDuration)
		// Record timecost of external requests on related Store when `ReplicaReadMode == "PreferLeader"`.
		if rpcCtx.Store != nil && req.ReplicaReadType == kv.ReplicaReadPreferLeader && !util.IsInternalRequest(req.RequestSource) {
			rpcCtx.Store.healthStatus.recordClientSideSlowScoreStat(rpcDuration)
		}
		if s.Stats != nil {
			RecordRegionRequestRuntimeStats(s.Stats, req.Type, rpcDuration)
			if val, fpErr := util.EvalFailpoint("tikvStoreRespResult"); fpErr == nil {
				if val.(bool) {
					if req.Type == tikvrpc.CmdCop && bo.GetTotalSleep() == 0 {
						return &tikvrpc.Response{
							Resp: &coprocessor.Response{RegionError: &errorpb.Error{EpochNotMatch: &errorpb.EpochNotMatch{}}},
						}, false, nil
					}
				}
			}
		}

		if val, e := util.EvalFailpoint("rpcFailOnRecv"); e == nil {
			inject := true
			// Optional filters
			if s, ok := val.(string); ok {
				if s == "greengc" && !req.IsGreenGCRequest() {
					inject = false
				} else if s == "write" && !req.IsTxnWriteRequest() {
					inject = false
				}
			} else if sessionID == 0 {
				inject = false
			}

			if inject {
				logutil.Logger(ctx).Info(
					"[failpoint] injected RPC error on recv", zap.Stringer("type", req.Type),
					zap.Stringer("req", req.Req.(fmt.Stringer)), zap.Stringer("ctx", &req.Context),
					zap.Error(err), zap.String("extra response info", fetchRespInfo(resp)),
				)
				err = errors.New("injected RPC error on recv")
				resp = nil
			}
		}

		if val, e := util.EvalFailpoint("rpcContextCancelErr"); e == nil {
			if val.(bool) {
				ctx1, cancel := context.WithCancel(context.Background())
				cancel()
				<-ctx1.Done()
				ctx = ctx1
				err = ctx.Err()
				resp = nil
			}
		}
	}

	if rpcCtx.ProxyStore != nil {
		fromStore := strconv.FormatUint(rpcCtx.ProxyStore.storeID, 10)
		toStore := strconv.FormatUint(rpcCtx.Store.storeID, 10)
		result := "ok"
		if err != nil {
			result = "fail"
		}
		metrics.TiKVForwardRequestCounter.WithLabelValues(fromStore, toStore, req.Type.String(), result).Inc()
	}

	if err != nil {
		s.rpcError = err

		// Because in rpc logic, context.Cancel() will be transferred to rpcContext.Cancel error. For rpcContext cancel,
		// we need to retry the request. But for context cancel active, for example, limitExec gets the required rows,
		// we shouldn't retry the request, it will go to backoff and hang in retry logic.
		if ctx.Err() != nil && errors.Cause(ctx.Err()) == context.Canceled {
			return nil, false, errors.WithStack(ctx.Err())
		}

		if val, e := util.EvalFailpoint("noRetryOnRpcError"); e == nil {
			if val.(bool) {
				return nil, false, err
			}
		}
		if e := s.onSendFail(bo, rpcCtx, req, err); e != nil {
			return nil, false, err
		}
		return nil, true, nil
	}
	return
}

func (s *RegionRequestSender) getStoreToken(st *Store, limit int64) error {
	// Checking limit is not thread safe, preferring this for avoiding load in loop.
	count := st.tokenCount.Load()
	if count < limit {
		// Adding tokenCount is no thread safe, preferring this for avoiding check in loop.
		st.tokenCount.Add(1)
		return nil
	}
	metrics.TiKVStoreLimitErrorCounter.WithLabelValues(st.addr, strconv.FormatUint(st.storeID, 10)).Inc()
	return errors.WithStack(&tikverr.ErrTokenLimit{StoreID: st.storeID})
}

func (s *RegionRequestSender) releaseStoreToken(st *Store) {
	count := st.tokenCount.Load()
	// Decreasing tokenCount is no thread safe, preferring this for avoiding check in loop.
	if count > 0 {
		st.tokenCount.Sub(1)
		return
	}
	logutil.BgLogger().Warn("release store token failed, count equals to 0")
}

func (s *RegionRequestSender) onSendFail(bo *retry.Backoffer, ctx *RPCContext, req *tikvrpc.Request, err error) error {
	if span := opentracing.SpanFromContext(bo.GetCtx()); span != nil && span.Tracer() != nil {
		span1 := span.Tracer().StartSpan("regionRequest.onSendFail", opentracing.ChildOf(span.Context()))
		defer span1.Finish()
		bo.SetCtx(opentracing.ContextWithSpan(bo.GetCtx(), span1))
	}
	// If it failed because the context is cancelled by ourself, don't retry.
	if errors.Cause(err) == context.Canceled {
		return errors.WithStack(err)
	} else if LoadShuttingDown() > 0 {
		return errors.WithStack(tikverr.ErrTiDBShuttingDown)
	} else if isCauseByDeadlineExceeded(err) {
		if s.replicaSelector != nil && s.replicaSelector.onReadReqConfigurableTimeout(req) {
			return nil
		}
	}
	if status.Code(errors.Cause(err)) == codes.Canceled {
		select {
		case <-bo.GetCtx().Done():
			return errors.WithStack(err)
		default:
			// If we don't cancel, but the error code is Canceled, it must be from grpc remote.
			// This may happen when tikv is killed and exiting.
			// Backoff and retry in this case.
			logutil.Logger(bo.GetCtx()).Warn("receive a grpc cancel signal from remote", zap.Error(err))
		}
	}

	if ctx.Store != nil && ctx.Store.storeType == tikvrpc.TiFlashCompute {
		s.regionCache.InvalidateTiFlashComputeStoresIfGRPCError(err)
	} else if ctx.Meta != nil {
		if s.replicaSelector != nil {
			s.replicaSelector.onSendFailure(bo, err)
		} else {
			s.regionCache.OnSendFail(bo, ctx, s.NeedReloadRegion(ctx), err)
		}
	}

	// don't need to retry for ResourceGroup error
	if errors.Is(err, pderr.ErrClientResourceGroupThrottled) {
		return err
	}
	if errors.Is(err, pderr.ErrClientResourceGroupConfigUnavailable) {
		return err
	}
	var errGetResourceGroup *pderr.ErrClientGetResourceGroup
	if errors.As(err, &errGetResourceGroup) {
		return err
	}

	// Retry on send request failure when it's not canceled.
	// When a store is not available, the leader of related region should be elected quickly.
	// TODO: the number of retry time should be limited:since region may be unavailable
	// when some unrecoverable disaster happened.
	if ctx.Store != nil && ctx.Store.storeType.IsTiFlashRelatedType() {
		err = bo.Backoff(
			retry.BoTiFlashRPC,
			errors.Errorf("send tiflash request error: %v, ctx: %v, try next peer later", err, ctx),
		)
	} else {
		err = bo.Backoff(
			retry.BoTiKVRPC,
			errors.Errorf("send tikv request error: %v, ctx: %v, try next peer later", err, ctx),
		)
	}
	return err
}

func isCauseByDeadlineExceeded(err error) bool {
	causeErr := errors.Cause(err)
	return causeErr == context.DeadlineExceeded || // batch-client will return this error.
		status.Code(causeErr) == codes.DeadlineExceeded // when batch-client is disabled, grpc will return this error.
}

// NeedReloadRegion checks is all peers has sent failed, if so need reload.
func (s *RegionRequestSender) NeedReloadRegion(ctx *RPCContext) (need bool) {
	if s.failStoreIDs == nil {
		s.failStoreIDs = make(map[uint64]struct{})
	}
	if s.failProxyStoreIDs == nil {
		s.failProxyStoreIDs = make(map[uint64]struct{})
	}
	s.failStoreIDs[ctx.Store.storeID] = struct{}{}
	if ctx.ProxyStore != nil {
		s.failProxyStoreIDs[ctx.ProxyStore.storeID] = struct{}{}
	}

	if ctx.AccessMode == tiKVOnly && len(s.failStoreIDs)+len(s.failProxyStoreIDs) >= ctx.TiKVNum {
		need = true
	} else if ctx.AccessMode == tiFlashOnly && len(s.failStoreIDs) >= len(ctx.Meta.Peers)-ctx.TiKVNum {
		need = true
	} else if len(s.failStoreIDs)+len(s.failProxyStoreIDs) >= len(ctx.Meta.Peers) {
		need = true
	}

	if need {
		s.failStoreIDs = nil
		s.failProxyStoreIDs = nil
	}
	return
}

// regionErrorToLogging constructs the logging content with extra information like returned leader peer id.
func regionErrorToLogging(peerID uint64, e *errorpb.Error) string {
	str := regionErrorToLabel(e)
	if e.GetNotLeader() != nil {
		notLeader := e.GetNotLeader()
		if notLeader.GetLeader() != nil {
			str = fmt.Sprintf("%v-%v", str, notLeader.GetLeader().GetId())
		} else {
			str = fmt.Sprintf("%v-nil", str)
		}
	}
	return fmt.Sprintf("%v-%v", peerID, str)
}

func regionErrorToLabel(e *errorpb.Error) string {
	if e.GetNotLeader() != nil {
		return "not_leader"
	} else if e.GetRegionNotFound() != nil {
		return "region_not_found"
	} else if e.GetKeyNotInRegion() != nil {
		return "key_not_in_region"
	} else if e.GetEpochNotMatch() != nil {
		return "epoch_not_match"
	} else if e.GetServerIsBusy() != nil {
		if strings.Contains(e.GetServerIsBusy().GetReason(), "deadline is exceeded") {
			return "deadline_exceeded"
		}
		return "server_is_busy"
	} else if e.GetStaleCommand() != nil {
		return "stale_command"
	} else if e.GetStoreNotMatch() != nil {
		return "store_not_match"
	} else if e.GetRaftEntryTooLarge() != nil {
		return "raft_entry_too_large"
	} else if e.GetMaxTimestampNotSynced() != nil {
		return "max_timestamp_not_synced"
	} else if e.GetReadIndexNotReady() != nil {
		return "read_index_not_ready"
	} else if e.GetProposalInMergingMode() != nil {
		return "proposal_in_merging_mode"
	} else if e.GetDataIsNotReady() != nil {
		return "data_is_not_ready"
	} else if e.GetRegionNotInitialized() != nil {
		return "region_not_initialized"
	} else if e.GetDiskFull() != nil {
		return "disk_full"
	} else if e.GetRecoveryInProgress() != nil {
		return "recovery_in_progress"
	} else if e.GetFlashbackInProgress() != nil {
		return "flashback_in_progress"
	} else if e.GetFlashbackNotPrepared() != nil {
		return "flashback_not_prepared"
	} else if e.GetIsWitness() != nil {
		return "peer_is_witness"
	} else if isDeadlineExceeded(e) {
		return "deadline_exceeded"
	} else if e.GetMismatchPeerId() != nil {
		return "mismatch_peer_id"
	} else if e.GetBucketVersionNotMatch() != nil {
		return "bucket_version_not_match"
	}
	return "unknown"
}

func isDeadlineExceeded(e *errorpb.Error) bool {
	return strings.Contains(e.GetMessage(), "Deadline is exceeded")
}

func (s *RegionRequestSender) onRegionError(
	bo *retry.Backoffer, ctx *RPCContext, req *tikvrpc.Request, regionErr *errorpb.Error,
) (shouldRetry bool, err error) {
	if span := opentracing.SpanFromContext(bo.GetCtx()); span != nil && span.Tracer() != nil {
		span1 := span.Tracer().StartSpan("tikv.onRegionError", opentracing.ChildOf(span.Context()))
		defer span1.Finish()
		bo.SetCtx(opentracing.ContextWithSpan(bo.GetCtx(), span1))
	}

	// NOTE: Please add the region error handler in the same order of errorpb.Error.
	isInternal := false
	if req != nil {
		isInternal = util.IsInternalRequest(req.GetRequestSource())
	}
	metrics.TiKVRegionErrorCounter.WithLabelValues(regionErrorToLabel(regionErr), strconv.FormatBool(isInternal)).Inc()

	if notLeader := regionErr.GetNotLeader(); notLeader != nil {
		// Retry if error is `NotLeader`.
		logutil.Logger(bo.GetCtx()).Debug(
			"tikv reports `NotLeader` retry later",
			zap.String("notLeader", notLeader.String()),
			zap.String("ctx", ctx.String()),
		)

		if s.replicaSelector != nil {
			return s.replicaSelector.onNotLeader(bo, ctx, notLeader)
		} else if notLeader.GetLeader() == nil {
			// The peer doesn't know who is the current leader. Generally it's because
			// the Raft group is in an election, but it's possible that the peer is
			// isolated and removed from the Raft group. So it's necessary to reload
			// the region from PD.
			s.regionCache.InvalidateCachedRegionWithReason(ctx.Region, NoLeader)
			if err = bo.Backoff(
				retry.BoRegionScheduling,
				errors.Errorf("not leader: %v, ctx: %v", notLeader, ctx),
			); err != nil {
				return false, err
			}
			return false, nil
		} else {
			// don't backoff if a new leader is returned.
			s.regionCache.UpdateLeader(ctx.Region, notLeader.GetLeader(), ctx.AccessIdx)
			return true, nil
		}
	}

	// Retry it when tikv disk full happens.
	if diskFull := regionErr.GetDiskFull(); diskFull != nil {
		if err = bo.Backoff(
			retry.BoTiKVDiskFull,
			errors.Errorf("tikv disk full: %v ctx: %v", diskFull.String(), ctx.String()),
		); err != nil {
			return false, nil
		}
		return true, nil
	}

	if regionErr.GetRecoveryInProgress() != nil {
		s.regionCache.InvalidateCachedRegion(ctx.Region)
		logutil.Logger(bo.GetCtx()).Debug("tikv reports `RecoveryInProgress`", zap.Stringer("ctx", ctx))
		err = bo.Backoff(retry.BoRegionRecoveryInProgress, errors.Errorf("region recovery in progress, ctx: %v", ctx))
		if err != nil {
			return false, err
		}
		return false, nil
	}

	if regionErr.GetIsWitness() != nil {
		s.regionCache.InvalidateCachedRegion(ctx.Region)
		logutil.Logger(bo.GetCtx()).Debug("tikv reports `IsWitness`", zap.Stringer("ctx", ctx))
		err = bo.Backoff(retry.BoIsWitness, errors.Errorf("is witness, ctx: %v", ctx))
		if err != nil {
			return false, err
		}
		return false, nil
	}

	// Since we expect that the workload should be stopped during the flashback progress,
	// if a request meets the FlashbackInProgress error, it should stop retrying immediately
	// to avoid unnecessary backoff and potential unexpected data status to the user.
	if flashbackInProgress := regionErr.GetFlashbackInProgress(); flashbackInProgress != nil {
		logutil.Logger(bo.GetCtx()).Debug(
			"tikv reports `FlashbackInProgress`",
			zap.Stringer("req", req),
			zap.Stringer("ctx", ctx),
		)
		if req != nil {
			if s.replicaSelector != nil && s.replicaSelector.onFlashbackInProgress(ctx, req) {
				return true, nil
			}
		}
		return false, errors.Errorf(
			"region %d is in flashback progress, FlashbackStartTS is %d",
			flashbackInProgress.GetRegionId(), flashbackInProgress.GetFlashbackStartTs(),
		)
	}
	// This error means a second-phase flashback request is sent to a region that is not
	// prepared for the flashback before, it should stop retrying immediately to avoid
	// unnecessary backoff.
	if regionErr.GetFlashbackNotPrepared() != nil {
		logutil.Logger(bo.GetCtx()).Debug(
			"tikv reports `FlashbackNotPrepared`",
			zap.Stringer("req", req),
			zap.Stringer("ctx", ctx),
		)
		return false, errors.Errorf(
			"region %d is not prepared for the flashback",
			regionErr.GetFlashbackNotPrepared().GetRegionId(),
		)
	}

	// This peer is removed from the region. Invalidate the region since it's too stale.
	// if the region error is from follower, can we mark the peer unavailable and reload region asynchronously?
	if regionErr.GetRegionNotFound() != nil {
		s.regionCache.InvalidateCachedRegion(ctx.Region)
		return false, nil
	}

	if regionErr.GetKeyNotInRegion() != nil {
		logutil.Logger(bo.GetCtx()).Error("tikv reports `KeyNotInRegion`", zap.Stringer("req", req), zap.Stringer("ctx", ctx))
		s.regionCache.InvalidateCachedRegion(ctx.Region)
		return false, nil
	}

	if epochNotMatch := regionErr.GetEpochNotMatch(); epochNotMatch != nil {
		logutil.Logger(bo.GetCtx()).Debug(
			"tikv reports `EpochNotMatch` retry later",
			zap.Stringer("EpochNotMatch", epochNotMatch),
			zap.Stringer("ctx", ctx),
		)
		retry, err := s.regionCache.OnRegionEpochNotMatch(bo, ctx, epochNotMatch.CurrentRegions)
		if !retry && s.replicaSelector != nil {
			s.replicaSelector.invalidateRegion()
		}
		return retry, err
	}

	if bucketVersionNotMatch := regionErr.GetBucketVersionNotMatch(); bucketVersionNotMatch != nil {
		logutil.Logger(bo.GetCtx()).Debug(
			"tikv reports `BucketVersionNotMatch` retry later",
			zap.Uint64("latest bucket version", bucketVersionNotMatch.GetVersion()),
			zap.Uint64("request bucket version", ctx.BucketVersion),
			zap.Stringer("ctx", ctx),
		)
		// bucket version is not match, we should split this cop request again.
		s.regionCache.OnBucketVersionNotMatch(ctx, bucketVersionNotMatch.Version, bucketVersionNotMatch.Keys)
		return false, nil
	}

	if serverIsBusy := regionErr.GetServerIsBusy(); serverIsBusy != nil {
		if s.replicaSelector != nil && strings.Contains(serverIsBusy.GetReason(), "deadline is exceeded") {
			if s.replicaSelector.onReadReqConfigurableTimeout(req) {
				return true, nil
			}
		}
		if s.replicaSelector != nil {
			return s.replicaSelector.onServerIsBusy(bo, ctx, req, serverIsBusy)
		}
		logutil.Logger(bo.GetCtx()).Warn(
			"tikv reports `ServerIsBusy` retry later",
			zap.String("reason", regionErr.GetServerIsBusy().GetReason()),
			zap.Stringer("ctx", ctx),
		)
		if ctx != nil && ctx.Store != nil && ctx.Store.storeType.IsTiFlashRelatedType() {
			err = bo.Backoff(retry.BoTiFlashServerBusy, errors.Errorf("server is busy, ctx: %v", ctx))
		} else {
			err = bo.Backoff(retry.BoTiKVServerBusy, errors.Errorf("server is busy, ctx: %v", ctx))
		}
		if err != nil {
			return false, err
		}
		return true, nil
	}

	// StaleCommand error indicates the request is sent to the old leader and its term is changed.
	// We can't know whether the request is committed or not, so it's an undetermined error too,
	// but we don't handle it now.
	if regionErr.GetStaleCommand() != nil {
		logutil.Logger(bo.GetCtx()).Debug("tikv reports `StaleCommand`", zap.Stringer("ctx", ctx))
		if s.replicaSelector != nil {
			// Needn't backoff because the new leader should be elected soon
			// and the replicaSelector will try the next peer.
		} else {
			err = bo.Backoff(retry.BoStaleCmd, errors.Errorf("stale command, ctx: %v", ctx))
			if err != nil {
				return false, err
			}
		}
		return true, nil
	}

	if storeNotMatch := regionErr.GetStoreNotMatch(); storeNotMatch != nil {
		// store not match
		logutil.Logger(bo.GetCtx()).Debug(
			"tikv reports `StoreNotMatch` retry later",
			zap.Stringer("storeNotMatch", storeNotMatch),
			zap.Stringer("ctx", ctx),
		)
		s.regionCache.markStoreNeedCheck(ctx.Store)
		s.regionCache.InvalidateCachedRegion(ctx.Region)
		// It's possible the address of store is not changed but the DNS resolves to a different address in k8s environment,
		// so we always reconnect in this case.
		s.client.CloseAddr(ctx.Addr)
		return false, nil
	}

	if regionErr.GetRaftEntryTooLarge() != nil {
		logutil.Logger(bo.GetCtx()).Warn("tikv reports `RaftEntryTooLarge`", zap.Stringer("ctx", ctx))
		return false, errors.New(regionErr.String())
	}

	if regionErr.GetMaxTimestampNotSynced() != nil {
		logutil.Logger(bo.GetCtx()).Debug("tikv reports `MaxTimestampNotSynced`", zap.Stringer("ctx", ctx))
		err = bo.Backoff(retry.BoMaxTsNotSynced, errors.Errorf("max timestamp not synced, ctx: %v", ctx))
		if err != nil {
			return false, err
		}
		return true, nil
	}

	// A read request may be sent to a peer which has not been initialized yet, we should retry in this case.
	if regionErr.GetRegionNotInitialized() != nil {
		logutil.Logger(bo.GetCtx()).Debug(
			"tikv reports `RegionNotInitialized` retry later",
			zap.Uint64("store-id", ctx.Store.storeID),
			zap.Uint64("region-id", regionErr.GetRegionNotInitialized().GetRegionId()),
			zap.Stringer("ctx", ctx),
		)
		err = bo.Backoff(retry.BoMaxRegionNotInitialized, errors.Errorf("region not initialized"))
		if err != nil {
			return false, err
		}
		return true, nil
	}

	// The read-index can't be handled timely because the region is splitting or merging.
	if regionErr.GetReadIndexNotReady() != nil {
		logutil.Logger(bo.GetCtx()).Debug(
			"tikv reports `ReadIndexNotReady` retry later",
			zap.Uint64("store-id", ctx.Store.storeID),
			zap.Uint64("region-id", regionErr.GetRegionNotInitialized().GetRegionId()),
			zap.Stringer("ctx", ctx),
		)
		// The region can't provide service until split or merge finished, so backoff.
		err = bo.Backoff(retry.BoRegionScheduling, errors.Errorf("read index not ready, ctx: %v", ctx))
		if err != nil {
			return false, err
		}
		return true, nil
	}

	if regionErr.GetProposalInMergingMode() != nil {
		logutil.Logger(bo.GetCtx()).Debug("tikv reports `ProposalInMergingMode`", zap.Stringer("ctx", ctx))
		// The region is merging and it can't provide service until merge finished, so backoff.
		err = bo.Backoff(retry.BoRegionScheduling, errors.Errorf("region is merging, ctx: %v", ctx))
		if err != nil {
			return false, err
		}
		return true, nil
	}

	// A stale read request may be sent to a peer which the data is not ready yet, we should retry in this case.
	// This error is specific to stale read and the target replica is randomly selected. If the request is sent
	// to the leader, the data must be ready, so we don't backoff here.
	if regionErr.GetDataIsNotReady() != nil {
		logutil.Logger(bo.GetCtx()).Warn(
			"tikv reports `DataIsNotReady` retry later",
			zap.Uint64("store-id", ctx.Store.storeID),
			zap.Uint64("peer-id", regionErr.GetDataIsNotReady().GetPeerId()),
			zap.Uint64("region-id", regionErr.GetDataIsNotReady().GetRegionId()),
			zap.Uint64("safe-ts", regionErr.GetDataIsNotReady().GetSafeTs()),
			zap.Stringer("ctx", ctx),
		)
		if s.replicaSelector != nil {
			s.replicaSelector.onDataIsNotReady()
		}
		if !req.IsGlobalStaleRead() {
			// only backoff local stale reads as global should retry immediately against the leader as a normal read
			err = bo.Backoff(retry.BoMaxDataNotReady, errors.New("data is not ready"))
			if err != nil {
				return false, err
			}
		}
		return true, nil
	}

	if isDeadlineExceeded(regionErr) && s.replicaSelector != nil && s.replicaSelector.onReadReqConfigurableTimeout(req) {
		return true, nil
	}

	if mismatch := regionErr.GetMismatchPeerId(); mismatch != nil {
		logutil.Logger(bo.GetCtx()).Warn(
			"tikv reports `MismatchPeerId`, invalidate region cache",
			zap.Uint64("req peer id", mismatch.GetRequestPeerId()),
			zap.Uint64("store peer id", mismatch.GetStorePeerId()),
		)
		if s.replicaSelector != nil {
			s.replicaSelector.invalidateRegion()
		}
		return false, nil
	}

	logutil.Logger(bo.GetCtx()).Debug(
		"tikv reports region failed",
		zap.Stringer("regionErr", regionErr),
		zap.Stringer("ctx", ctx),
	)

	if s.replicaSelector != nil {
		// Try the next replica.
		return true, nil
	}

	// When the request is sent to TiDB, there is no region in the request, so the region id will be 0.
	// So when region id is 0, there is no business with region cache.
	if ctx.Region.id != 0 {
		s.regionCache.InvalidateCachedRegion(ctx.Region)
	}
	// For other errors, we only drop cache here.
	// Because caller may need to re-split the request.
	return false, nil
}

type staleReadMetricsCollector struct {
}

func (s *staleReadMetricsCollector) onReq(req *tikvrpc.Request, isLocalTraffic bool) {
	size := 0
	switch req.Type {
	case tikvrpc.CmdGet:
		size = req.Get().Size()
	case tikvrpc.CmdBatchGet:
		size = req.BatchGet().Size()
	case tikvrpc.CmdScan:
		size = req.Scan().Size()
	case tikvrpc.CmdCop:
		size = req.Cop().Size()
	default:
		// ignore non-read requests
		return
	}
	size += req.Context.Size()
	if isLocalTraffic {
		metrics.StaleReadLocalOutBytes.Add(float64(size))
		metrics.StaleReadReqLocalCounter.Add(1)
	} else {
		metrics.StaleReadRemoteOutBytes.Add(float64(size))
		metrics.StaleReadReqCrossZoneCounter.Add(1)
	}
}

func (s *staleReadMetricsCollector) onResp(tp tikvrpc.CmdType, resp *tikvrpc.Response, isLocalTraffic bool) {
	size := 0
	switch tp {
	case tikvrpc.CmdGet:
		size += resp.Resp.(*kvrpcpb.GetResponse).Size()
	case tikvrpc.CmdBatchGet:
		size += resp.Resp.(*kvrpcpb.BatchGetResponse).Size()
	case tikvrpc.CmdScan:
		size += resp.Resp.(*kvrpcpb.ScanResponse).Size()
	case tikvrpc.CmdCop:
		size += resp.Resp.(*coprocessor.Response).Size()
	default:
		// ignore non-read requests
		return
	}
	if isLocalTraffic {
		metrics.StaleReadLocalInBytes.Add(float64(size))
	} else {
		metrics.StaleReadRemoteInBytes.Add(float64(size))
	}
}

func (s *replicaSelector) replicaType(rpcCtx *RPCContext) string {
	leaderIdx := -1
	switch v := s.state.(type) {
	case *accessKnownLeader:
		return "leader"
	case *tryFollower:
		return "follower"
	case *accessFollower:
		leaderIdx = int(v.leaderIdx)
	case *tryIdleReplica:
		leaderIdx = int(v.leaderIdx)
	}
	if leaderIdx > -1 && rpcCtx != nil && rpcCtx.Peer != nil {
		for idx, replica := range s.replicas {
			if replica.peer.Id == rpcCtx.Peer.Id {
				if idx == leaderIdx {
					return "leader"
				}
				return "follower"
			}
		}
	}
	return "unknown"
}

func patchRequestSource(req *tikvrpc.Request, replicaType string) {
	var sb strings.Builder
	defer func() {
		// TiKV does the limit control by the last part of the request source.
		sb.WriteByte('_')
		sb.WriteString(req.InputRequestSource)
		req.RequestSource = sb.String()
	}()

	if req.IsRetryRequest {
		sb.WriteString("retry_")
		sb.WriteString(req.ReadType)
		sb.WriteByte('_')
		sb.WriteString(replicaType)
		return
	}
	if req.StaleRead {
		req.ReadType = "stale_" + replicaType
	} else {
		req.ReadType = replicaType
	}
	sb.WriteString(req.ReadType)
}

func recordAttemptedTime(s ReplicaSelector, duration time.Duration) {
	if s == nil {
		return
	}
	if targetReplica := s.targetReplica(); targetReplica != nil {
		targetReplica.attemptedTime += duration
	}
	if proxyReplica := s.proxyReplica(); proxyReplica != nil {
		proxyReplica.attemptedTime += duration
	}
}<|MERGE_RESOLUTION|>--- conflicted
+++ resolved
@@ -809,22 +809,11 @@
 				}
 				return nil, stateChanged{}
 			}
-<<<<<<< HEAD
-			for _, r := range selector.replicas {
-				if r.deadlineErrUsingConfTimeout {
-					// when meet deadline exceeded error, do fast retry without invalidate region cache.
-					return nil, nil
-				}
-			}
-			metrics.TiKVReplicaSelectorFailureCounter.WithLabelValues("exhausted").Inc()
-			selector.invalidateRegion()
-=======
 			// when meet deadline exceeded error, do fast retry without invalidate region cache.
 			if !hasDeadlineExceededError(selector.replicas) {
 				metrics.TiKVReplicaSelectorFailureCounter.WithLabelValues("exhausted").Inc()
 				selector.invalidateRegion()
 			}
->>>>>>> ea5a5c4b
 			return nil, nil
 		}
 		state.lastIdx = state.leaderIdx
@@ -1360,12 +1349,6 @@
 			}
 		}
 	} else if ctx != nil && ctx.Store != nil {
-<<<<<<< HEAD
-=======
-		// Mark the server is busy (the next incoming READs could be redirect
-		// to expected followers. )
-		ctx.Store.healthStatus.markAlreadySlow()
->>>>>>> ea5a5c4b
 		if s.canFallback2Follower() {
 			return true, nil
 		}
