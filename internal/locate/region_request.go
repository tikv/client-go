--- conflicted
+++ resolved
@@ -612,17 +612,10 @@
 		leader := selector.replicas[state.leaderIdx]
 		leaderInvalid := leader.isEpochStale() || (!state.option.leaderOnly && leader.isExhausted(1))
 		if len(state.option.labels) > 0 {
-<<<<<<< HEAD
-			logutil.Logger(bo.GetCtx()).Warn(
-				"unable to find stores with given labels",
-				zap.Any("labels", state.option.labels),
-			)
-=======
 			logutil.Logger(bo.GetCtx()).Warn("unable to find stores with given labels",
 				zap.Uint64("region", selector.region.GetID()),
 				zap.Bool("leader-invalid", leaderInvalid),
 				zap.Any("labels", state.option.labels))
->>>>>>> 9f94221c
 		}
 		if leaderInvalid {
 			metrics.TiKVReplicaSelectorFailureCounter.WithLabelValues("exhausted").Inc()
