package locate

import (
	"context"
	"fmt"
	"math/rand"
	"sort"
	"strconv"
	"strings"
	"sync/atomic"
	"testing"
	"time"

	"github.com/pingcap/failpoint"
	"github.com/pingcap/kvproto/pkg/errorpb"
	"github.com/pingcap/kvproto/pkg/kvrpcpb"
	"github.com/pingcap/kvproto/pkg/metapb"
	"github.com/stretchr/testify/suite"
	"github.com/tikv/client-go/v2/config/retry"
	"github.com/tikv/client-go/v2/internal/apicodec"
	"github.com/tikv/client-go/v2/internal/client"
	"github.com/tikv/client-go/v2/internal/mockstore/mocktikv"
	"github.com/tikv/client-go/v2/kv"
	"github.com/tikv/client-go/v2/oracle"
	"github.com/tikv/client-go/v2/tikvrpc"
)

type testReplicaSelectorSuite struct {
	suite.Suite
	cluster    *mocktikv.Cluster
	storeIDs   []uint64
	peerIDs    []uint64
	regionID   uint64
	leaderPeer uint64
	cache      *RegionCache
	bo         *retry.Backoffer
	mvccStore  mocktikv.MVCCStore
}

func (s *testReplicaSelectorSuite) SetupTest(t *testing.T) {
	s.mvccStore = mocktikv.MustNewMVCCStore()
	s.cluster = mocktikv.NewCluster(s.mvccStore)
	s.storeIDs, s.peerIDs, s.regionID, s.leaderPeer = mocktikv.BootstrapWithMultiStores(s.cluster, 3)
	pdCli := &CodecPDClient{mocktikv.NewPDClient(s.cluster), apicodec.NewCodecV1(apicodec.ModeTxn)}
	s.cache = NewRegionCache(pdCli)
	s.bo = retry.NewNoopBackoff(context.Background())
	s.SetT(t)
	s.SetS(s)

	randIntn = func(n int) int { return 0 }
	s.NoError(failpoint.Enable("tikvclient/fastBackoffBySkipSleep", `return`))
	s.NoError(failpoint.Enable("tikvclient/skipStoreCheckUntilHealth", `return`))

	loc, err := s.cache.LocateKey(s.bo, []byte("key"))
	s.Nil(err)
	r := s.cache.GetCachedRegionWithRLock(loc.Region)
	s.NotNil(r)
	// The following assumptions are made in the latter tests, which should be checked in advance:
	s.Equal(r.GetLeaderStoreID(), uint64(1)) // region's leader in store1.
	s.Equal(len(r.getStore().stores), 3)     // region has 3 peer(stores).
	for _, store := range r.getStore().stores {
		s.Equal(store.labels[0].Key, "id") // Each store has a label "id", and the value is the store's ID.
		s.Equal(store.labels[0].Value, fmt.Sprintf("%v", store.storeID))
	}
}

func (s *testReplicaSelectorSuite) TearDownTest() {
	s.cache.Close()
	s.mvccStore.Close()

	randIntn = rand.Intn
	s.NoError(failpoint.Disable("tikvclient/fastBackoffBySkipSleep"))
	s.NoError(failpoint.Disable("tikvclient/skipStoreCheckUntilHealth"))
}

type replicaSelectorAccessPathCase struct {
	reqType          tikvrpc.CmdType
	readType         kv.ReplicaReadType
	staleRead        bool
	timeout          time.Duration
	label            *metapb.StoreLabel
	accessErr        []RegionErrorType
	accessErrInValid bool
	accessPathResult                   // use to record the execution result.
	expect           *accessPathResult //
}

type accessPathResult struct {
	accessPath      []string
	respErr         string
	respRegionError *errorpb.Error
	backoffCnt      int
	backoffDetail   []string
	regionIsValid   bool
}

func TestReplicaReadAccessPathByCase(t *testing.T) {
	s := new(testReplicaSelectorSuite)
	s.SetupTest(t)
	defer s.TearDownTest()

	fakeEpochNotMatch := &errorpb.Error{EpochNotMatch: &errorpb.EpochNotMatch{}} // fake region error, cause by no replica is available.
	var ca replicaSelectorAccessPathCase
	ca = replicaSelectorAccessPathCase{
		reqType:   tikvrpc.CmdGet,
		readType:  kv.ReplicaReadMixed,
		staleRead: true,
		accessErr: []RegionErrorType{DataIsNotReadyErr, ServerIsBusyErr},
		expect: &accessPathResult{
			accessPath: []string{
				"{addr: store1, replica-read: false, stale-read: true}",
				"{addr: store2, replica-read: true, stale-read: false}",
				"{addr: store3, replica-read: true, stale-read: false}",
			},
			respErr:         "",
			respRegionError: nil,
			backoffCnt:      1,
			backoffDetail:   []string{"tikvServerBusy+1"},
			regionIsValid:   true,
		},
	}
	s.True(s.runCaseAndCompare(ca))

	// test stale read with label.
	ca = replicaSelectorAccessPathCase{
		reqType:   tikvrpc.CmdGet,
		readType:  kv.ReplicaReadMixed,
		staleRead: true,
		label:     &metapb.StoreLabel{Key: "id", Value: "2"},
		accessErr: []RegionErrorType{DataIsNotReadyErr},
		expect: &accessPathResult{
			accessPath: []string{
				"{addr: store2, replica-read: false, stale-read: true}",
				"{addr: store1, replica-read: false, stale-read: false}", // try leader with leader read.
			},
			respErr:         "",
			respRegionError: nil,
			backoffCnt:      0,
			backoffDetail:   []string{},
			regionIsValid:   true,
		},
	}
	s.True(s.runCaseAndCompare(ca))

	ca = replicaSelectorAccessPathCase{
		reqType:   tikvrpc.CmdGet,
		readType:  kv.ReplicaReadMixed,
		staleRead: true,
		label:     &metapb.StoreLabel{Key: "id", Value: "2"},
		accessErr: []RegionErrorType{DataIsNotReadyErr, ServerIsBusyErr},
		expect: &accessPathResult{
			accessPath: []string{
				"{addr: store2, replica-read: false, stale-read: true}",
				"{addr: store1, replica-read: false, stale-read: false}",
				"{addr: store2, replica-read: true, stale-read: false}"},
			respErr:         "",
			respRegionError: nil,
			backoffCnt:      0,
			backoffDetail:   []string{},
			regionIsValid:   true,
		},
	}
	s.True(s.runCaseAndCompare(ca))

	ca = replicaSelectorAccessPathCase{
		reqType:   tikvrpc.CmdGet,
		readType:  kv.ReplicaReadMixed,
		staleRead: true,
		timeout:   time.Second,
		label:     &metapb.StoreLabel{Key: "id", Value: "2"},
		accessErr: []RegionErrorType{DataIsNotReadyErr, NotLeaderWithNewLeader2Err},
		expect: &accessPathResult{
			accessPath: []string{
				"{addr: store2, replica-read: false, stale-read: true}",
				"{addr: store1, replica-read: false, stale-read: false}",
				"{addr: store2, replica-read: false, stale-read: false}"}, // retry the new leader.
			respErr:         "",
			respRegionError: nil,
			backoffCnt:      0,
			backoffDetail:   []string{},
			regionIsValid:   true,
		},
	}
	s.True(s.runCaseAndCompare(ca))

	ca = replicaSelectorAccessPathCase{
		reqType:   tikvrpc.CmdGet,
		readType:  kv.ReplicaReadMixed,
		staleRead: true,
		timeout:   time.Second,
		label:     &metapb.StoreLabel{Key: "id", Value: "2"},
		accessErr: []RegionErrorType{DeadLineExceededErr, NotLeaderWithNewLeader2Err},
		expect: &accessPathResult{
			accessPath: []string{
				"{addr: store2, replica-read: false, stale-read: true}",
				"{addr: store1, replica-read: false, stale-read: false}",
				"{addr: store3, replica-read: true, stale-read: false}"}, // store2 has DeadLineExceededErr, so don't retry store2 even it is new leader.
			respErr:         "",
			respRegionError: nil,
			backoffCnt:      0,
			backoffDetail:   []string{},
			regionIsValid:   true,
		},
	}
	s.True(s.runCaseAndCompare(ca))

	ca = replicaSelectorAccessPathCase{
		reqType:   tikvrpc.CmdGet,
		readType:  kv.ReplicaReadLeader,
		staleRead: false,
		timeout:   time.Second,
		accessErr: []RegionErrorType{DeadLineExceededErr},
		expect: &accessPathResult{
			accessPath: []string{
				"{addr: store1, replica-read: false, stale-read: false}",
				"{addr: store2, replica-read: true, stale-read: false}"},
			respErr:         "",
			respRegionError: nil,
			backoffCnt:      0,
			backoffDetail:   []string{},
			regionIsValid:   true,
		},
	}
	s.True(s.runCaseAndCompare(ca))

	ca = replicaSelectorAccessPathCase{
		reqType:   tikvrpc.CmdGet,
		readType:  kv.ReplicaReadLeader,
		staleRead: false,
		timeout:   time.Second,
		accessErr: []RegionErrorType{NotLeaderWithNewLeader3Err, DeadLineExceededErr},
		expect: &accessPathResult{
			accessPath: []string{
				"{addr: store1, replica-read: false, stale-read: false}",
				"{addr: store3, replica-read: false, stale-read: false}",
				"{addr: store2, replica-read: true, stale-read: false}"},
			respErr:         "",
			respRegionError: nil,
			backoffCnt:      0,
			backoffDetail:   []string{},
			regionIsValid:   true,
		},
	}
	s.True(s.runCaseAndCompare(ca))

	ca = replicaSelectorAccessPathCase{
		reqType:   tikvrpc.CmdPrewrite,
		readType:  kv.ReplicaReadLeader,
		staleRead: false,
		timeout:   time.Second, // this actually has no effect on write req. since tikv_client_read_timeout is used for read req only.
		accessErr: []RegionErrorType{NotLeaderWithNewLeader3Err, DeadLineExceededErr},
		expect: &accessPathResult{
			accessPath: []string{
				"{addr: store1, replica-read: false, stale-read: false}",
				"{addr: store3, replica-read: false, stale-read: false}",  // try new leader in store3, but got DeadLineExceededErr, and this store's liveness will be mock to unreachable in test case running.
				"{addr: store2, replica-read: false, stale-read: false}"}, // try remaining replica in store2.
			respErr:         "",
			respRegionError: nil,
			backoffCnt:      1,
			backoffDetail:   []string{"tikvRPC+1"},
			regionIsValid:   true,
		},
	}
	s.True(s.runCaseAndCompare(ca))

	ca = replicaSelectorAccessPathCase{
		reqType:   tikvrpc.CmdGet,
		readType:  kv.ReplicaReadLeader,
		staleRead: false,
		timeout:   time.Second,
		accessErr: []RegionErrorType{NotLeaderErr, DeadLineExceededErr, NotLeaderWithNewLeader2Err},
		expect: &accessPathResult{
			accessPath: []string{
				"{addr: store1, replica-read: false, stale-read: false}",
				"{addr: store2, replica-read: false, stale-read: false}",
				"{addr: store3, replica-read: false, stale-read: false}"},
			respErr:         "",
			respRegionError: fakeEpochNotMatch,
			backoffCnt:      1,
			backoffDetail:   []string{"regionScheduling+1"},
			regionIsValid:   false,
		},
	}
	s.True(s.runCaseAndCompare(ca))

	ca = replicaSelectorAccessPathCase{
		reqType:   tikvrpc.CmdGet,
		readType:  kv.ReplicaReadMixed,
<<<<<<< HEAD
		staleRead: false,
		timeout:   time.Second,
		label:     &metapb.StoreLabel{Key: "id", Value: "2"},
		accessErr: []RegionErrorType{DeadLineExceededErr, ServerIsBusyErr},
		expect: &accessPathResult{
			accessPath: []string{
				"{addr: store2, replica-read: true, stale-read: false}",
				"{addr: store1, replica-read: true, stale-read: false}",
				"{addr: store3, replica-read: true, stale-read: false}"},
=======
		staleRead: true,
		timeout:   0,
		label:     &metapb.StoreLabel{Key: "id", Value: "3"},
		accessErr: []RegionErrorType{ServerIsBusyErr, ServerIsBusyErr},
		expect: &accessPathResult{
			accessPath: []string{
				"{addr: store3, replica-read: false, stale-read: true}",
				"{addr: store1, replica-read: false, stale-read: false}",
				"{addr: store2, replica-read: true, stale-read: false}"},
>>>>>>> 190f0cce
			respErr:         "",
			respRegionError: nil,
			backoffCnt:      1,
			backoffDetail:   []string{"tikvServerBusy+1"},
			regionIsValid:   true,
		},
	}
	s.True(s.runCaseAndCompare(ca))
<<<<<<< HEAD
=======

	ca = replicaSelectorAccessPathCase{
		reqType:   tikvrpc.CmdGet,
		readType:  kv.ReplicaReadMixed,
		staleRead: true,
		label:     &metapb.StoreLabel{Key: "id", Value: "2"},
		accessErr: []RegionErrorType{DataIsNotReadyErr, ServerIsBusyErr, ServerIsBusyErr, ServerIsBusyErr},
		expect: &accessPathResult{
			accessPath: []string{
				"{addr: store2, replica-read: false, stale-read: true}",
				"{addr: store1, replica-read: false, stale-read: false}", // try leader with leader read.
				"{addr: store2, replica-read: true, stale-read: false}",
				"{addr: store3, replica-read: true, stale-read: false}",
			},
			respErr:         "",
			respRegionError: fakeEpochNotMatch,
			backoffCnt:      2,
			backoffDetail:   []string{"tikvServerBusy+2"},
			regionIsValid:   false,
		},
	}
	s.True(s.runCaseAndCompare(ca))

	s.changeRegionLeader(2)
	ca = replicaSelectorAccessPathCase{
		reqType:   tikvrpc.CmdGet,
		readType:  kv.ReplicaReadMixed,
		staleRead: true,
		accessErr: []RegionErrorType{DataIsNotReadyErr, ServerIsBusyErr, ServerIsBusyErr, ServerIsBusyErr},
		expect: &accessPathResult{
			accessPath: []string{
				"{addr: store1, replica-read: false, stale-read: true}",
				"{addr: store2, replica-read: false, stale-read: false}", // try leader with leader read.
				"{addr: store3, replica-read: true, stale-read: false}",
				"{addr: store1, replica-read: true, stale-read: false}",
			},
			respErr:         "",
			respRegionError: fakeEpochNotMatch,
			backoffCnt:      2,
			backoffDetail:   []string{"tikvServerBusy+2"},
			regionIsValid:   false,
		},
	}
	s.True(s.runCaseAndCompare(ca))
	s.changeRegionLeader(1)
>>>>>>> 190f0cce
}

func (s *testReplicaSelectorSuite) changeRegionLeader(storeId uint64) {
	loc, err := s.cache.LocateKey(s.bo, []byte("key"))
	s.Nil(err)
	rc := s.cache.GetCachedRegionWithRLock(loc.Region)
	for _, peer := range rc.meta.Peers {
		if peer.StoreId == storeId {
			s.cluster.ChangeLeader(rc.meta.Id, peer.Id)
		}
	}
	// Invalidate region cache to reload.
	s.cache.InvalidateCachedRegion(loc.Region)
}

func (s *testReplicaSelectorSuite) runCaseAndCompare(ca2 replicaSelectorAccessPathCase) bool {
	ca2.run(s)
	if ca2.accessErrInValid {
		// the case has been marked as invalid, just ignore it.
		return false
	}
	if ca2.expect != nil {
		msg := fmt.Sprintf("%v\n\n", ca2.Format())
		expect := ca2.expect
		result := ca2.accessPathResult
		s.Equal(expect.accessPath, result.accessPath, msg)
		s.Equal(expect.respErr, result.respErr, msg)
		s.Equal(expect.respRegionError, result.respRegionError, msg)
		s.Equal(expect.regionIsValid, result.regionIsValid, msg)
		s.Equal(expect.backoffCnt, result.backoffCnt, msg)
		s.Equal(expect.backoffDetail, result.backoffDetail, msg)
	}
	return true
}

func (ca *replicaSelectorAccessPathCase) run(s *testReplicaSelectorSuite) {
	reachable.injectConstantLiveness(s.cache) // inject reachable liveness.
	msg := ca.Format()
	access := []string{}
	fnClient := &fnClient{fn: func(ctx context.Context, addr string, req *tikvrpc.Request, timeout time.Duration) (response *tikvrpc.Response, err error) {
		idx := len(access)
		access = append(access, fmt.Sprintf("{addr: %v, replica-read: %v, stale-read: %v}", addr, req.ReplicaRead, req.StaleRead))
		if idx < len(ca.accessErr) {
			if !ca.accessErr[idx].Valid(addr, req) {
				// mark this case is invalid. just ignore this case.
				ca.accessErrInValid = true
			} else {
				loc, err := s.cache.LocateKey(s.bo, []byte("key"))
				s.Nil(err)
				rc := s.cache.GetCachedRegionWithRLock(loc.Region)
				s.NotNil(rc)
				regionErr, err := ca.genAccessErr(s.cache, rc, ca.accessErr[idx])
				if regionErr != nil {
					return &tikvrpc.Response{Resp: &kvrpcpb.GetResponse{
						RegionError: regionErr,
					}}, nil
				}
				if err != nil {
					return nil, err
				}
			}
		}
		return &tikvrpc.Response{Resp: &kvrpcpb.GetResponse{
			Value: []byte("hello world"),
		}}, nil
	}}
	sender := NewRegionRequestSender(s.cache, fnClient)
	var req *tikvrpc.Request
	switch ca.reqType {
	case tikvrpc.CmdGet:
		req = tikvrpc.NewRequest(tikvrpc.CmdGet, &kvrpcpb.GetRequest{
			Key: []byte("key"),
		})
	case tikvrpc.CmdPrewrite:
		req = tikvrpc.NewRequest(tikvrpc.CmdPrewrite, &kvrpcpb.PrewriteRequest{})
	default:
		s.FailNow("unsupported reqType " + ca.reqType.String())
	}
	if ca.staleRead {
		req.EnableStaleWithMixedReplicaRead()
		req.ReadReplicaScope = oracle.GlobalTxnScope
		req.TxnScope = oracle.GlobalTxnScope
	} else {
		req.ReplicaReadType = ca.readType
		req.ReplicaRead = ca.readType.IsFollowerRead()
	}
	opts := []StoreSelectorOption{}
	if ca.label != nil {
		opts = append(opts, WithMatchLabels([]*metapb.StoreLabel{ca.label}))
	}
	// reset slow score, since serverIsBusyErr will mark the store is slow, and affect remaining test cases.
	loc, err := s.cache.LocateKey(s.bo, []byte("key"))
	s.Nil(err)
	rc := s.cache.GetCachedRegionWithRLock(loc.Region)
	s.NotNil(rc)
	for _, store := range rc.getStore().stores {
		store.slowScore.resetSlowScore()
		atomic.StoreUint32(&store.livenessState, uint32(reachable))
		store.setResolveState(resolved)
	}

	bo := retry.NewBackofferWithVars(context.Background(), 40000, nil)
	timeout := ca.timeout
	if timeout == 0 {
		timeout = client.ReadTimeoutShort
	}
	resp, _, _, err := sender.SendReqCtx(bo, req, loc.Region, timeout, tikvrpc.TiKV, opts...)
	if err == nil {
		s.NotNil(resp, msg)
		regionErr, err := resp.GetRegionError()
		s.Nil(err, msg)
		ca.respRegionError = regionErr
	} else {
		ca.respErr = err.Error()
	}
	ca.accessPath = access
	ca.backoffCnt = bo.GetTotalBackoffTimes()
	detail := make([]string, 0, len(bo.GetBackoffTimes()))
	for tp, cnt := range bo.GetBackoffTimes() {
		detail = append(detail, fmt.Sprintf("%v+%v", tp, cnt))
	}
	sort.Strings(detail)
	ca.backoffDetail = detail
	ca.regionIsValid = sender.replicaSelector.region.isValid()
	sender.replicaSelector.invalidateRegion() // invalidate region to reload for next test case.
}

func (ca *replicaSelectorAccessPathCase) genAccessErr(regionCache *RegionCache, r *Region, accessErr RegionErrorType) (regionErr *errorpb.Error, err error) {
	genNotLeaderErr := func(storeID uint64) *errorpb.Error {
		var peerInStore *metapb.Peer
		for _, peer := range r.meta.Peers {
			if peer.StoreId == storeID {
				peerInStore = peer
				break
			}
		}
		return &errorpb.Error{
			NotLeader: &errorpb.NotLeader{
				RegionId: r.meta.Id,
				Leader:   peerInStore,
			},
		}
	}
	switch accessErr {
	case NotLeaderWithNewLeader1Err:
		regionErr = genNotLeaderErr(1)
	case NotLeaderWithNewLeader2Err:
		regionErr = genNotLeaderErr(2)
	case NotLeaderWithNewLeader3Err:
		regionErr = genNotLeaderErr(3)
	default:
		regionErr, err = accessErr.GenError()
	}
	if err != nil {
		// inject unreachable liveness.
		unreachable.injectConstantLiveness(regionCache)
	}
	return regionErr, err
}

func (c *replicaSelectorAccessPathCase) Format() string {
	label := ""
	if c.label != nil {
		label = fmt.Sprintf("%v->%v", c.label.Key, c.label.Value)
	}
	respRegionError := ""
	if c.respRegionError != nil {
		respRegionError = c.respRegionError.String()
	}
	accessErr := make([]string, len(c.accessErr))
	for i := range c.accessErr {
		accessErr[i] = c.accessErr[i].String()
	}
	return fmt.Sprintf("{\n"+
		"\treq: %v\n"+
		"\tread_type: %v\n"+
		"\tstale_read: %v\n"+
		"\ttimeout: %v\n"+
		"\tlabel: %v\n"+
		"\taccess_err: %v\n"+
		"\taccess_path: %v\n"+
		"\tresp_err: %v\n"+
		"\tresp_region_err: %v\n"+
		"\tbackoff_cnt: %v\n"+
		"\tbackoff_detail: %v\n"+
		"\tregion_is_valid: %v\n}",
		c.reqType, c.readType, c.staleRead, c.timeout, label, strings.Join(accessErr, ", "), strings.Join(c.accessPath, ", "),
		c.respErr, respRegionError, c.backoffCnt, strings.Join(c.backoffDetail, ", "), c.regionIsValid)
}

type RegionErrorType int

const (
	NotLeaderErr RegionErrorType = iota + 1
	NotLeaderWithNewLeader1Err
	NotLeaderWithNewLeader2Err
	NotLeaderWithNewLeader3Err
	RegionNotFoundErr
	KeyNotInRegionErr
	EpochNotMatchErr
	ServerIsBusyErr
	ServerIsBusyWithEstimatedWaitMsErr
	StaleCommandErr
	StoreNotMatchErr
	RaftEntryTooLargeErr
	MaxTimestampNotSyncedErr
	ReadIndexNotReadyErr
	ProposalInMergingModeErr
	DataIsNotReadyErr
	RegionNotInitializedErr
	DiskFullErr
	RecoveryInProgressErr
	FlashbackInProgressErr
	FlashbackNotPreparedErr
	IsWitnessErr
	MismatchPeerIdErr
	BucketVersionNotMatchErr
	// following error type is not region error.
	DeadLineExceededErr
	RegionErrorTypeMax
)

func (tp RegionErrorType) GenRegionError() *errorpb.Error {
	err := &errorpb.Error{}
	switch tp {
	case NotLeaderErr:
		err.NotLeader = &errorpb.NotLeader{}
	case RegionNotFoundErr:
		err.RegionNotFound = &errorpb.RegionNotFound{}
	case KeyNotInRegionErr:
		err.KeyNotInRegion = &errorpb.KeyNotInRegion{}
	case EpochNotMatchErr:
		err.EpochNotMatch = &errorpb.EpochNotMatch{}
	case ServerIsBusyErr:
		err.ServerIsBusy = &errorpb.ServerIsBusy{}
	case ServerIsBusyWithEstimatedWaitMsErr:
		err.ServerIsBusy = &errorpb.ServerIsBusy{EstimatedWaitMs: 10}
	case StaleCommandErr:
		err.StaleCommand = &errorpb.StaleCommand{}
	case StoreNotMatchErr:
		err.StoreNotMatch = &errorpb.StoreNotMatch{}
	case RaftEntryTooLargeErr:
		err.RaftEntryTooLarge = &errorpb.RaftEntryTooLarge{}
	case MaxTimestampNotSyncedErr:
		err.MaxTimestampNotSynced = &errorpb.MaxTimestampNotSynced{}
	case ReadIndexNotReadyErr:
		err.ReadIndexNotReady = &errorpb.ReadIndexNotReady{}
	case ProposalInMergingModeErr:
		err.ProposalInMergingMode = &errorpb.ProposalInMergingMode{}
	case DataIsNotReadyErr:
		err.DataIsNotReady = &errorpb.DataIsNotReady{}
	case RegionNotInitializedErr:
		err.RegionNotInitialized = &errorpb.RegionNotInitialized{}
	case DiskFullErr:
		err.DiskFull = &errorpb.DiskFull{}
	case RecoveryInProgressErr:
		err.RecoveryInProgress = &errorpb.RecoveryInProgress{}
	case FlashbackInProgressErr:
		err.FlashbackInProgress = &errorpb.FlashbackInProgress{}
	case FlashbackNotPreparedErr:
		err.FlashbackNotPrepared = &errorpb.FlashbackNotPrepared{}
	case IsWitnessErr:
		err.IsWitness = &errorpb.IsWitness{}
	case MismatchPeerIdErr:
		err.MismatchPeerId = &errorpb.MismatchPeerId{}
	case BucketVersionNotMatchErr:
		err.BucketVersionNotMatch = &errorpb.BucketVersionNotMatch{}
	default:
		return nil
	}
	return err
}

func (tp RegionErrorType) GenError() (*errorpb.Error, error) {
	regionErr := tp.GenRegionError()
	if regionErr != nil {
		return regionErr, nil
	}
	switch tp {
	case DeadLineExceededErr:
		return nil, context.DeadlineExceeded
	}
	return nil, nil
}

func (tp RegionErrorType) Valid(addr string, req *tikvrpc.Request) bool {
	// leader-read.
	if !req.StaleRead && !req.ReplicaRead {
		switch tp {
		case DataIsNotReadyErr:
			// DataIsNotReadyErr only return when req is a stale read.
			return false
		}
	}
	// replica-read.
	if !req.StaleRead && req.ReplicaRead {
		switch tp {
		case NotLeaderErr, NotLeaderWithNewLeader1Err, NotLeaderWithNewLeader2Err, NotLeaderWithNewLeader3Err:
			// NotLeaderErr will not return in replica read.
			return false
		case DataIsNotReadyErr:
			// DataIsNotReadyErr only return when req is a stale read.
			return false
		}
	}
	// stale-read.
	if req.StaleRead && !req.ReplicaRead {
		switch tp {
		case NotLeaderErr, NotLeaderWithNewLeader1Err, NotLeaderWithNewLeader2Err, NotLeaderWithNewLeader3Err:
			// NotLeaderErr will not return in stale read.
			return false
		}
	}
	// store1 can't return a not leader error with new leader in store1.
	if addr == "store1" && tp == NotLeaderWithNewLeader1Err {
		return false
	}
	// ditto.
	if addr == "store2" && tp == NotLeaderWithNewLeader2Err {
		return false
	}
	// ditto.
	if addr == "store3" && tp == NotLeaderWithNewLeader3Err {
		return false
	}
	return true
}

func (tp RegionErrorType) String() string {
	switch tp {
	case NotLeaderErr:
		return "NotLeaderErr"
	case NotLeaderWithNewLeader1Err:
		return "NotLeaderWithNewLeader1Err"
	case NotLeaderWithNewLeader2Err:
		return "NotLeaderWithNewLeader2Err"
	case NotLeaderWithNewLeader3Err:
		return "NotLeaderWithNewLeader3Err"
	case RegionNotFoundErr:
		return "RegionNotFoundErr"
	case KeyNotInRegionErr:
		return "KeyNotInRegionErr"
	case EpochNotMatchErr:
		return "EpochNotMatchErr"
	case ServerIsBusyErr:
		return "ServerIsBusyErr"
	case ServerIsBusyWithEstimatedWaitMsErr:
		return "ServerIsBusyWithEstimatedWaitMsErr"
	case StaleCommandErr:
		return "StaleCommandErr"
	case StoreNotMatchErr:
		return "StoreNotMatchErr"
	case RaftEntryTooLargeErr:
		return "RaftEntryTooLargeErr"
	case MaxTimestampNotSyncedErr:
		return "MaxTimestampNotSyncedErr"
	case ReadIndexNotReadyErr:
		return "ReadIndexNotReadyErr"
	case ProposalInMergingModeErr:
		return "ProposalInMergingModeErr"
	case DataIsNotReadyErr:
		return "DataIsNotReadyErr"
	case RegionNotInitializedErr:
		return "RegionNotInitializedErr"
	case DiskFullErr:
		return "DiskFullErr"
	case RecoveryInProgressErr:
		return "RecoveryInProgressErr"
	case FlashbackInProgressErr:
		return "FlashbackInProgressErr"
	case FlashbackNotPreparedErr:
		return "FlashbackNotPreparedErr"
	case IsWitnessErr:
		return "IsWitnessErr"
	case MismatchPeerIdErr:
		return "MismatchPeerIdErr"
	case BucketVersionNotMatchErr:
		return "BucketVersionNotMatchErr"
	case DeadLineExceededErr:
		return "DeadLineExceededErr"
	default:
		return "unknown_" + strconv.Itoa(int(tp))
	}
}<|MERGE_RESOLUTION|>--- conflicted
+++ resolved
@@ -286,17 +286,6 @@
 	ca = replicaSelectorAccessPathCase{
 		reqType:   tikvrpc.CmdGet,
 		readType:  kv.ReplicaReadMixed,
-<<<<<<< HEAD
-		staleRead: false,
-		timeout:   time.Second,
-		label:     &metapb.StoreLabel{Key: "id", Value: "2"},
-		accessErr: []RegionErrorType{DeadLineExceededErr, ServerIsBusyErr},
-		expect: &accessPathResult{
-			accessPath: []string{
-				"{addr: store2, replica-read: true, stale-read: false}",
-				"{addr: store1, replica-read: true, stale-read: false}",
-				"{addr: store3, replica-read: true, stale-read: false}"},
-=======
 		staleRead: true,
 		timeout:   0,
 		label:     &metapb.StoreLabel{Key: "id", Value: "3"},
@@ -306,7 +295,6 @@
 				"{addr: store3, replica-read: false, stale-read: true}",
 				"{addr: store1, replica-read: false, stale-read: false}",
 				"{addr: store2, replica-read: true, stale-read: false}"},
->>>>>>> 190f0cce
 			respErr:         "",
 			respRegionError: nil,
 			backoffCnt:      1,
@@ -315,8 +303,6 @@
 		},
 	}
 	s.True(s.runCaseAndCompare(ca))
-<<<<<<< HEAD
-=======
 
 	ca = replicaSelectorAccessPathCase{
 		reqType:   tikvrpc.CmdGet,
@@ -362,7 +348,27 @@
 	}
 	s.True(s.runCaseAndCompare(ca))
 	s.changeRegionLeader(1)
->>>>>>> 190f0cce
+
+	ca = replicaSelectorAccessPathCase{
+		reqType:   tikvrpc.CmdGet,
+		readType:  kv.ReplicaReadMixed,
+		staleRead: false,
+		timeout:   time.Second,
+		label:     &metapb.StoreLabel{Key: "id", Value: "2"},
+		accessErr: []RegionErrorType{DeadLineExceededErr, ServerIsBusyErr},
+		expect: &accessPathResult{
+			accessPath: []string{
+				"{addr: store2, replica-read: true, stale-read: false}",
+				"{addr: store1, replica-read: true, stale-read: false}",
+				"{addr: store3, replica-read: true, stale-read: false}"},
+			respErr:         "",
+			respRegionError: nil,
+			backoffCnt:      1,
+			backoffDetail:   []string{"tikvServerBusy+1"},
+			regionIsValid:   true,
+		},
+	}
+	s.True(s.runCaseAndCompare(ca))
 }
 
 func (s *testReplicaSelectorSuite) changeRegionLeader(storeId uint64) {
