package locate

import (
	"context"
	"fmt"
	"math/rand"
	"os"
	"runtime/pprof"
	"sort"
	"strconv"
	"strings"
	"sync/atomic"
	"testing"
	"time"

	"github.com/pingcap/failpoint"
	"github.com/pingcap/kvproto/pkg/errorpb"
	"github.com/pingcap/kvproto/pkg/kvrpcpb"
	"github.com/pingcap/kvproto/pkg/metapb"
	"github.com/pkg/errors"
	"github.com/stretchr/testify/suite"
	"github.com/tikv/client-go/v2/config"
	"github.com/tikv/client-go/v2/config/retry"
	"github.com/tikv/client-go/v2/internal/apicodec"
	"github.com/tikv/client-go/v2/internal/client"
	"github.com/tikv/client-go/v2/internal/logutil"
	"github.com/tikv/client-go/v2/internal/mockstore/mocktikv"
	"github.com/tikv/client-go/v2/kv"
	"github.com/tikv/client-go/v2/oracle"
	"github.com/tikv/client-go/v2/tikvrpc"
	"go.uber.org/zap"
)

type testReplicaSelectorSuite struct {
	suite.Suite
	cluster    *mocktikv.Cluster
	storeIDs   []uint64
	peerIDs    []uint64
	regionID   uint64
	leaderPeer uint64
	cache      *RegionCache
	bo         *retry.Backoffer
	mvccStore  mocktikv.MVCCStore
}

func (s *testReplicaSelectorSuite) SetupTest(t *testing.T) {
	s.mvccStore = mocktikv.MustNewMVCCStore()
	s.cluster = mocktikv.NewCluster(s.mvccStore)
	s.storeIDs, s.peerIDs, s.regionID, s.leaderPeer = mocktikv.BootstrapWithMultiStores(s.cluster, 3)
	pdCli := &CodecPDClient{mocktikv.NewPDClient(s.cluster), apicodec.NewCodecV1(apicodec.ModeTxn)}
	s.cache = NewRegionCache(pdCli)
	s.bo = retry.NewNoopBackoff(context.Background())
	s.SetT(t)
	s.SetS(s)

	randIntn = func(n int) int { return 0 }
	s.NoError(failpoint.Enable("tikvclient/fastBackoffBySkipSleep", `return`))
	s.NoError(failpoint.Enable("tikvclient/skipStoreCheckUntilHealth", `return`))

	loc, err := s.cache.LocateKey(s.bo, []byte("key"))
	s.Nil(err)
	r := s.cache.GetCachedRegionWithRLock(loc.Region)
	s.NotNil(r)
	// The following assumptions are made in the latter tests, which should be checked in advance:
	s.Equal(r.GetLeaderStoreID(), uint64(1)) // region's leader in store1.
	s.Equal(len(r.getStore().stores), 3)     // region has 3 peer(stores).
	for _, store := range r.getStore().stores {
		s.Equal(store.labels[0].Key, "id") // Each store has a label "id", and the value is the store's ID.
		s.Equal(store.labels[0].Value, fmt.Sprintf("%v", store.storeID))
	}
}

func (s *testReplicaSelectorSuite) TearDownTest() {
	s.cache.Close()
	s.mvccStore.Close()

	randIntn = rand.Intn
	s.NoError(failpoint.Disable("tikvclient/fastBackoffBySkipSleep"))
	s.NoError(failpoint.Disable("tikvclient/skipStoreCheckUntilHealth"))
}

type replicaSelectorAccessPathCase struct {
	reqType          tikvrpc.CmdType
	readType         kv.ReplicaReadType
	staleRead        bool
	timeout          time.Duration
	busyThresholdMs  uint32
	label            *metapb.StoreLabel
	accessErr        []RegionErrorType
	accessErrInValid bool
	expect           *accessPathResult
	result           accessPathResult
	beforeRun        func() // beforeRun will be called before the test case execute, if it is nil, resetStoreState will be called.
	afterRun         func() // afterRun will be called after the test case execute, if it is nil, invalidateRegion will be called.
}

type accessPathResult struct {
	accessPath      []string
	respErr         string
	respRegionError *errorpb.Error
	backoffCnt      int
	backoffDetail   []string
	regionIsValid   bool
}

func TestReplicaSelectorCalculateScore(t *testing.T) {
	s := new(testReplicaSelectorSuite)
	s.SetupTest(t)
	defer s.TearDownTest()

	req := tikvrpc.NewReplicaReadRequest(tikvrpc.CmdGet, &kvrpcpb.GetRequest{Key: []byte("a")}, kv.ReplicaReadMixed, nil, kvrpcpb.Context{})
	region, err := s.cache.LocateKey(s.bo, []byte("a"))
	s.Nil(err)
	s.NotNil(region)
	selector, err := NewReplicaSelector(s.cache, region.Region, req)
	s.Nil(err)
	for i, r := range selector.getBaseReplicaSelector().replicas {
		rc := s.cache.GetCachedRegionWithRLock(region.Region)
		s.NotNil(rc)
		isLeader := r.peer.Id == rc.GetLeaderPeerID()
		s.Equal(isLeader, AccessIndex(i) == rc.getStore().workTiKVIdx)
		strategy := ReplicaSelectMixedStrategy{leaderIdx: rc.getStore().workTiKVIdx}
		score := strategy.calculateScore(r, isLeader)
		s.Equal(r.store.healthStatus.IsSlow(), false)
		if isLeader {
			s.Equal(score, 4)
		} else {
			s.Equal(score, 5)
		}
		r.store.healthStatus.markAlreadySlow()
		s.Equal(r.store.healthStatus.IsSlow(), true)
		score = strategy.calculateScore(r, isLeader)
		if isLeader {
			s.Equal(score, 3)
		} else {
			s.Equal(score, 4)
		}
		strategy.tryLeader = true
		score = strategy.calculateScore(r, isLeader)
		s.Equal(score, 4)
		strategy.preferLeader = true
		score = strategy.calculateScore(r, isLeader)
		if isLeader {
			s.Equal(score, 5)
		} else {
			s.Equal(score, 4)
		}
		strategy.learnerOnly = true
		strategy.tryLeader = false
		strategy.preferLeader = false
		score = strategy.calculateScore(r, isLeader)
		s.Equal(score, 3)
		labels := []*metapb.StoreLabel{
			{
				Key:   "zone",
				Value: "us-west-1",
			},
		}
		strategy.labels = labels
		score = strategy.calculateScore(r, isLeader)
		s.Equal(score, 0)

		strategy = ReplicaSelectMixedStrategy{
			leaderIdx: rc.getStore().workTiKVIdx,
			tryLeader: true,
			labels:    labels,
		}
		score = strategy.calculateScore(r, isLeader)
		if isLeader {
			s.Equal(score, 2)
		} else {
			s.Equal(score, 1)
		}

		strategy = ReplicaSelectMixedStrategy{
			leaderIdx:    rc.getStore().workTiKVIdx,
			preferLeader: true,
			labels:       labels,
		}
		score = strategy.calculateScore(r, isLeader)
		if isLeader {
			s.Equal(score, 2)
		} else {
			s.Equal(score, 1)
		}
		r.store.labels = labels
		score = strategy.calculateScore(r, isLeader)
		if isLeader {
			s.Equal(score, 5)
		} else {
			s.Equal(score, 4)
		}
		r.store.labels = nil
	}
}

func TestReplicaReadAccessPathByCase(t *testing.T) {
	s := new(testReplicaSelectorSuite)
	s.SetupTest(t)
	defer s.TearDownTest()

	fakeEpochNotMatch := &errorpb.Error{EpochNotMatch: &errorpb.EpochNotMatch{}} // fake region error, cause by no replica is available.
	var ca replicaSelectorAccessPathCase
	ca = replicaSelectorAccessPathCase{
		reqType:   tikvrpc.CmdGet,
		readType:  kv.ReplicaReadMixed,
		staleRead: true,
		accessErr: []RegionErrorType{DataIsNotReadyErr, ServerIsBusyErr},
		expect: &accessPathResult{
			accessPath: []string{
				"{addr: store1, replica-read: false, stale-read: true}",
				"{addr: store2, replica-read: true, stale-read: false}",
				"{addr: store3, replica-read: true, stale-read: false}",
			},
			respErr:         "",
			respRegionError: nil,
			backoffCnt:      0,
			backoffDetail:   []string{},
			regionIsValid:   true,
		},
	}
	s.True(s.runCaseAndCompare(ca))

	// test stale read with label.
	ca = replicaSelectorAccessPathCase{
		reqType:   tikvrpc.CmdGet,
		readType:  kv.ReplicaReadMixed,
		staleRead: true,
		label:     &metapb.StoreLabel{Key: "id", Value: "2"},
		accessErr: []RegionErrorType{DataIsNotReadyErr},
		expect: &accessPathResult{
			accessPath: []string{
				"{addr: store2, replica-read: false, stale-read: true}",
				"{addr: store1, replica-read: false, stale-read: false}", // try leader with leader read.
			},
			respErr:         "",
			respRegionError: nil,
			backoffCnt:      0,
			backoffDetail:   []string{},
			regionIsValid:   true,
		},
	}
	s.True(s.runCaseAndCompare(ca))

	ca = replicaSelectorAccessPathCase{
		reqType:   tikvrpc.CmdGet,
		readType:  kv.ReplicaReadMixed,
		staleRead: true,
		label:     &metapb.StoreLabel{Key: "id", Value: "2"},
		accessErr: []RegionErrorType{DataIsNotReadyErr, ServerIsBusyErr},
		expect: &accessPathResult{
			accessPath: []string{
				"{addr: store2, replica-read: false, stale-read: true}",
				"{addr: store1, replica-read: false, stale-read: false}",
				"{addr: store2, replica-read: true, stale-read: false}"},
			respErr:         "",
			respRegionError: nil,
			backoffCnt:      0,
			backoffDetail:   []string{},
			regionIsValid:   true,
		},
	}
	s.True(s.runCaseAndCompare(ca))

	ca = replicaSelectorAccessPathCase{
		reqType:   tikvrpc.CmdGet,
		readType:  kv.ReplicaReadMixed,
		staleRead: true,
		timeout:   time.Second,
		label:     &metapb.StoreLabel{Key: "id", Value: "2"},
		accessErr: []RegionErrorType{DataIsNotReadyErr, NotLeaderWithNewLeader2Err},
		expect: &accessPathResult{
			accessPath: []string{
				"{addr: store2, replica-read: false, stale-read: true}",
				"{addr: store1, replica-read: false, stale-read: false}",
				"{addr: store2, replica-read: false, stale-read: false}"}, // retry the new leader.
			respErr:         "",
			respRegionError: nil,
			backoffCnt:      0,
			backoffDetail:   []string{},
			regionIsValid:   true,
		},
	}
	s.True(s.runCaseAndCompare(ca))

	ca = replicaSelectorAccessPathCase{
		reqType:   tikvrpc.CmdGet,
		readType:  kv.ReplicaReadMixed,
		staleRead: true,
		timeout:   time.Second,
		label:     &metapb.StoreLabel{Key: "id", Value: "2"},
		accessErr: []RegionErrorType{DeadLineExceededErr, NotLeaderWithNewLeader2Err},
		expect: &accessPathResult{
			accessPath: []string{
				"{addr: store2, replica-read: false, stale-read: true}",
				"{addr: store1, replica-read: false, stale-read: false}",
				"{addr: store3, replica-read: true, stale-read: false}"}, // store2 has DeadLineExceededErr, so don't retry store2 even it is new leader.
			respErr:         "",
			respRegionError: nil,
			backoffCnt:      0,
			backoffDetail:   []string{},
			regionIsValid:   true,
		},
	}
	s.True(s.runCaseAndCompare(ca))

	ca = replicaSelectorAccessPathCase{
		reqType:   tikvrpc.CmdGet,
		readType:  kv.ReplicaReadLeader,
		staleRead: false,
		timeout:   time.Second,
		accessErr: []RegionErrorType{DeadLineExceededErr},
		expect: &accessPathResult{
			accessPath: []string{
				"{addr: store1, replica-read: false, stale-read: false}",
				"{addr: store2, replica-read: true, stale-read: false}"},
			respErr:         "",
			respRegionError: nil,
			backoffCnt:      0,
			backoffDetail:   []string{},
			regionIsValid:   true,
		},
	}
	s.True(s.runCaseAndCompare(ca))

	ca = replicaSelectorAccessPathCase{
		reqType:   tikvrpc.CmdGet,
		readType:  kv.ReplicaReadLeader,
		staleRead: false,
		timeout:   time.Second,
		accessErr: []RegionErrorType{NotLeaderWithNewLeader3Err, DeadLineExceededErr},
		expect: &accessPathResult{
			accessPath: []string{
				"{addr: store1, replica-read: false, stale-read: false}",
				"{addr: store3, replica-read: false, stale-read: false}",
				"{addr: store2, replica-read: true, stale-read: false}"},
			respErr:         "",
			respRegionError: nil,
			backoffCnt:      0,
			backoffDetail:   []string{},
			regionIsValid:   true,
		},
	}
	s.True(s.runCaseAndCompare(ca))

	ca = replicaSelectorAccessPathCase{
		reqType:   tikvrpc.CmdPrewrite,
		readType:  kv.ReplicaReadLeader,
		staleRead: false,
		timeout:   time.Second, // this actually has no effect on write req. since tikv_client_read_timeout is used for read req only.
		accessErr: []RegionErrorType{NotLeaderWithNewLeader3Err, DeadLineExceededErr},
		expect: &accessPathResult{
			accessPath: []string{
				"{addr: store1, replica-read: false, stale-read: false}",
				"{addr: store3, replica-read: false, stale-read: false}",  // try new leader in store3, but got DeadLineExceededErr, and this store's liveness will be mock to unreachable in test case running.
				"{addr: store2, replica-read: false, stale-read: false}"}, // try remaining replica in store2.
			respErr:         "",
			respRegionError: nil,
			backoffCnt:      1,
			backoffDetail:   []string{"tikvRPC+1"},
			regionIsValid:   true,
		},
	}
	s.True(s.runCaseAndCompare(ca))

	ca = replicaSelectorAccessPathCase{
		reqType:   tikvrpc.CmdGet,
		readType:  kv.ReplicaReadLeader,
		staleRead: false,
		timeout:   time.Second,
		accessErr: []RegionErrorType{NotLeaderErr, DeadLineExceededErr, NotLeaderWithNewLeader2Err},
		expect: &accessPathResult{
			accessPath: []string{
				"{addr: store1, replica-read: false, stale-read: false}",
				"{addr: store2, replica-read: false, stale-read: false}",
				"{addr: store3, replica-read: false, stale-read: false}"},
			respErr:         "",
			respRegionError: fakeEpochNotMatch,
			backoffCnt:      1,
			backoffDetail:   []string{"regionScheduling+1"},
			regionIsValid:   true,
		},
	}
	s.True(s.runCaseAndCompare(ca))

	// Don't invalid region in tryFollowers, since leader meets deadlineExceededErr.
	ca = replicaSelectorAccessPathCase{
		reqType:   tikvrpc.CmdGet,
		readType:  kv.ReplicaReadMixed,
		staleRead: true,
		timeout:   time.Second,
		label:     nil,
		accessErr: []RegionErrorType{DeadLineExceededErr, ServerIsBusyErr, ServerIsBusyErr},
		expect: &accessPathResult{
			accessPath: []string{
				"{addr: store1, replica-read: false, stale-read: true}",
				"{addr: store2, replica-read: true, stale-read: false}",
				"{addr: store3, replica-read: true, stale-read: false}"},
			respErr:         "",
			respRegionError: fakeEpochNotMatch,
			backoffCnt:      2,
			backoffDetail:   []string{"tikvServerBusy+2"},
			regionIsValid:   true,
		},
	}
	s.True(s.runCaseAndCompare(ca))

	// Don't invalid region in accessFollower, since leader meets deadlineExceededErr.
	ca = replicaSelectorAccessPathCase{
		reqType:   tikvrpc.CmdGet,
		readType:  kv.ReplicaReadMixed,
		staleRead: false,
		timeout:   time.Second,
		label:     nil,
		accessErr: []RegionErrorType{ServerIsBusyErr, ServerIsBusyErr, DeadLineExceededErr},
		expect: &accessPathResult{
			accessPath: []string{
				"{addr: store1, replica-read: true, stale-read: false}",
				"{addr: store2, replica-read: true, stale-read: false}",
				"{addr: store3, replica-read: true, stale-read: false}"},
			respErr:         "",
			respRegionError: fakeEpochNotMatch,
			backoffCnt:      2,
			backoffDetail:   []string{"tikvServerBusy+2"},
			regionIsValid:   true,
		},
	}
	s.True(s.runCaseAndCompare(ca))

	ca = replicaSelectorAccessPathCase{
		reqType:   tikvrpc.CmdGet,
		readType:  kv.ReplicaReadMixed,
		staleRead: true,
		timeout:   0,
		label:     &metapb.StoreLabel{Key: "id", Value: "3"},
		accessErr: []RegionErrorType{ServerIsBusyErr, ServerIsBusyErr},
		expect: &accessPathResult{
			accessPath: []string{
				"{addr: store3, replica-read: false, stale-read: true}",
				"{addr: store1, replica-read: false, stale-read: false}",
				"{addr: store2, replica-read: true, stale-read: false}"},
			respErr:         "",
			respRegionError: nil,
			backoffCnt:      1,
			backoffDetail:   []string{"tikvServerBusy+1"},
			regionIsValid:   true,
		},
	}
	s.True(s.runCaseAndCompare(ca))

	ca = replicaSelectorAccessPathCase{
		reqType:   tikvrpc.CmdGet,
		readType:  kv.ReplicaReadMixed,
		staleRead: true,
		label:     &metapb.StoreLabel{Key: "id", Value: "2"},
		accessErr: []RegionErrorType{DataIsNotReadyErr, ServerIsBusyErr, ServerIsBusyErr, ServerIsBusyErr},
		expect: &accessPathResult{
			accessPath: []string{
				"{addr: store2, replica-read: false, stale-read: true}",
				"{addr: store1, replica-read: false, stale-read: false}", // try leader with leader read.
				"{addr: store2, replica-read: true, stale-read: false}",
				"{addr: store3, replica-read: true, stale-read: false}",
			},
			respErr:         "",
			respRegionError: fakeEpochNotMatch,
			backoffCnt:      2,
			backoffDetail:   []string{"tikvServerBusy+2"},
			regionIsValid:   false,
		},
	}
	s.True(s.runCaseAndCompare(ca))

	s.changeRegionLeader(2)
	ca = replicaSelectorAccessPathCase{
		reqType:   tikvrpc.CmdGet,
		readType:  kv.ReplicaReadMixed,
		staleRead: true,
		accessErr: []RegionErrorType{DataIsNotReadyErr, ServerIsBusyErr, ServerIsBusyErr, ServerIsBusyErr},
		expect: &accessPathResult{
			accessPath: []string{
				"{addr: store1, replica-read: false, stale-read: true}",
				"{addr: store2, replica-read: false, stale-read: false}", // try leader with leader read.
				"{addr: store3, replica-read: true, stale-read: false}",
				"{addr: store1, replica-read: true, stale-read: false}",
			},
			respErr:         "",
			respRegionError: fakeEpochNotMatch,
			backoffCnt:      2,
			backoffDetail:   []string{"tikvServerBusy+2"},
			regionIsValid:   false,
		},
	}
	s.True(s.runCaseAndCompare(ca))
	s.changeRegionLeader(1)

	ca = replicaSelectorAccessPathCase{
		reqType:   tikvrpc.CmdGet,
		readType:  kv.ReplicaReadMixed,
		staleRead: false,
		timeout:   time.Second,
		label:     &metapb.StoreLabel{Key: "id", Value: "2"},
		accessErr: []RegionErrorType{DeadLineExceededErr, ServerIsBusyErr},
		expect: &accessPathResult{
			accessPath: []string{
				"{addr: store2, replica-read: true, stale-read: false}",
				"{addr: store1, replica-read: true, stale-read: false}",
				"{addr: store3, replica-read: true, stale-read: false}"},
			respErr:         "",
			respRegionError: nil,
			backoffCnt:      1,
			backoffDetail:   []string{"tikvServerBusy+1"},
			regionIsValid:   true,
		},
	}
	s.True(s.runCaseAndCompare(ca))
}

func TestReplicaReadAccessPathByCase2(t *testing.T) {
	s := new(testReplicaSelectorSuite)
	s.SetupTest(t)
	defer s.TearDownTest()

	var ca replicaSelectorAccessPathCase
	fakeEpochNotMatch := &errorpb.Error{EpochNotMatch: &errorpb.EpochNotMatch{}}
	// Following cases are found by other test, careful.
	ca = replicaSelectorAccessPathCase{
		reqType:   tikvrpc.CmdGet,
		readType:  kv.ReplicaReadMixed,
		staleRead: false,
		timeout:   time.Second,
		label:     &metapb.StoreLabel{Key: "id", Value: "2"},
		accessErr: []RegionErrorType{DeadLineExceededErr, DiskFullErr, FlashbackNotPreparedErr},
		expect: &accessPathResult{
			accessPath: []string{
				"{addr: store2, replica-read: true, stale-read: false}",
				"{addr: store1, replica-read: true, stale-read: false}",
				"{addr: store3, replica-read: true, stale-read: false}"},
			respErr:         "region 0 is not prepared for the flashback",
			respRegionError: nil,
			backoffCnt:      1,
			backoffDetail:   []string{"tikvDiskFull+1"},
			regionIsValid:   true,
		},
	}
	s.True(s.runCaseAndCompare(ca))

	// Don't invalid region in tryFollowers, since leader meets deadlineExceededErr.
	ca = replicaSelectorAccessPathCase{
		reqType:   tikvrpc.CmdGet,
		readType:  kv.ReplicaReadLeader,
		staleRead: false,
		timeout:   time.Second,
		label:     nil,
		accessErr: []RegionErrorType{NotLeaderErr, NotLeaderWithNewLeader3Err, DeadLineExceededErr},
		expect: &accessPathResult{
			accessPath: []string{
				"{addr: store1, replica-read: false, stale-read: false}",
				"{addr: store2, replica-read: false, stale-read: false}",
				"{addr: store3, replica-read: false, stale-read: false}"},
			respErr:         "",
			respRegionError: fakeEpochNotMatch,
			backoffCnt:      1,
			backoffDetail:   []string{"regionScheduling+1"},
			regionIsValid:   true,
		},
	}
	s.True(s.runCaseAndCompare(ca))

	// Don't invalid region in accessFollower, since leader meets deadlineExceededErr.
	ca = replicaSelectorAccessPathCase{
		reqType:   tikvrpc.CmdGet,
		readType:  kv.ReplicaReadMixed,
		staleRead: false,
		timeout:   time.Second,
		label:     nil,
		accessErr: []RegionErrorType{ServerIsBusyErr, ServerIsBusyErr, DeadLineExceededErr},
		expect: &accessPathResult{
			accessPath: []string{
				"{addr: store1, replica-read: true, stale-read: false}",
				"{addr: store2, replica-read: true, stale-read: false}",
				"{addr: store3, replica-read: true, stale-read: false}"},
			respErr:         "",
			respRegionError: fakeEpochNotMatch,
			backoffCnt:      0,
			backoffDetail:   []string{},
			regionIsValid:   true,
		},
	}
	s.True(s.runCaseAndCompare(ca))

	ca = replicaSelectorAccessPathCase{
		reqType:   tikvrpc.CmdGet,
		readType:  kv.ReplicaReadMixed,
		staleRead: true,
		timeout:   0,
		label:     &metapb.StoreLabel{Key: "id", Value: "3"},
		accessErr: []RegionErrorType{DataIsNotReadyErr, NotLeaderErr},
		expect: &accessPathResult{
			accessPath: []string{
				"{addr: store3, replica-read: false, stale-read: true}",
				"{addr: store1, replica-read: false, stale-read: false}",
				"{addr: store3, replica-read: true, stale-read: false}"},
			respErr:         "",
			respRegionError: nil,
			backoffCnt:      1,
			backoffDetail:   []string{"regionScheduling+1"},
			regionIsValid:   true,
		},
	}
	s.True(s.runCaseAndCompare(ca))

	ca = replicaSelectorAccessPathCase{
		reqType:   tikvrpc.CmdGet,
		readType:  kv.ReplicaReadMixed,
		staleRead: false,
		timeout:   time.Second,
		label:     &metapb.StoreLabel{Key: "id", Value: "2"},
		accessErr: []RegionErrorType{FlashbackInProgressErr},
		expect: &accessPathResult{
			accessPath: []string{
				"{addr: store2, replica-read: true, stale-read: false}",
				"{addr: store1, replica-read: true, stale-read: false}"},
			respErr:         "",
			respRegionError: nil,
			backoffCnt:      0,
			backoffDetail:   []string{},
			regionIsValid:   true,
		},
	}
	s.True(s.runCaseAndCompare(ca))

	ca = replicaSelectorAccessPathCase{
		reqType:   tikvrpc.CmdGet,
		readType:  kv.ReplicaReadMixed,
		staleRead: true,
		timeout:   time.Microsecond * 100,
		label:     &metapb.StoreLabel{Key: "id", Value: "1"},
		accessErr: []RegionErrorType{DataIsNotReadyErr, ServerIsBusyErr},
		expect: &accessPathResult{
			accessPath: []string{
				"{addr: store1, replica-read: false, stale-read: true}",
				// don't retry leader(store1), since leader won't return DataIsNotReadyErr, so retry it with leader-read may got NotLeaderErr.
				"{addr: store2, replica-read: true, stale-read: false}",
				"{addr: store3, replica-read: true, stale-read: false}"},
			respErr:         "",
			respRegionError: nil,
			backoffCnt:      0,
			backoffDetail:   []string{},
			regionIsValid:   true,
		},
	}
	s.True(s.runCaseAndCompare(ca))

	ca = replicaSelectorAccessPathCase{
		reqType:   tikvrpc.CmdPrewrite,
		readType:  kv.ReplicaReadLeader,
		staleRead: false,
		timeout:   0,
		label:     nil,
		accessErr: []RegionErrorType{DeadLineExceededErr, NotLeaderErr, NotLeaderWithNewLeader2Err, ServerIsBusyWithEstimatedWaitMsErr, DeadLineExceededErr},
		expect: &accessPathResult{
			accessPath: []string{
				"{addr: store1, replica-read: false, stale-read: false}",
				"{addr: store2, replica-read: false, stale-read: false}",
				"{addr: store3, replica-read: false, stale-read: false}",
				"{addr: store2, replica-read: false, stale-read: false}",
				"{addr: store2, replica-read: false, stale-read: false}"},
			respErr:         "",
			respRegionError: fakeEpochNotMatch,
			backoffCnt:      4,
			backoffDetail:   []string{"regionScheduling+1", "tikvRPC+2", "tikvServerBusy+1"},
			regionIsValid:   false,
		},
	}
	s.True(s.runCaseAndCompare(ca))

	ca = replicaSelectorAccessPathCase{
		reqType:   tikvrpc.CmdGet,
		readType:  kv.ReplicaReadMixed,
		staleRead: true,
		timeout:   0,
		label:     nil,
		accessErr: []RegionErrorType{DeadLineExceededErr, RegionNotInitializedErr, DeadLineExceededErr},
		expect: &accessPathResult{
			accessPath: []string{
				"{addr: store1, replica-read: false, stale-read: true}",
				"{addr: store2, replica-read: true, stale-read: false}",
				"{addr: store3, replica-read: true, stale-read: false}"},
			respErr:         "",
			respRegionError: fakeEpochNotMatch,
			backoffCnt:      3,
			backoffDetail:   []string{"regionNotInitialized+1", "tikvRPC+2"},
			regionIsValid:   false,
		},
	}
	s.True(s.runCaseAndCompare(ca))

	ca = replicaSelectorAccessPathCase{
		reqType:   tikvrpc.CmdGet,
		readType:  kv.ReplicaReadMixed,
		staleRead: true,
		timeout:   time.Second,
		label:     &metapb.StoreLabel{Key: "id", Value: "2"},
		accessErr: []RegionErrorType{DeadLineExceededErr, NotLeaderWithNewLeader2Err},
		expect: &accessPathResult{
			accessPath: []string{
				"{addr: store2, replica-read: false, stale-read: true}",
				"{addr: store1, replica-read: false, stale-read: false}",
				"{addr: store3, replica-read: true, stale-read: false}"},
			respErr:         "",
			respRegionError: nil,
			backoffCnt:      0,
			backoffDetail:   []string{},
			regionIsValid:   true,
		},
	}
	s.True(s.runCaseAndCompare(ca))

	ca = replicaSelectorAccessPathCase{
		reqType:   tikvrpc.CmdGet,
		readType:  kv.ReplicaReadMixed,
		staleRead: false,
		timeout:   time.Second,
		label:     &metapb.StoreLabel{Key: "id", Value: "2"},
		accessErr: []RegionErrorType{DeadLineExceededErr, ServerIsBusyErr},
		expect: &accessPathResult{
			accessPath: []string{
				"{addr: store2, replica-read: true, stale-read: false}",
				"{addr: store1, replica-read: true, stale-read: false}",
				"{addr: store3, replica-read: true, stale-read: false}"},
			respErr:         "",
			respRegionError: nil,
			backoffCnt:      0,
			backoffDetail:   []string{},
			regionIsValid:   true,
		},
	}
	s.True(s.runCaseAndCompare(ca))

	s.changeRegionLeader(2)
	ca = replicaSelectorAccessPathCase{
		reqType:   tikvrpc.CmdGet,
		readType:  kv.ReplicaReadMixed,
		staleRead: false,
		timeout:   time.Second,
		label:     &metapb.StoreLabel{Key: "id", Value: "3"},
		accessErr: []RegionErrorType{DeadLineExceededErr, ServerIsBusyErr},
		expect: &accessPathResult{
			accessPath: []string{
				"{addr: store3, replica-read: true, stale-read: false}",
				"{addr: store2, replica-read: true, stale-read: false}",
				"{addr: store1, replica-read: true, stale-read: false}"},
			respErr:         "",
			respRegionError: nil,
			backoffCnt:      0,
			backoffDetail:   []string{},
			regionIsValid:   true,
		},
	}
	s.True(s.runCaseAndCompare(ca))
	s.changeRegionLeader(1)

	ca = replicaSelectorAccessPathCase{
		reqType:   tikvrpc.CmdGet,
		readType:  kv.ReplicaReadLeader,
		staleRead: false,
		timeout:   time.Second,
		accessErr: []RegionErrorType{NotLeaderErr, DeadLineExceededErr, NotLeaderWithNewLeader2Err},
		expect: &accessPathResult{
			accessPath: []string{
				"{addr: store1, replica-read: false, stale-read: false}",
				"{addr: store2, replica-read: false, stale-read: false}",
				"{addr: store3, replica-read: false, stale-read: false}"},
			respErr:         "",
			respRegionError: fakeEpochNotMatch,
			backoffCnt:      1,
			backoffDetail:   []string{"regionScheduling+1"},
			regionIsValid:   true,
		},
	}
	s.True(s.runCaseAndCompare(ca))
}

func TestReplicaReadAccessPathNotCompatibleCase(t *testing.T) {
	s := new(testReplicaSelectorSuite)
	s.SetupTest(t)
	defer s.TearDownTest()

	var ca replicaSelectorAccessPathCase
	//fakeEpochNotMatch := &errorpb.Error{EpochNotMatch: &errorpb.EpochNotMatch{}}
	ca = replicaSelectorAccessPathCase{
		reqType:   tikvrpc.CmdGet,
		readType:  kv.ReplicaReadLeader,
		staleRead: false,
		timeout:   time.Second,
		label:     nil,
		accessErr: []RegionErrorType{DeadLineExceededErr, FlashbackInProgressErr},
		expect: &accessPathResult{
			accessPath: []string{
				"{addr: store1, replica-read: false, stale-read: false}",
				"{addr: store2, replica-read: false, stale-read: false}"},
			respErr:         "region 0 is in flashback progress, FlashbackStartTS is 0",
			respRegionError: nil,
			backoffCnt:      0,
			backoffDetail:   []string{},
			regionIsValid:   true,
		},
	}
	s.True(s.runCaseAndCompare(ca))

}

func TestReplicaReadAccessPathBasic(t *testing.T) {
	s := new(testReplicaSelectorSuite)
	s.SetupTest(t)
	defer s.TearDownTest()

	retryableErrors := []RegionErrorType{ServerIsBusyErr, ServerIsBusyWithEstimatedWaitMsErr, StaleCommandErr, MaxTimestampNotSyncedErr, ProposalInMergingModeErr, ReadIndexNotReadyErr, RegionNotInitializedErr, DiskFullErr}
	noRetryErrors := []RegionErrorType{RegionNotFoundErr, KeyNotInRegionErr, EpochNotMatchErr, StoreNotMatchErr, RaftEntryTooLargeErr, RecoveryInProgressErr, FlashbackInProgressErr, FlashbackNotPreparedErr, IsWitnessErr, MismatchPeerIdErr, BucketVersionNotMatchErr}
	for _, reqType := range []tikvrpc.CmdType{tikvrpc.CmdGet, tikvrpc.CmdPrewrite} {
		for _, readType := range []kv.ReplicaReadType{kv.ReplicaReadLeader, kv.ReplicaReadFollower, kv.ReplicaReadMixed, kv.ReplicaReadPreferLeader} {
			if reqType == tikvrpc.CmdPrewrite && readType != kv.ReplicaReadLeader {
				// write req only support leader read.
				continue
			}
			for _, staleRead := range []bool{false, true} {
				if staleRead && readType != kv.ReplicaReadMixed {
					// stale read only support mixed read.
					continue
				}
				for _, tp := range retryableErrors {
					backoff := []string{}
					switch tp {
					case ServerIsBusyErr, ServerIsBusyWithEstimatedWaitMsErr:
						backoff = []string{"tikvServerBusy+1"}
					case DiskFullErr:
						backoff = []string{"tikvDiskFull+1"}
					case RegionNotInitializedErr:
						backoff = []string{"regionNotInitialized+1"}
					case ReadIndexNotReadyErr, ProposalInMergingModeErr:
						backoff = []string{"regionScheduling+1"}
					case MaxTimestampNotSyncedErr:
						backoff = []string{"maxTsNotSynced+1"}
					}
					accessPath := []string{
						"{addr: store1, replica-read: true, stale-read: false}",
						"{addr: store2, replica-read: true, stale-read: false}",
					}
					switch readType {
					case kv.ReplicaReadLeader:
						accessPath = []string{
							"{addr: store1, replica-read: false, stale-read: false}",
							"{addr: store1, replica-read: false, stale-read: false}",
						}
					case kv.ReplicaReadFollower:
						if tp == ServerIsBusyErr {
							backoff = []string{}
						}
						accessPath = []string{
							"{addr: store2, replica-read: true, stale-read: false}",
							"{addr: store3, replica-read: true, stale-read: false}",
						}
					case kv.ReplicaReadMixed:
						if tp == ServerIsBusyErr {
							backoff = []string{}
						}
						if staleRead {
							accessPath = []string{
								"{addr: store1, replica-read: false, stale-read: true}",
								"{addr: store2, replica-read: true, stale-read: false}",
							}
						}
					default:
						if tp == ServerIsBusyErr {
							backoff = []string{}
						}
					}
					ca := replicaSelectorAccessPathCase{
						reqType:   reqType,
						readType:  readType,
						staleRead: staleRead,
						accessErr: []RegionErrorType{tp},
						expect: &accessPathResult{
							accessPath:      accessPath,
							respErr:         "",
							respRegionError: nil,
							backoffCnt:      len(backoff),
							backoffDetail:   backoff,
							regionIsValid:   true,
						},
					}
					s.True(s.runCaseAndCompare(ca))
				}

				for _, tp := range noRetryErrors {
					backoff := []string{}
					regionIsValid := false
					respErr := ""
					respRegionError := tp.GenRegionError()
					switch tp {
					case RecoveryInProgressErr:
						backoff = []string{"regionRecoveryInProgress+1"}
					case IsWitnessErr:
						backoff = []string{"isWitness+1"}
					case BucketVersionNotMatchErr:
						regionIsValid = true
					case RaftEntryTooLargeErr:
						respErr = RaftEntryTooLargeErr.GenRegionError().String()
						respRegionError = nil
						regionIsValid = true
					case FlashbackInProgressErr:
						respErr = "region 0 is in flashback progress, FlashbackStartTS is 0"
						respRegionError = nil
						regionIsValid = true
					case FlashbackNotPreparedErr:
						respErr = "region 0 is not prepared for the flashback"
						respRegionError = nil
						regionIsValid = true
					}
					accessPath := []string{"{addr: store1, replica-read: true, stale-read: false}"}
					switch readType {
					case kv.ReplicaReadLeader:
						accessPath = []string{"{addr: store1, replica-read: false, stale-read: false}"}
					case kv.ReplicaReadFollower:
						accessPath = []string{"{addr: store2, replica-read: true, stale-read: false}"}
						if tp == FlashbackInProgressErr {
							respErr = ""
							respRegionError = nil
							regionIsValid = true
							accessPath = []string{
								"{addr: store2, replica-read: true, stale-read: false}",
								"{addr: store1, replica-read: true, stale-read: false}",
							}
						}
					case kv.ReplicaReadMixed:
						if staleRead {
							accessPath = []string{"{addr: store1, replica-read: false, stale-read: true}"}
						}
					}
					ca := replicaSelectorAccessPathCase{
						reqType:   reqType,
						readType:  readType,
						staleRead: staleRead,
						accessErr: []RegionErrorType{tp},
						expect: &accessPathResult{
							accessPath:      accessPath,
							respErr:         respErr,
							respRegionError: respRegionError,
							backoffCnt:      len(backoff),
							backoffDetail:   backoff,
							regionIsValid:   regionIsValid,
						},
					}
					s.True(s.runCaseAndCompare(ca))
				}
			}
		}
	}
}

func TestReplicaReadAccessPathByLeaderCase(t *testing.T) {
	s := new(testReplicaSelectorSuite)
	s.SetupTest(t)
	defer s.TearDownTest()

	fakeEpochNotMatch := &errorpb.Error{EpochNotMatch: &errorpb.EpochNotMatch{}} // fake region error, cause by no replica is available.
	var ca replicaSelectorAccessPathCase
	ca = replicaSelectorAccessPathCase{
		reqType:   tikvrpc.CmdGet,
		readType:  kv.ReplicaReadLeader,
		accessErr: nil,
		expect: &accessPathResult{
			accessPath: []string{
				"{addr: store1, replica-read: false, stale-read: false}",
			},
			respErr:         "",
			respRegionError: nil,
			backoffCnt:      0,
			backoffDetail:   []string{},
			regionIsValid:   true,
		},
	}
	s.True(s.runCaseAndCompare(ca))

	ca = replicaSelectorAccessPathCase{
		reqType:   tikvrpc.CmdGet,
		readType:  kv.ReplicaReadLeader,
		accessErr: []RegionErrorType{ServerIsBusyWithEstimatedWaitMsErr, ServerIsBusyErr},
		expect: &accessPathResult{
			accessPath: []string{
				"{addr: store1, replica-read: false, stale-read: false}",
				"{addr: store1, replica-read: false, stale-read: false}",
				"{addr: store1, replica-read: false, stale-read: false}",
			},
			respErr:         "",
			respRegionError: nil,
			backoffCnt:      2,
			backoffDetail:   []string{"tikvServerBusy+2"},
			regionIsValid:   true,
		},
	}
	s.True(s.runCaseAndCompare(ca))

	ca = replicaSelectorAccessPathCase{
		reqType:  tikvrpc.CmdGet,
		readType: kv.ReplicaReadLeader,
		accessErr: []RegionErrorType{ServerIsBusyErr, ServerIsBusyErr, ServerIsBusyErr, ServerIsBusyErr, ServerIsBusyErr,
			ServerIsBusyErr, ServerIsBusyErr, ServerIsBusyErr, ServerIsBusyErr, ServerIsBusyErr, ServerIsBusyErr},
		expect: &accessPathResult{
			accessPath: []string{
				"{addr: store1, replica-read: false, stale-read: false}",
				"{addr: store1, replica-read: false, stale-read: false}",
				"{addr: store1, replica-read: false, stale-read: false}",
				"{addr: store1, replica-read: false, stale-read: false}",
				"{addr: store1, replica-read: false, stale-read: false}",
				"{addr: store1, replica-read: false, stale-read: false}",
				"{addr: store1, replica-read: false, stale-read: false}",
				"{addr: store1, replica-read: false, stale-read: false}",
				"{addr: store1, replica-read: false, stale-read: false}",
				"{addr: store1, replica-read: false, stale-read: false}",
				"{addr: store2, replica-read: false, stale-read: false}",
				"{addr: store3, replica-read: false, stale-read: false}",
			},
			respErr:         "",
			respRegionError: nil,
			backoffCnt:      11,
			backoffDetail:   []string{"tikvServerBusy+11"},
			regionIsValid:   true,
		},
	}
	s.True(s.runCaseAndCompare(ca))

	ca = replicaSelectorAccessPathCase{
		reqType:   tikvrpc.CmdGet,
		readType:  kv.ReplicaReadLeader,
		accessErr: []RegionErrorType{NotLeaderErr},
		expect: &accessPathResult{
			accessPath: []string{
				"{addr: store1, replica-read: false, stale-read: false}",
				"{addr: store2, replica-read: false, stale-read: false}",
			},
			respErr:         "",
			respRegionError: nil,
			backoffCnt:      1,
			backoffDetail:   []string{"regionScheduling+1"},
			regionIsValid:   true,
		},
	}
	s.True(s.runCaseAndCompare(ca))

	ca = replicaSelectorAccessPathCase{
		reqType:   tikvrpc.CmdGet,
		readType:  kv.ReplicaReadLeader,
		accessErr: []RegionErrorType{NotLeaderErr, NotLeaderErr},
		expect: &accessPathResult{
			accessPath: []string{
				"{addr: store1, replica-read: false, stale-read: false}",
				"{addr: store2, replica-read: false, stale-read: false}",
				"{addr: store3, replica-read: false, stale-read: false}",
			},
			respErr:         "",
			respRegionError: nil,
			backoffCnt:      2,
			backoffDetail:   []string{"regionScheduling+2"},
			regionIsValid:   true,
		},
	}
	s.True(s.runCaseAndCompare(ca))

	ca = replicaSelectorAccessPathCase{
		reqType:   tikvrpc.CmdGet,
		readType:  kv.ReplicaReadLeader,
		accessErr: []RegionErrorType{NotLeaderErr, NotLeaderErr, NotLeaderErr},
		expect: &accessPathResult{
			accessPath: []string{
				"{addr: store1, replica-read: false, stale-read: false}",
				"{addr: store2, replica-read: false, stale-read: false}",
				"{addr: store3, replica-read: false, stale-read: false}",
			},
			respErr:         "",
			respRegionError: fakeEpochNotMatch,
			backoffCnt:      3,
			backoffDetail:   []string{"regionScheduling+3"},
			regionIsValid:   false,
		},
	}
	s.True(s.runCaseAndCompare(ca))

	ca = replicaSelectorAccessPathCase{
		reqType:   tikvrpc.CmdGet,
		readType:  kv.ReplicaReadLeader,
		accessErr: []RegionErrorType{NotLeaderWithNewLeader3Err},
		expect: &accessPathResult{
			accessPath: []string{
				"{addr: store1, replica-read: false, stale-read: false}",
				"{addr: store3, replica-read: false, stale-read: false}",
			},
			respErr:         "",
			respRegionError: nil,
			backoffCnt:      0, // no backoff, fast retry.
			backoffDetail:   []string{},
			regionIsValid:   true,
		},
	}
	s.True(s.runCaseAndCompare(ca))

	ca = replicaSelectorAccessPathCase{
		reqType:   tikvrpc.CmdGet,
		readType:  kv.ReplicaReadLeader,
		accessErr: []RegionErrorType{NotLeaderWithNewLeader3Err, ServerIsBusyErr},
		expect: &accessPathResult{
			accessPath: []string{
				"{addr: store1, replica-read: false, stale-read: false}",
				"{addr: store3, replica-read: false, stale-read: false}",
				"{addr: store3, replica-read: false, stale-read: false}",
			},
			respErr:         "",
			respRegionError: nil,
			backoffCnt:      1,
			backoffDetail:   []string{"tikvServerBusy+1"},
			regionIsValid:   true,
		},
	}
	s.True(s.runCaseAndCompare(ca))

	ca = replicaSelectorAccessPathCase{
		reqType:   tikvrpc.CmdGet,
		readType:  kv.ReplicaReadLeader,
		accessErr: []RegionErrorType{DeadLineExceededErr},
		expect: &accessPathResult{
			accessPath: []string{
				"{addr: store1, replica-read: false, stale-read: false}",
				"{addr: store2, replica-read: false, stale-read: false}",
			},
			respErr:         "",
			respRegionError: nil,
			backoffCnt:      1,
			backoffDetail:   []string{"tikvRPC+1"},
			regionIsValid:   true,
		},
	}
	s.True(s.runCaseAndCompare(ca))

	ca = replicaSelectorAccessPathCase{
		reqType:   tikvrpc.CmdGet,
		readType:  kv.ReplicaReadLeader,
		accessErr: []RegionErrorType{DeadLineExceededErr, NotLeaderWithNewLeader1Err, NotLeaderWithNewLeader1Err},
		expect: &accessPathResult{
			accessPath: []string{
				"{addr: store1, replica-read: false, stale-read: false}", // Suppose there is network partition between TiDB and store1
				"{addr: store2, replica-read: false, stale-read: false}", // TODO(crazycs520): is this expected, should retry with replica-read?
				"{addr: store3, replica-read: false, stale-read: false}", // ditto.
			},
			respErr:         "",
			respRegionError: fakeEpochNotMatch,
			backoffCnt:      1,
			backoffDetail:   []string{"tikvRPC+1"},
			regionIsValid:   false,
		},
	}
	s.True(s.runCaseAndCompare(ca))

	ca = replicaSelectorAccessPathCase{
		reqType:   tikvrpc.CmdGet,
		readType:  kv.ReplicaReadLeader,
		accessErr: []RegionErrorType{DeadLineExceededErr, ServerIsBusyErr, ServerIsBusyErr},
		expect: &accessPathResult{
			accessPath: []string{
				"{addr: store1, replica-read: false, stale-read: false}",
				"{addr: store2, replica-read: false, stale-read: false}",
				"{addr: store3, replica-read: false, stale-read: false}"},
			respErr:         "",
			respRegionError: fakeEpochNotMatch,
			backoffCnt:      3,
			backoffDetail:   []string{"tikvRPC+1", "tikvServerBusy+2"},
			regionIsValid:   false,
		},
	}
	s.True(s.runCaseAndCompare(ca))

	ca = replicaSelectorAccessPathCase{
		reqType:         tikvrpc.CmdGet,
		readType:        kv.ReplicaReadLeader,
		busyThresholdMs: 10,
		accessErr:       []RegionErrorType{NotLeaderErr, NotLeaderWithNewLeader3Err, ServerIsBusyWithEstimatedWaitMsErr, NotLeaderErr},
		expect: &accessPathResult{
			accessPath: []string{
				"{addr: store1, replica-read: false, stale-read: false}",
				"{addr: store2, replica-read: false, stale-read: false}",
				"{addr: store3, replica-read: false, stale-read: false}",
				"{addr: store3, replica-read: false, stale-read: false}"},
			respErr:         "",
			respRegionError: fakeEpochNotMatch,
			backoffCnt:      2,
			backoffDetail:   []string{"regionScheduling+2"},
			regionIsValid:   false,
		},
	}
	s.True(s.runCaseAndCompare(ca))

	ca = replicaSelectorAccessPathCase{
		reqType:         tikvrpc.CmdGet,
		readType:        kv.ReplicaReadLeader,
		busyThresholdMs: 10,
		accessErr:       []RegionErrorType{NotLeaderErr, NotLeaderWithNewLeader3Err, ServerIsBusyWithEstimatedWaitMsErr, ServerIsBusyErr},
		expect: &accessPathResult{
			accessPath: []string{
				"{addr: store1, replica-read: false, stale-read: false}",
				"{addr: store2, replica-read: false, stale-read: false}",
				"{addr: store3, replica-read: false, stale-read: false}",
				"{addr: store3, replica-read: false, stale-read: false}",
				"{addr: store3, replica-read: false, stale-read: false}"},
			respErr:         "",
			respRegionError: nil,
			backoffCnt:      2,
			backoffDetail:   []string{"regionScheduling+1", "tikvServerBusy+1"},
			regionIsValid:   true,
		},
	}
	s.True(s.runCaseAndCompare(ca))

	// Test for switch leader.
	cas := []replicaSelectorAccessPathCase{
		{
			reqType:   tikvrpc.CmdGet,
			readType:  kv.ReplicaReadLeader,
			accessErr: []RegionErrorType{NotLeaderErr},
			expect: &accessPathResult{
				accessPath: []string{
					"{addr: store1, replica-read: false, stale-read: false}",
					"{addr: store2, replica-read: false, stale-read: false}",
				},
				respErr:         "",
				respRegionError: nil,
				backoffCnt:      1,
				backoffDetail:   []string{"regionScheduling+1"},
				regionIsValid:   true,
			},
			afterRun: func() { /* don't invalid region */ },
		},
		{
			reqType:   tikvrpc.CmdGet,
			readType:  kv.ReplicaReadLeader,
			accessErr: []RegionErrorType{NotLeaderWithNewLeader3Err},
			beforeRun: func() { /* don't resetStoreState */ },
			expect: &accessPathResult{
				accessPath: []string{
					"{addr: store2, replica-read: false, stale-read: false}", // try new leader directly.
					"{addr: store3, replica-read: false, stale-read: false}",
				},
				respErr:         "",
				respRegionError: nil,
				backoffCnt:      0,
				backoffDetail:   []string{},
				regionIsValid:   true,
			},
			afterRun: func() { /* don't invalid region */ },
		},
		{
			reqType:   tikvrpc.CmdGet,
			readType:  kv.ReplicaReadLeader,
			accessErr: []RegionErrorType{ServerIsBusyErr},
			beforeRun: func() { /* don't resetStoreState */ },
			expect: &accessPathResult{
				accessPath: []string{
					"{addr: store3, replica-read: false, stale-read: false}", // try new leader directly.
					"{addr: store3, replica-read: false, stale-read: false}",
				},
				respErr:         "",
				respRegionError: nil,
				backoffCnt:      1,
				backoffDetail:   []string{"tikvServerBusy+1"},
				regionIsValid:   true,
			},
		},
	}
	s.True(s.runMultiCaseAndCompare(cas))
}

func TestReplicaReadAccessPathByFollowerCase(t *testing.T) {
	s := new(testReplicaSelectorSuite)
	s.SetupTest(t)
	defer s.TearDownTest()

	fakeEpochNotMatch := &errorpb.Error{EpochNotMatch: &errorpb.EpochNotMatch{}}
	var ca replicaSelectorAccessPathCase
	ca = replicaSelectorAccessPathCase{
		reqType:   tikvrpc.CmdGet,
		readType:  kv.ReplicaReadFollower,
		accessErr: nil,
		expect: &accessPathResult{
			accessPath: []string{
				"{addr: store2, replica-read: true, stale-read: false}",
			},
			respErr:         "",
			respRegionError: nil,
			backoffCnt:      0,
			backoffDetail:   []string{},
			regionIsValid:   true,
		},
	}
	s.True(s.runCaseAndCompare(ca))

	ca = replicaSelectorAccessPathCase{
		reqType:   tikvrpc.CmdGet,
		readType:  kv.ReplicaReadFollower,
		accessErr: []RegionErrorType{ServerIsBusyWithEstimatedWaitMsErr, ServerIsBusyErr},
		expect: &accessPathResult{
			accessPath: []string{
				"{addr: store2, replica-read: true, stale-read: false}",
				"{addr: store3, replica-read: true, stale-read: false}",
				"{addr: store1, replica-read: true, stale-read: false}",
			},
			respErr:         "",
			respRegionError: nil,
			backoffCnt:      2,
			backoffDetail:   []string{"tikvServerBusy+2"},
			regionIsValid:   true,
		},
	}
	s.True(s.runCaseAndCompare(ca))

	ca = replicaSelectorAccessPathCase{
		reqType:   tikvrpc.CmdGet,
		readType:  kv.ReplicaReadFollower,
		accessErr: []RegionErrorType{ServerIsBusyErr, ServerIsBusyWithEstimatedWaitMsErr, ServerIsBusyErr},
		expect: &accessPathResult{
			accessPath: []string{
				"{addr: store2, replica-read: true, stale-read: false}",
				"{addr: store3, replica-read: true, stale-read: false}",
				"{addr: store1, replica-read: true, stale-read: false}",
			},
			respErr:         "",
			respRegionError: fakeEpochNotMatch,
			backoffCnt:      3,
			backoffDetail:   []string{"tikvServerBusy+3"},
			regionIsValid:   false,
		},
	}
	s.True(s.runCaseAndCompare(ca))

	ca = replicaSelectorAccessPathCase{
		reqType:   tikvrpc.CmdGet,
		readType:  kv.ReplicaReadFollower,
		accessErr: []RegionErrorType{DeadLineExceededErr, ServerIsBusyErr},
		expect: &accessPathResult{
			accessPath: []string{
				"{addr: store2, replica-read: true, stale-read: false}",
				"{addr: store3, replica-read: true, stale-read: false}",
				"{addr: store1, replica-read: true, stale-read: false}",
			},
			respErr:         "",
			respRegionError: nil,
			backoffCnt:      2,
			backoffDetail:   []string{"tikvRPC+1", "tikvServerBusy+1"},
			regionIsValid:   true,
		},
	}
	s.True(s.runCaseAndCompare(ca))

	ca = replicaSelectorAccessPathCase{
		reqType:   tikvrpc.CmdGet,
		readType:  kv.ReplicaReadFollower,
		timeout:   time.Second,
		accessErr: []RegionErrorType{DeadLineExceededErr, ServerIsBusyErr},
		expect: &accessPathResult{
			accessPath: []string{
				"{addr: store2, replica-read: true, stale-read: false}",
				"{addr: store3, replica-read: true, stale-read: false}",
				"{addr: store1, replica-read: true, stale-read: false}",
			},
			respErr:         "",
			respRegionError: nil,
			backoffCnt:      1,
			backoffDetail:   []string{"tikvServerBusy+1"},
			regionIsValid:   true,
		},
	}
	s.True(s.runCaseAndCompare(ca))
}

func TestReplicaReadAccessPathByMixedAndPreferLeaderCase(t *testing.T) {
	s := new(testReplicaSelectorSuite)
	s.SetupTest(t)
	defer s.TearDownTest()

	fakeEpochNotMatch := &errorpb.Error{EpochNotMatch: &errorpb.EpochNotMatch{}}
	var ca replicaSelectorAccessPathCase
	// since leader in store1, so ReplicaReadMixed and ReplicaReadPreferLeader will have the same access path.
	for _, readType := range []kv.ReplicaReadType{kv.ReplicaReadMixed, kv.ReplicaReadPreferLeader} {
		ca = replicaSelectorAccessPathCase{
			reqType:   tikvrpc.CmdGet,
			readType:  readType,
			accessErr: nil,
			expect: &accessPathResult{
				accessPath: []string{
					"{addr: store1, replica-read: true, stale-read: false}",
				},
				respErr:         "",
				respRegionError: nil,
				backoffCnt:      0,
				backoffDetail:   []string{},
				regionIsValid:   true,
			},
		}
		s.True(s.runCaseAndCompare(ca))

		ca = replicaSelectorAccessPathCase{
			reqType:   tikvrpc.CmdGet,
			readType:  readType,
			accessErr: []RegionErrorType{ServerIsBusyWithEstimatedWaitMsErr, StaleCommandErr, ServerIsBusyErr},
			expect: &accessPathResult{
				accessPath: []string{
					"{addr: store1, replica-read: true, stale-read: false}",
					"{addr: store2, replica-read: true, stale-read: false}",
					"{addr: store3, replica-read: true, stale-read: false}",
				},
				respErr:         "",
				respRegionError: fakeEpochNotMatch,
				backoffCnt:      2,
				backoffDetail:   []string{"tikvServerBusy+2"},
				regionIsValid:   false,
			},
		}
		s.True(s.runCaseAndCompare(ca))

		ca = replicaSelectorAccessPathCase{
			reqType:   tikvrpc.CmdGet,
			readType:  readType,
			accessErr: []RegionErrorType{ServerIsBusyErr, RegionNotFoundErr},
			expect: &accessPathResult{
				accessPath: []string{
					"{addr: store1, replica-read: true, stale-read: false}",
					"{addr: store2, replica-read: true, stale-read: false}",
				},
				respErr:         "",
				respRegionError: RegionNotFoundErr.GenRegionError(),
				backoffCnt:      1,
				backoffDetail:   []string{"tikvServerBusy+1"},
				regionIsValid:   false,
			},
		}
		s.True(s.runCaseAndCompare(ca))

		ca = replicaSelectorAccessPathCase{
			reqType:   tikvrpc.CmdGet,
			readType:  readType,
			accessErr: []RegionErrorType{DeadLineExceededErr, ServerIsBusyErr},
			expect: &accessPathResult{
				accessPath: []string{
					"{addr: store1, replica-read: true, stale-read: false}",
					"{addr: store2, replica-read: true, stale-read: false}",
					"{addr: store3, replica-read: true, stale-read: false}",
				},
				respErr:         "",
				respRegionError: nil,
				backoffCnt:      2,
				backoffDetail:   []string{"tikvRPC+1", "tikvServerBusy+1"},
				regionIsValid:   true,
			},
		}
		s.True(s.runCaseAndCompare(ca))

		ca = replicaSelectorAccessPathCase{
			reqType:   tikvrpc.CmdGet,
			readType:  readType,
			timeout:   time.Second,
			accessErr: []RegionErrorType{DeadLineExceededErr, ServerIsBusyErr},
			expect: &accessPathResult{
				accessPath: []string{
					"{addr: store1, replica-read: true, stale-read: false}",
					"{addr: store2, replica-read: true, stale-read: false}",
					"{addr: store3, replica-read: true, stale-read: false}",
				},
				respErr:         "",
				respRegionError: nil,
				backoffCnt:      1,
				backoffDetail:   []string{"tikvServerBusy+1"},
				regionIsValid:   true,
			},
		}
		s.True(s.runCaseAndCompare(ca))
	}

	ca = replicaSelectorAccessPathCase{
		reqType:   tikvrpc.CmdGet,
		readType:  kv.ReplicaReadMixed,
		label:     &metapb.StoreLabel{Key: "id", Value: "2"},
		accessErr: []RegionErrorType{DeadLineExceededErr, ServerIsBusyErr},
		expect: &accessPathResult{
			accessPath: []string{
				"{addr: store2, replica-read: true, stale-read: false}", // try match label first.
				"{addr: store1, replica-read: true, stale-read: false}",
				"{addr: store3, replica-read: true, stale-read: false}",
			},
			respErr:         "",
			respRegionError: nil,
			backoffCnt:      2,
			backoffDetail:   []string{"tikvRPC+1", "tikvServerBusy+1"},
			regionIsValid:   true,
		},
	}
	s.True(s.runCaseAndCompare(ca))

	s.changeRegionLeader(3)
	ca = replicaSelectorAccessPathCase{
		reqType:   tikvrpc.CmdGet,
		readType:  kv.ReplicaReadPreferLeader,
		accessErr: []RegionErrorType{DeadLineExceededErr, ServerIsBusyErr},
		expect: &accessPathResult{
			accessPath: []string{
				"{addr: store3, replica-read: true, stale-read: false}", // try leader first.
				"{addr: store1, replica-read: true, stale-read: false}",
				"{addr: store2, replica-read: true, stale-read: false}",
			},
			respErr:         "",
			respRegionError: nil,
			backoffCnt:      2,
			backoffDetail:   []string{"tikvRPC+1", "tikvServerBusy+1"},
			regionIsValid:   true,
		},
	}
	s.True(s.runCaseAndCompare(ca))

	ca = replicaSelectorAccessPathCase{
		reqType:   tikvrpc.CmdGet,
		readType:  kv.ReplicaReadPreferLeader,
		label:     &metapb.StoreLabel{Key: "id", Value: "2"},
		accessErr: []RegionErrorType{DeadLineExceededErr, ServerIsBusyErr},
		expect: &accessPathResult{
			accessPath: []string{
				"{addr: store2, replica-read: true, stale-read: false}", // try match label first, since match label has higher priority.
				"{addr: store3, replica-read: true, stale-read: false}", // try leader.
				"{addr: store1, replica-read: true, stale-read: false}",
			},
			respErr:         "",
			respRegionError: nil,
			backoffCnt:      2,
			backoffDetail:   []string{"tikvRPC+1", "tikvServerBusy+1"},
			regionIsValid:   true,
		},
	}
	s.True(s.runCaseAndCompare(ca))
	s.changeRegionLeader(1)
}

func TestReplicaReadAccessPathByTryIdleReplicaCase(t *testing.T) {
	s := new(testReplicaSelectorSuite)
	s.SetupTest(t)
	defer s.TearDownTest()

	fakeEpochNotMatch := &errorpb.Error{EpochNotMatch: &errorpb.EpochNotMatch{}}
	_ = fakeEpochNotMatch
	var ca replicaSelectorAccessPathCase
	// Try idle replica strategy not support write request.
	ca = replicaSelectorAccessPathCase{
		reqType:         tikvrpc.CmdPrewrite,
		readType:        kv.ReplicaReadLeader,
		busyThresholdMs: 10,
		accessErr:       []RegionErrorType{ServerIsBusyWithEstimatedWaitMsErr, ServerIsBusyWithEstimatedWaitMsErr},
		expect: &accessPathResult{
			accessPath: []string{
				"{addr: store1, replica-read: false, stale-read: false}",
				"{addr: store1, replica-read: false, stale-read: false}",
				"{addr: store1, replica-read: false, stale-read: false}",
			},
			respErr:         "",
			respRegionError: nil,
			backoffCnt:      2,
			backoffDetail:   []string{"tikvServerBusy+2"},
			regionIsValid:   true,
		},
	}
	s.True(s.runCaseAndCompare(ca))

	ca = replicaSelectorAccessPathCase{
		reqType:         tikvrpc.CmdGet,
		readType:        kv.ReplicaReadLeader,
		busyThresholdMs: 10,
		accessErr:       []RegionErrorType{ServerIsBusyWithEstimatedWaitMsErr, ServerIsBusyWithEstimatedWaitMsErr, ServerIsBusyWithEstimatedWaitMsErr},
		expect: &accessPathResult{
			accessPath: []string{
				"{addr: store1, replica-read: false, stale-read: false}",
				"{addr: store2, replica-read: true, stale-read: false}",
				"{addr: store3, replica-read: true, stale-read: false}",
				"{addr: store1, replica-read: false, stale-read: false}",
			},
			respErr:         "",
			respRegionError: nil,
			backoffCnt:      0,
			backoffDetail:   []string{},
			regionIsValid:   true,
		},
	}
	s.True(s.runCaseAndCompare(ca))
}

func TestReplicaReadAccessPathDebug(t *testing.T) {
	s := new(testReplicaSelectorSuite)
	s.SetupTest(t)
	defer s.TearDownTest()

	fakeEpochNotMatch := &errorpb.Error{EpochNotMatch: &errorpb.EpochNotMatch{}}
	_ = fakeEpochNotMatch
	var ca replicaSelectorAccessPathCase
	//s.changeRegionLeader(3)
	s.cache.enableForwarding = true
	ca = replicaSelectorAccessPathCase{
		reqType:   tikvrpc.CmdPrewrite,
		readType:  kv.ReplicaReadLeader,
		accessErr: []RegionErrorType{DeadLineExceededErr, NotLeaderErr},
		expect: &accessPathResult{
			accessPath: []string{
				"{addr: store1, replica-read: false, stale-read: false}",
				"{addr: store2, replica-read: false, stale-read: false, forward_addr: store1}",
				"{addr: store3, replica-read: false, stale-read: false}",
			},
			respErr:         "",
			respRegionError: nil,
			backoffCnt:      2,
			backoffDetail:   []string{"regionScheduling+1", "tikvRPC+1"},
			regionIsValid:   true,
		},
	}
	s.True(s.runCaseAndCompare(ca))
	//s.changeRegionLeader(1)
}

// TODO: Fix backoff cnt.
func TestReplicaReadAccessPathByStaleReadCase(t *testing.T) {
	s := new(testReplicaSelectorSuite)
	s.SetupTest(t)
	defer s.TearDownTest()

	fakeEpochNotMatch := &errorpb.Error{EpochNotMatch: &errorpb.EpochNotMatch{}}
	var ca replicaSelectorAccessPathCase
	ca = replicaSelectorAccessPathCase{
		reqType:   tikvrpc.CmdGet,
		readType:  kv.ReplicaReadMixed,
		staleRead: true,
		accessErr: nil,
		expect: &accessPathResult{
			accessPath: []string{
				"{addr: store1, replica-read: false, stale-read: true}",
			},
			respErr:         "",
			respRegionError: nil,
			backoffCnt:      0,
			backoffDetail:   []string{},
			regionIsValid:   true,
		},
	}
	s.True(s.runCaseAndCompare(ca))

	ca = replicaSelectorAccessPathCase{
		reqType:   tikvrpc.CmdGet,
		readType:  kv.ReplicaReadMixed,
		staleRead: true,
		accessErr: []RegionErrorType{DataIsNotReadyErr},
		expect: &accessPathResult{
			accessPath: []string{
				"{addr: store1, replica-read: false, stale-read: true}",
				"{addr: store2, replica-read: true, stale-read: false}",
			},
			respErr:         "",
			respRegionError: nil,
			backoffCnt:      0,
			backoffDetail:   []string{},
			regionIsValid:   true,
		},
	}
	s.True(s.runCaseAndCompare(ca))

	// test stale read with label.
	ca = replicaSelectorAccessPathCase{
		reqType:   tikvrpc.CmdGet,
		readType:  kv.ReplicaReadMixed,
		staleRead: true,
		label:     &metapb.StoreLabel{Key: "id", Value: "2"},
		accessErr: []RegionErrorType{DataIsNotReadyErr},
		expect: &accessPathResult{
			accessPath: []string{
				"{addr: store2, replica-read: false, stale-read: true}",
				"{addr: store1, replica-read: false, stale-read: false}", // try leader with leader read.
			},
			respErr:         "",
			respRegionError: nil,
			backoffCnt:      0,
			backoffDetail:   []string{},
			regionIsValid:   true,
		},
	}
	s.True(s.runCaseAndCompare(ca))

	ca = replicaSelectorAccessPathCase{
		reqType:   tikvrpc.CmdGet,
		readType:  kv.ReplicaReadMixed,
		staleRead: true,
		accessErr: []RegionErrorType{DataIsNotReadyErr, ServerIsBusyErr, ServerIsBusyErr},
		expect: &accessPathResult{
			accessPath: []string{
				"{addr: store1, replica-read: false, stale-read: true}",
				"{addr: store2, replica-read: true, stale-read: false}",
				"{addr: store3, replica-read: true, stale-read: false}",
			},
			respErr:         "",
			respRegionError: fakeEpochNotMatch,
			backoffCnt:      2,
			backoffDetail:   []string{"tikvServerBusy+2"},
			regionIsValid:   false,
		},
	}
	s.True(s.runCaseAndCompare(ca))

	ca = replicaSelectorAccessPathCase{
		reqType:   tikvrpc.CmdGet,
		readType:  kv.ReplicaReadMixed,
		staleRead: true,
		label:     &metapb.StoreLabel{Key: "id", Value: "2"},
		accessErr: []RegionErrorType{DataIsNotReadyErr, NotLeaderWithNewLeader3Err},
		expect: &accessPathResult{
			accessPath: []string{
				"{addr: store2, replica-read: false, stale-read: true}",
				"{addr: store1, replica-read: false, stale-read: false}", // try leader with leader read.
				"{addr: store3, replica-read: false, stale-read: false}", // try new leader.
			},
			respErr:         "",
			respRegionError: nil,
			backoffCnt:      0,
			backoffDetail:   []string{},
			regionIsValid:   true,
		},
	}
	s.True(s.runCaseAndCompare(ca))

	ca = replicaSelectorAccessPathCase{
		reqType:   tikvrpc.CmdGet,
		readType:  kv.ReplicaReadMixed,
		staleRead: true,
		label:     &metapb.StoreLabel{Key: "id", Value: "2"},
		accessErr: []RegionErrorType{DataIsNotReadyErr, ServerIsBusyErr, ServerIsBusyErr, ServerIsBusyErr},
		expect: &accessPathResult{
			accessPath: []string{
				"{addr: store2, replica-read: false, stale-read: true}",
				"{addr: store1, replica-read: false, stale-read: false}", // try leader with leader read.
				"{addr: store2, replica-read: true, stale-read: false}",
				"{addr: store3, replica-read: true, stale-read: false}",
			},
			respErr:         "",
			respRegionError: fakeEpochNotMatch,
			backoffCnt:      2,
			backoffDetail:   []string{"tikvServerBusy+2"},
			regionIsValid:   false,
		},
	}
	s.True(s.runCaseAndCompare(ca))

	s.changeRegionLeader(2)
	ca = replicaSelectorAccessPathCase{
		reqType:   tikvrpc.CmdGet,
		readType:  kv.ReplicaReadMixed,
		staleRead: true,
		accessErr: []RegionErrorType{DataIsNotReadyErr, ServerIsBusyErr, ServerIsBusyErr, ServerIsBusyErr},
		expect: &accessPathResult{
			accessPath: []string{
				"{addr: store1, replica-read: false, stale-read: true}",
				"{addr: store2, replica-read: false, stale-read: false}", // try leader with leader read.
				"{addr: store3, replica-read: true, stale-read: false}",
				"{addr: store1, replica-read: true, stale-read: false}",
			},
			respErr:         "",
			respRegionError: fakeEpochNotMatch,
			backoffCnt:      2,
			backoffDetail:   []string{"tikvServerBusy+2"},
			regionIsValid:   false,
		},
	}
	s.True(s.runCaseAndCompare(ca))
	s.changeRegionLeader(1)

	ca = replicaSelectorAccessPathCase{
		reqType:   tikvrpc.CmdGet,
		readType:  kv.ReplicaReadMixed,
		staleRead: true,
		label:     &metapb.StoreLabel{Key: "id", Value: "2"},
		accessErr: []RegionErrorType{DataIsNotReadyErr, NotLeaderErr, ServerIsBusyErr, ServerIsBusyErr},
		expect: &accessPathResult{
			accessPath: []string{
				"{addr: store2, replica-read: false, stale-read: true}",
				"{addr: store1, replica-read: false, stale-read: false}", // try leader with leader read.
				"{addr: store2, replica-read: true, stale-read: false}",  // retry store2 with replica-read.
				"{addr: store3, replica-read: true, stale-read: false}",
			},
			respErr:         "",
			respRegionError: fakeEpochNotMatch,
			backoffCnt:      1,
			backoffDetail:   []string{"regionScheduling+1"},
			regionIsValid:   false,
		},
	}
	s.True(s.runCaseAndCompare(ca))

	ca = replicaSelectorAccessPathCase{
		reqType:   tikvrpc.CmdGet,
		readType:  kv.ReplicaReadMixed,
		staleRead: true,
		label:     &metapb.StoreLabel{Key: "id", Value: "2"},
		accessErr: []RegionErrorType{DataIsNotReadyErr, NotLeaderWithNewLeader3Err, ServerIsBusyErr, NotLeaderWithNewLeader2Err, ServerIsBusyErr},
		expect: &accessPathResult{
			accessPath: []string{
				"{addr: store2, replica-read: false, stale-read: true}",
				"{addr: store1, replica-read: false, stale-read: false}",
				"{addr: store3, replica-read: false, stale-read: false}",
				"{addr: store3, replica-read: false, stale-read: false}",
				"{addr: store2, replica-read: false, stale-read: false}",
				"{addr: store2, replica-read: false, stale-read: false}",
			},
			respErr:         "",
			respRegionError: nil,
			backoffCnt:      2,
			backoffDetail:   []string{"tikvServerBusy+2"},
			regionIsValid:   true,
		},
	}
	s.True(s.runCaseAndCompare(ca))

	ca = replicaSelectorAccessPathCase{
		reqType:   tikvrpc.CmdGet,
		readType:  kv.ReplicaReadMixed,
		staleRead: true,
		label:     &metapb.StoreLabel{Key: "id", Value: "2"},
		accessErr: []RegionErrorType{DataIsNotReadyErr, NotLeaderErr, ServerIsBusyErr, ServerIsBusyErr},
		expect: &accessPathResult{
			accessPath: []string{
				"{addr: store2, replica-read: false, stale-read: true}",
				"{addr: store1, replica-read: false, stale-read: false}",
				"{addr: store2, replica-read: true, stale-read: false}",
				"{addr: store3, replica-read: true, stale-read: false}",
			},
			respErr:         "",
			respRegionError: fakeEpochNotMatch,
			backoffCnt:      1,
			backoffDetail:   []string{"regionScheduling+1"},
			regionIsValid:   false,
		},
	}
	s.True(s.runCaseAndCompare(ca))

	ca = replicaSelectorAccessPathCase{
		reqType:   tikvrpc.CmdGet,
		readType:  kv.ReplicaReadMixed,
		staleRead: true,
		label:     &metapb.StoreLabel{Key: "id", Value: "2"},
		accessErr: []RegionErrorType{DataIsNotReadyErr, RegionNotFoundErr},
		expect: &accessPathResult{
			accessPath: []string{
				"{addr: store2, replica-read: false, stale-read: true}",
				"{addr: store1, replica-read: false, stale-read: false}",
			},
			respErr:         "",
			respRegionError: RegionNotFoundErr.GenRegionError(),
			backoffCnt:      0,
			backoffDetail:   []string{},
			regionIsValid:   false,
		},
	}
	s.True(s.runCaseAndCompare(ca))

	ca = replicaSelectorAccessPathCase{
		reqType:   tikvrpc.CmdGet,
		readType:  kv.ReplicaReadMixed,
		staleRead: true,
		timeout:   time.Second,
		accessErr: []RegionErrorType{DeadLineExceededErr, ServerIsBusyErr},
		expect: &accessPathResult{
			accessPath: []string{
				"{addr: store1, replica-read: false, stale-read: true}",
				"{addr: store2, replica-read: true, stale-read: false}",
				"{addr: store3, replica-read: true, stale-read: false}",
			},
			respErr:         "",
			respRegionError: nil,
			backoffCnt:      0,
			backoffDetail:   []string{},
			regionIsValid:   true,
		},
	}
	s.True(s.runCaseAndCompare(ca))

	ca = replicaSelectorAccessPathCase{
		reqType:   tikvrpc.CmdGet,
		readType:  kv.ReplicaReadMixed,
		staleRead: true,
		timeout:   time.Second,
		label:     &metapb.StoreLabel{Key: "id", Value: "2"},
		accessErr: []RegionErrorType{DeadLineExceededErr, ServerIsBusyErr},
		expect: &accessPathResult{
			accessPath: []string{
				"{addr: store2, replica-read: false, stale-read: true}",
				"{addr: store1, replica-read: false, stale-read: false}",
				"{addr: store3, replica-read: true, stale-read: false}",
			},
			respErr:         "",
			respRegionError: nil,
			backoffCnt:      0,
			backoffDetail:   []string{},
			regionIsValid:   true,
		},
	}
	s.True(s.runCaseAndCompare(ca))

	ca = replicaSelectorAccessPathCase{
		reqType:   tikvrpc.CmdGet,
		readType:  kv.ReplicaReadMixed,
		staleRead: true,
		timeout:   time.Second,
		label:     &metapb.StoreLabel{Key: "id", Value: "2"},
		accessErr: []RegionErrorType{DeadLineExceededErr, DeadLineExceededErr},
		expect: &accessPathResult{
			accessPath: []string{
				"{addr: store2, replica-read: false, stale-read: true}",
				"{addr: store1, replica-read: false, stale-read: false}",
				"{addr: store3, replica-read: true, stale-read: false}",
			},
			respErr:         "",
			respRegionError: nil,
			backoffCnt:      0,
			backoffDetail:   []string{},
			regionIsValid:   true,
		},
	}
	s.True(s.runCaseAndCompare(ca))
}

func TestReplicaReadAccessPathByProxyCase(t *testing.T) {
	s := new(testReplicaSelectorSuite)
	s.SetupTest(t)
	defer s.TearDownTest()

	// Enable forwarding.
	s.cache.enableForwarding = true
	fakeEpochNotMatch := &errorpb.Error{EpochNotMatch: &errorpb.EpochNotMatch{}}
	var ca replicaSelectorAccessPathCase
	cas := []replicaSelectorAccessPathCase{
		{
			reqType:   tikvrpc.CmdGet,
			readType:  kv.ReplicaReadLeader,
			accessErr: []RegionErrorType{DeadLineExceededErr},
			expect: &accessPathResult{
				accessPath: []string{
					"{addr: store1, replica-read: false, stale-read: false}",
					"{addr: store2, replica-read: false, stale-read: false, forward_addr: store1}",
				},
				respErr:         "",
				respRegionError: nil,
				backoffCnt:      1,
				backoffDetail:   []string{"tikvRPC+1"},
				regionIsValid:   true,
			},
			afterRun: func() { /* don't invalid region */ },
		},
		{
			reqType:   tikvrpc.CmdGet,
			readType:  kv.ReplicaReadLeader,
			accessErr: []RegionErrorType{},
			beforeRun: func() { /* don't resetStoreState */ },
			expect: &accessPathResult{
				accessPath: []string{
					"{addr: store2, replica-read: false, stale-read: false, forward_addr: store1}", // access to known proxy direct.
				},
				respErr:         "",
				respRegionError: nil,
				backoffCnt:      0,
				backoffDetail:   []string{},
				regionIsValid:   true,
			},
		},
	}
	s.True(s.runMultiCaseAndCompare(cas))

	ca = replicaSelectorAccessPathCase{
		reqType:   tikvrpc.CmdGet,
		readType:  kv.ReplicaReadLeader,
		accessErr: []RegionErrorType{DeadLineExceededErr, DeadLineExceededErr, DeadLineExceededErr},
		expect: &accessPathResult{
			accessPath: []string{
				"{addr: store1, replica-read: false, stale-read: false}",
				"{addr: store2, replica-read: false, stale-read: false, forward_addr: store1}",
				"{addr: store3, replica-read: false, stale-read: false, forward_addr: store1}",
			},
			respErr:         "",
			respRegionError: fakeEpochNotMatch,
			backoffCnt:      3,
			backoffDetail:   []string{"tikvRPC+3"},
			regionIsValid:   false,
		},
	}
	s.True(s.runCaseAndCompare(ca))

	ca = replicaSelectorAccessPathCase{
		reqType:   tikvrpc.CmdGet,
		readType:  kv.ReplicaReadLeader,
		accessErr: []RegionErrorType{DeadLineExceededErr, NotLeaderWithNewLeader2Err, DeadLineExceededErr, ServerIsBusyErr},
		expect: &accessPathResult{
			accessPath: []string{
				"{addr: store1, replica-read: false, stale-read: false}",
				"{addr: store2, replica-read: false, stale-read: false, forward_addr: store1}",
				"{addr: store2, replica-read: false, stale-read: false}",
				"{addr: store3, replica-read: false, stale-read: false, forward_addr: store2}",
			},
			respErr:         "",
			respRegionError: fakeEpochNotMatch,
<<<<<<< HEAD
			backoffCnt:      3,
			backoffDetail:   []string{"tikvRPC+2", "tikvServerBusy+1"},
			regionIsValid:   false,
=======
			backoffCnt:      1,
			backoffDetail:   []string{"tikvServerBusy+1"},
			regionIsValid:   true,
>>>>>>> 2b14d149
		},
	}
	s.True(s.runCaseAndCompare(ca))

	ca = replicaSelectorAccessPathCase{
		reqType:   tikvrpc.CmdGet,
		readType:  kv.ReplicaReadLeader,
		accessErr: []RegionErrorType{DeadLineExceededErr, ServerIsBusyWithEstimatedWaitMsErr, ServerIsBusyWithEstimatedWaitMsErr},
		expect: &accessPathResult{
			accessPath: []string{
				"{addr: store1, replica-read: false, stale-read: false}",
				"{addr: store2, replica-read: false, stale-read: false, forward_addr: store1}",
				"{addr: store3, replica-read: false, stale-read: false, forward_addr: store1}",
			},
			respErr:         "",
			respRegionError: fakeEpochNotMatch,
<<<<<<< HEAD
			backoffCnt:      3,
			backoffDetail:   []string{"tikvRPC+1", "tikvServerBusy+2"},
			regionIsValid:   false,
=======
			backoffCnt:      1,
			backoffDetail:   []string{"tikvServerBusy+1"},
			regionIsValid:   true,
>>>>>>> 2b14d149
		},
	}
	s.True(s.runCaseAndCompare(ca))

	ca = replicaSelectorAccessPathCase{
		reqType:   tikvrpc.CmdPrewrite,
		readType:  kv.ReplicaReadLeader,
		accessErr: []RegionErrorType{NotLeaderErr},
		expect: &accessPathResult{
			accessPath: []string{
				"{addr: store1, replica-read: false, stale-read: false}",
				"{addr: store2, replica-read: false, stale-read: false}",
			},
			respErr:         "",
			respRegionError: nil,
<<<<<<< HEAD
			backoffCnt:      1,
			backoffDetail:   []string{"regionScheduling+1"},
=======
			backoffCnt:      0,
			backoffDetail:   []string{},
>>>>>>> 2b14d149
			regionIsValid:   true,
		},
	}
	s.True(s.runCaseAndCompare(ca))

	// TODO: maybe we can optimize the proxy strategy in future.
	ca = replicaSelectorAccessPathCase{
		reqType:   tikvrpc.CmdPrewrite,
		readType:  kv.ReplicaReadLeader,
		accessErr: []RegionErrorType{DeadLineExceededErr, NotLeaderErr},
		expect: &accessPathResult{
			accessPath: []string{
				"{addr: store1, replica-read: false, stale-read: false}",
				"{addr: store2, replica-read: false, stale-read: false, forward_addr: store1}",
				"{addr: store3, replica-read: false, stale-read: false}",
			},
			respErr:         "",
<<<<<<< HEAD
			respRegionError: nil,
			backoffCnt:      2,
			backoffDetail:   []string{"regionScheduling+1", "tikvRPC+1"},
			regionIsValid:   true,
=======
			respRegionError: fakeEpochNotMatch,
			backoffCnt:      1,
			backoffDetail:   []string{"tikvServerBusy+1"},
			regionIsValid:   false,
>>>>>>> 2b14d149
		},
	}
	s.True(s.runCaseAndCompare(ca))

	ca = replicaSelectorAccessPathCase{
<<<<<<< HEAD
		reqType:   tikvrpc.CmdPrewrite,
		readType:  kv.ReplicaReadLeader,
		accessErr: []RegionErrorType{NotLeaderWithNewLeader2Err, DeadLineExceededErr, NotLeaderErr},
=======
		reqType:   tikvrpc.CmdGet,
		readType:  kv.ReplicaReadMixed,
		staleRead: true,
		accessErr: []RegionErrorType{DataIsNotReadyErr, ServerIsBusyErr, ServerIsBusyErr},
		expect: &accessPathResult{
			accessPath: []string{
				"{addr: store1, replica-read: false, stale-read: true}",
				"{addr: store2, replica-read: false, stale-read: false}", // try leader with leader read.
				"{addr: store3, replica-read: true, stale-read: false}",
				"{addr: store1, replica-read: true, stale-read: false}",
			},
			respErr:         "",
			respRegionError: nil,
			backoffCnt:      0, // no backoff since request success.
			backoffDetail:   []string{},
			regionIsValid:   true,
		},
	}
	s.True(s.runCaseAndCompare(ca))

	ca = replicaSelectorAccessPathCase{
		reqType:   tikvrpc.CmdGet,
		readType:  kv.ReplicaReadMixed,
		staleRead: true,
		accessErr: []RegionErrorType{DataIsNotReadyErr, ServerIsBusyErr, ServerIsBusyErr, ServerIsBusyErr},
>>>>>>> 2b14d149
		expect: &accessPathResult{
			accessPath: []string{
				"{addr: store1, replica-read: false, stale-read: false}",
				"{addr: store2, replica-read: false, stale-read: false}",
				"{addr: store3, replica-read: false, stale-read: false, forward_addr: store2}"},
			respErr:         "",
			respRegionError: fakeEpochNotMatch,
<<<<<<< HEAD
			backoffCnt:      2,
			backoffDetail:   []string{"regionScheduling+1", "tikvRPC+1"},
=======
			backoffCnt:      1,
			backoffDetail:   []string{"tikvServerBusy+1"},
>>>>>>> 2b14d149
			regionIsValid:   false,
		},
	}
	s.True(s.runCaseAndCompare(ca))
}

<<<<<<< HEAD
func TestReplicaReadAccessPathByGenError(t *testing.T) {
=======
	ca = replicaSelectorAccessPathCase{
		reqType:   tikvrpc.CmdGet,
		readType:  kv.ReplicaReadMixed,
		staleRead: false,
		timeout:   time.Second,
		label:     &metapb.StoreLabel{Key: "id", Value: "2"},
		accessErr: []RegionErrorType{DeadLineExceededErr, ServerIsBusyErr},
		expect: &accessPathResult{
			accessPath: []string{
				"{addr: store2, replica-read: true, stale-read: false}",
				"{addr: store1, replica-read: true, stale-read: false}",
				"{addr: store3, replica-read: true, stale-read: false}"},
			respErr:         "",
			respRegionError: nil,
			backoffCnt:      0,
			backoffDetail:   []string{},
			regionIsValid:   true,
		},
	}
	s.True(s.runCaseAndCompare(ca))

	ca = replicaSelectorAccessPathCase{
		reqType:   tikvrpc.CmdGet,
		readType:  kv.ReplicaReadMixed,
		staleRead: true,
		timeout:   time.Microsecond * 100,
		accessErr: []RegionErrorType{ServerIsBusyErr, ServerIsBusyWithEstimatedWaitMsErr},
		expect: &accessPathResult{
			accessPath: []string{
				"{addr: store1, replica-read: false, stale-read: true}",
				"{addr: store2, replica-read: true, stale-read: false}",
				"{addr: store3, replica-read: true, stale-read: false}",
			},
			respErr:         "",
			respRegionError: nil,
			backoffCnt:      0,
			backoffDetail:   []string{},
			regionIsValid:   true,
		},
	}
	s.True(s.runCaseAndCompare(ca))
}

func TestCanFastRetry(t *testing.T) {
>>>>>>> 2b14d149
	s := new(testReplicaSelectorSuite)
	s.SetupTest(t)
	defer s.TearDownTest()

<<<<<<< HEAD
	maxAccessErrCnt := 6
	totalValidCaseCount := 0
	totalCaseCount := 0
	lastLogCnt := 0
	testCase := func(req tikvrpc.CmdType, readType kv.ReplicaReadType, staleRead bool, timeout time.Duration, busyThresholdMs uint32, label *metapb.StoreLabel) {
		isRead := isReadReq(req)
		accessErrGen := newAccessErrGenerator(isRead, staleRead, maxAccessErrCnt)
		for {
			accessErr, done := accessErrGen.genAccessErr(staleRead)
			if done {
				break
			}
			ca := replicaSelectorAccessPathCase{
				reqType:         req,
				readType:        readType,
				staleRead:       staleRead,
				timeout:         timeout,
				busyThresholdMs: busyThresholdMs,
				label:           label,
				accessErr:       accessErr,
			}
			valid := s.runCaseAndCompare(ca)
			if valid {
				totalValidCaseCount++
			}
			totalCaseCount++
			if totalCaseCount-lastLogCnt > 100000 {
				lastLogCnt = totalCaseCount
				logutil.BgLogger().Info("TestReplicaReadAccessPathByGenError is running",
					zap.Int("total-case", totalCaseCount),
					zap.Int("valid-case", totalValidCaseCount),
					zap.Int("invalid-case", totalCaseCount-totalValidCaseCount),
					zap.String("req", req.String()),
					zap.String("read-type", readType.String()),
					zap.Bool("stale-read", staleRead),
					zap.Duration("timeout", timeout),
					zap.Any("label", label),
				)
			}
		}
	}

	testCase(tikvrpc.CmdPrewrite, kv.ReplicaReadLeader, false, 0, 0, nil)
	testCase(tikvrpc.CmdPrewrite, kv.ReplicaReadLeader, false, 0, 10, nil)
	testCase(tikvrpc.CmdGet, kv.ReplicaReadLeader, false, 0, 0, nil)
	testCase(tikvrpc.CmdGet, kv.ReplicaReadLeader, false, 0, 10, nil)
	testCase(tikvrpc.CmdGet, kv.ReplicaReadFollower, false, 0, 0, nil)
	testCase(tikvrpc.CmdGet, kv.ReplicaReadPreferLeader, false, 0, 0, nil)
	testCase(tikvrpc.CmdGet, kv.ReplicaReadMixed, false, 0, 0, nil)
	testCase(tikvrpc.CmdGet, kv.ReplicaReadLeader, false, time.Second, 0, nil)
	testCase(tikvrpc.CmdGet, kv.ReplicaReadMixed, false, time.Second, 0, nil)
	testCase(tikvrpc.CmdGet, kv.ReplicaReadMixed, false, time.Second, 0, &metapb.StoreLabel{Key: "id", Value: "1"})
	testCase(tikvrpc.CmdGet, kv.ReplicaReadMixed, false, time.Second, 0, &metapb.StoreLabel{Key: "id", Value: "2"})
	testCase(tikvrpc.CmdGet, kv.ReplicaReadMixed, false, time.Second, 0, &metapb.StoreLabel{Key: "id", Value: "3"})
	testCase(tikvrpc.CmdGet, kv.ReplicaReadMixed, true, 0, 0, nil)
	testCase(tikvrpc.CmdGet, kv.ReplicaReadMixed, true, 0, 0, &metapb.StoreLabel{Key: "id", Value: "1"})
	testCase(tikvrpc.CmdGet, kv.ReplicaReadMixed, true, 0, 0, &metapb.StoreLabel{Key: "id", Value: "2"})
	testCase(tikvrpc.CmdGet, kv.ReplicaReadMixed, true, 0, 0, &metapb.StoreLabel{Key: "id", Value: "3"})
	testCase(tikvrpc.CmdGet, kv.ReplicaReadMixed, true, time.Second, 0, &metapb.StoreLabel{Key: "id", Value: "1"})
	testCase(tikvrpc.CmdGet, kv.ReplicaReadMixed, true, time.Second, 0, &metapb.StoreLabel{Key: "id", Value: "2"})
	testCase(tikvrpc.CmdGet, kv.ReplicaReadMixed, true, time.Second, 0, &metapb.StoreLabel{Key: "id", Value: "3"})

	// Test for forwarding proxy.
	s.cache.enableForwarding = true
	testCase(tikvrpc.CmdPrewrite, kv.ReplicaReadLeader, false, 0, 0, nil)
	testCase(tikvrpc.CmdPrewrite, kv.ReplicaReadLeader, false, 0, 10, nil)
	testCase(tikvrpc.CmdGet, kv.ReplicaReadLeader, false, 0, 0, nil)
	testCase(tikvrpc.CmdGet, kv.ReplicaReadLeader, false, 0, 10, nil)

	logutil.BgLogger().Info("TestReplicaReadAccessPathByGenError Finished",
		zap.Int("total-case", totalCaseCount),
		zap.Int("valid-case", totalValidCaseCount),
		zap.Int("invalid-case", totalCaseCount-totalValidCaseCount))
=======
	// Test for non-leader read.
	loc, err := s.cache.LocateKey(s.bo, []byte("key"))
	s.Nil(err)
	req := tikvrpc.NewRequest(tikvrpc.CmdGet, &kvrpcpb.GetRequest{Key: []byte("key")})
	req.EnableStaleWithMixedReplicaRead()
	selector, err := newReplicaSelector(s.cache, loc.Region, req)
	s.Nil(err)
	for i := 0; i < 3; i++ {
		_, err = selector.next(s.bo)
		s.Nil(err)
		selector.canFastRetry()
		s.True(selector.canFastRetry())
	}

	// Test for leader read.
	req = tikvrpc.NewRequest(tikvrpc.CmdGet, &kvrpcpb.GetRequest{Key: []byte("key")})
	req.ReplicaReadType = kv.ReplicaReadLeader
	selector, err = newReplicaSelector(s.cache, loc.Region, req)
	s.Nil(err)
	for i := 0; i < 12; i++ {
		_, err = selector.next(s.bo)
		s.Nil(err)
		ok := selector.canFastRetry()
		if i <= 8 {
			s.False(ok) // can't skip since leader is available.
		} else {
			s.True(ok)
		}
	}
}

func TestPendingBackoff(t *testing.T) {
	s := new(testReplicaSelectorSuite)
	s.SetupTest(t)
	defer s.TearDownTest()

	loc, err := s.cache.LocateKey(s.bo, []byte("key"))
	s.Nil(err)
	req := tikvrpc.NewRequest(tikvrpc.CmdGet, &kvrpcpb.GetRequest{Key: []byte("key")})
	req.EnableStaleWithMixedReplicaRead()
	selector, err := newReplicaSelector(s.cache, loc.Region, req)
	s.Nil(err)
	bo := retry.NewNoopBackoff(context.Background())
	err = selector.backoffOnRetry(nil, bo)
	s.Nil(err)
	err = selector.backoffOnRetry(&Store{storeID: 1}, bo)
	s.Nil(err)
	err = selector.backoffOnNoCandidate(bo)
	s.Nil(err)
	selector.addPendingBackoff(nil, retry.BoRegionScheduling, errors.New("err-0"))
	s.Equal(1, len(selector.pendingBackoffs))
	selector.addPendingBackoff(&Store{storeID: 1}, retry.BoTiKVRPC, errors.New("err-1"))
	s.Equal(2, len(selector.pendingBackoffs))
	selector.addPendingBackoff(&Store{storeID: 2}, retry.BoTiKVDiskFull, errors.New("err-2"))
	s.Equal(3, len(selector.pendingBackoffs))
	selector.addPendingBackoff(&Store{storeID: 1}, retry.BoTiKVServerBusy, errors.New("err-3"))
	s.Equal(3, len(selector.pendingBackoffs))
	_, ok := selector.pendingBackoffs[0]
	s.True(ok)
	err = selector.backoffOnRetry(nil, bo)
	s.NotNil(err)
	s.Equal("err-0", err.Error())
	_, ok = selector.pendingBackoffs[0]
	s.False(ok)
	s.Equal(2, len(selector.pendingBackoffs))
	err = selector.backoffOnRetry(&Store{storeID: 10}, bo)
	s.Nil(err)
	s.Equal(2, len(selector.pendingBackoffs))
	err = selector.backoffOnNoCandidate(bo)
	s.NotNil(err)
	s.Equal("err-3", err.Error())
}

func TestReplicaReadAccessPathByTryIdleReplicaCase(t *testing.T) {
	s := new(testReplicaSelectorSuite)
	s.SetupTest(t)
	defer s.TearDownTest()

	fakeEpochNotMatch := &errorpb.Error{EpochNotMatch: &errorpb.EpochNotMatch{}}
	var ca replicaSelectorAccessPathCase
	// Try idle replica strategy not support write request.
	ca = replicaSelectorAccessPathCase{
		reqType:         tikvrpc.CmdPrewrite,
		readType:        kv.ReplicaReadLeader,
		busyThresholdMs: 10,
		accessErr:       []RegionErrorType{ServerIsBusyWithEstimatedWaitMsErr, ServerIsBusyWithEstimatedWaitMsErr},
		expect: &accessPathResult{
			accessPath: []string{
				"{addr: store1, replica-read: false, stale-read: false}",
				"{addr: store1, replica-read: false, stale-read: false}",
				"{addr: store1, replica-read: false, stale-read: false}",
			},
			respErr:         "",
			respRegionError: nil,
			backoffCnt:      2,
			backoffDetail:   []string{"tikvServerBusy+2"},
			regionIsValid:   true,
		},
	}
	s.True(s.runCaseAndCompare(ca))

	ca = replicaSelectorAccessPathCase{
		reqType:         tikvrpc.CmdGet,
		readType:        kv.ReplicaReadLeader,
		busyThresholdMs: 10,
		accessErr:       []RegionErrorType{ServerIsBusyWithEstimatedWaitMsErr, ServerIsBusyWithEstimatedWaitMsErr, ServerIsBusyWithEstimatedWaitMsErr},
		expect: &accessPathResult{
			accessPath: []string{
				"{addr: store1, replica-read: false, stale-read: false}",
				"{addr: store2, replica-read: true, stale-read: false}",
				"{addr: store3, replica-read: true, stale-read: false}",
				"{addr: store1, replica-read: false, stale-read: false}",
			},
			respErr:         "",
			respRegionError: nil,
			backoffCnt:      1,
			backoffDetail:   []string{"tikvServerBusy+1"},
			regionIsValid:   true,
		},
	}
	s.True(s.runCaseAndCompare(ca))

	ca = replicaSelectorAccessPathCase{
		reqType:         tikvrpc.CmdGet,
		readType:        kv.ReplicaReadLeader,
		busyThresholdMs: 10,
		accessErr:       []RegionErrorType{NotLeaderErr, NotLeaderWithNewLeader3Err, ServerIsBusyWithEstimatedWaitMsErr, NotLeaderErr},
		expect: &accessPathResult{
			accessPath: []string{
				"{addr: store1, replica-read: false, stale-read: false}",
				"{addr: store2, replica-read: false, stale-read: false}",
				"{addr: store3, replica-read: false, stale-read: false}",
				"{addr: store3, replica-read: false, stale-read: false}"},
			respErr:         "",
			respRegionError: fakeEpochNotMatch,
			backoffCnt:      3,
			backoffDetail:   []string{"regionScheduling+2", "tikvServerBusy+1"},
			regionIsValid:   false,
		},
	}
	s.True(s.runCaseAndCompare(ca))

	ca = replicaSelectorAccessPathCase{
		reqType:         tikvrpc.CmdGet,
		readType:        kv.ReplicaReadLeader,
		busyThresholdMs: 10,
		accessErr:       []RegionErrorType{NotLeaderErr, NotLeaderWithNewLeader3Err, ServerIsBusyWithEstimatedWaitMsErr, ServerIsBusyErr},
		expect: &accessPathResult{
			accessPath: []string{
				"{addr: store1, replica-read: false, stale-read: false}",
				"{addr: store2, replica-read: false, stale-read: false}",
				"{addr: store3, replica-read: false, stale-read: false}",
				"{addr: store3, replica-read: false, stale-read: false}",
				"{addr: store3, replica-read: false, stale-read: false}"},
			respErr:         "",
			respRegionError: nil,
			backoffCnt:      3,
			backoffDetail:   []string{"regionScheduling+1", "tikvServerBusy+2"},
			regionIsValid:   true,
		},
	}
	s.True(s.runCaseAndCompare(ca))
>>>>>>> 2b14d149
}

func (s *testReplicaSelectorSuite) changeRegionLeader(storeId uint64) {
	loc, err := s.cache.LocateKey(s.bo, []byte("key"))
	s.Nil(err)
	rc := s.cache.GetCachedRegionWithRLock(loc.Region)
	for _, peer := range rc.meta.Peers {
		if peer.StoreId == storeId {
			s.cluster.ChangeLeader(rc.meta.Id, peer.Id)
		}
	}
	// Invalidate region cache to reload.
	s.cache.InvalidateCachedRegion(loc.Region)
}

func (s *testReplicaSelectorSuite) runCaseAndCompare(ca1 replicaSelectorAccessPathCase) bool {
	ca2 := ca1
	config.UpdateGlobal(func(conf *config.Config) {
		conf.EnableReplicaSelectorV2 = false
	})
	ca1.run(s)
	ca1.checkResult(s, false)

	config.UpdateGlobal(func(conf *config.Config) {
		conf.EnableReplicaSelectorV2 = true
	})
	ca2.run(s)
	if ca2.expect == nil {
		// compare with ca1 result.
		ca2.expect = &ca1.result
	}
	ca2.checkResult(s, true)
	return !ca1.accessErrInValid
}

func (s *testReplicaSelectorSuite) runMultiCaseAndCompare(cas []replicaSelectorAccessPathCase) bool {
	expects := make([]accessPathResult, 0, len(cas))
	valid := true
	config.UpdateGlobal(func(conf *config.Config) {
		conf.EnableReplicaSelectorV2 = false
	})
	for _, ca1 := range cas {
		ca1.run(s)
		ca1.checkResult(s, false)
		expects = append(expects, ca1.result)
		valid = valid && !ca1.accessErrInValid
	}

	config.UpdateGlobal(func(conf *config.Config) {
		conf.EnableReplicaSelectorV2 = true
	})
	for i, ca2 := range cas {
		ca2.run(s)
		if ca2.expect == nil {
			// compare with ca1 result.
			ca2.expect = &expects[i]
		}
		ca2.checkResult(s, true)
		valid = valid && !ca2.accessErrInValid
	}
	return valid
}

func (ca *replicaSelectorAccessPathCase) checkResult(s *testReplicaSelectorSuite, v2 bool) {
	if ca.expect == nil {
		return
	}
	version := "v1"
	if v2 {
		version = "v2"
	}
	msg := fmt.Sprintf("enable_forwarding: %v\nversion: %v\n%v\n", s.cache.enableForwarding, version, ca.Format())
	expect := ca.expect
	result := ca.result
	s.Equal(expect.accessPath, result.accessPath, msg)
	s.Equal(expect.respErr, result.respErr, msg)
	s.Equal(expect.respRegionError, result.respRegionError, msg)
	s.Equal(expect.regionIsValid, result.regionIsValid, msg)
	if !v2 {
		// Currently, v2 has compatible backoff strategy with v1, so we don't compare backoff detail.
		s.Equal(expect.backoffCnt, result.backoffCnt, msg)
		s.Equal(expect.backoffDetail, result.backoffDetail, msg)
	}
}

func (ca *replicaSelectorAccessPathCase) run(s *testReplicaSelectorSuite) {
	access := []string{}
	fnClient := &fnClient{fn: func(ctx context.Context, addr string, req *tikvrpc.Request, timeout time.Duration) (response *tikvrpc.Response, err error) {
		idx := len(access)
		if req.ForwardedHost == "" {
			access = append(access, fmt.Sprintf("{addr: %v, replica-read: %v, stale-read: %v}", addr, req.ReplicaRead, req.StaleRead))
		} else {
			access = append(access, fmt.Sprintf("{addr: %v, replica-read: %v, stale-read: %v, forward_addr: %v}", addr, req.ReplicaRead, req.StaleRead, req.ForwardedHost))
			addr = req.ForwardedHost
		}
		if idx < len(ca.accessErr) {
			if !ca.accessErr[idx].Valid(addr, req) {
				// mark this case is invalid. just ignore this case.
				ca.accessErrInValid = true
			} else {
				rc := s.getRegion()
				s.NotNil(rc)
				regionErr, err := ca.genAccessErr(s.cache, rc, ca.accessErr[idx])
				if regionErr != nil {
					return &tikvrpc.Response{Resp: &kvrpcpb.GetResponse{
						RegionError: regionErr,
					}}, nil
				}
				if err != nil {
					return nil, err
				}
			}
		}
		return &tikvrpc.Response{Resp: &kvrpcpb.GetResponse{
			Value: []byte("hello world"),
		}}, nil
	}}
	sender := NewRegionRequestSender(s.cache, fnClient)
	req, opts, timeout := ca.buildRequest(s)
	beforeRun(s, ca)
	rc := s.getRegion()
	s.NotNil(rc)
	bo := retry.NewBackofferWithVars(context.Background(), 40000, nil)
	resp, _, _, err := sender.SendReqCtx(bo, req, rc.VerID(), timeout, tikvrpc.TiKV, opts...)
	ca.recordResult(s, bo, sender.replicaSelector.getBaseReplicaSelector().region, access, resp, err)
	afterRun(ca, sender)
}

func beforeRun(s *testReplicaSelectorSuite, ca *replicaSelectorAccessPathCase) {
	if ca.beforeRun != nil {
		ca.beforeRun()
	} else {
		s.resetStoreState()
	}
}

func afterRun(ca *replicaSelectorAccessPathCase, sender *RegionRequestSender) {
	if ca.afterRun != nil {
		ca.afterRun()
	} else {
		sender.replicaSelector.invalidateRegion() // invalidate region to reload for next test case.
	}
}

func (ca *replicaSelectorAccessPathCase) buildRequest(s *testReplicaSelectorSuite) (*tikvrpc.Request, []StoreSelectorOption, time.Duration) {
	var req *tikvrpc.Request
	switch ca.reqType {
	case tikvrpc.CmdGet:
		req = tikvrpc.NewRequest(tikvrpc.CmdGet, &kvrpcpb.GetRequest{
			Key: []byte("key"),
		})
	case tikvrpc.CmdPrewrite:
		req = tikvrpc.NewRequest(tikvrpc.CmdPrewrite, &kvrpcpb.PrewriteRequest{})
	default:
		s.FailNow("unsupported reqType " + ca.reqType.String())
	}
	if ca.staleRead {
		req.EnableStaleWithMixedReplicaRead()
		req.ReadReplicaScope = oracle.GlobalTxnScope
		req.TxnScope = oracle.GlobalTxnScope
	} else {
		req.ReplicaReadType = ca.readType
		req.ReplicaRead = ca.readType.IsFollowerRead()
	}
	if ca.busyThresholdMs > 0 {
		req.BusyThresholdMs = ca.busyThresholdMs
	}
<<<<<<< HEAD

=======
>>>>>>> 2b14d149
	opts := []StoreSelectorOption{}
	if ca.label != nil {
		opts = append(opts, WithMatchLabels([]*metapb.StoreLabel{ca.label}))
	}
<<<<<<< HEAD
=======
	// reset slow score, since serverIsBusyErr will mark the store is slow, and affect remaining test cases.
	loc, err := s.cache.LocateKey(s.bo, []byte("key"))
	s.Nil(err)
	rc := s.cache.GetCachedRegionWithRLock(loc.Region)
	s.NotNil(rc)
	for _, store := range rc.getStore().stores {
		store.loadStats.Store(nil)
		store.healthStatus.clientSideSlowScore.resetSlowScore()
		atomic.StoreUint32(&store.livenessState, uint32(reachable))
		store.setResolveState(resolved)
	}

	bo := retry.NewBackofferWithVars(context.Background(), 40000, nil)
>>>>>>> 2b14d149
	timeout := ca.timeout
	if timeout == 0 {
		timeout = client.ReadTimeoutShort
	}
	return req, opts, timeout
}

func (ca *replicaSelectorAccessPathCase) recordResult(s *testReplicaSelectorSuite, bo *retry.Backoffer, region *Region, access []string, resp *tikvrpc.Response, err error) {
	ca.result.accessPath = access
	ca.result.regionIsValid = region.isValid()
	msg := ca.Format()
	if err == nil {
		s.NotNil(resp, msg)
		regionErr, err := resp.GetRegionError()
		s.Nil(err, msg)
		ca.result.respRegionError = regionErr
	} else {
		ca.result.respErr = err.Error()
	}
	ca.result.backoffCnt = bo.GetTotalBackoffTimes()
	detail := make([]string, 0, len(bo.GetBackoffTimes()))
	for tp, cnt := range bo.GetBackoffTimes() {
		detail = append(detail, fmt.Sprintf("%v+%v", tp, cnt))
	}
	sort.Strings(detail)
	ca.result.backoffDetail = detail
}

func (ca *replicaSelectorAccessPathCase) genAccessErr(regionCache *RegionCache, r *Region, accessErr RegionErrorType) (regionErr *errorpb.Error, err error) {
	genNotLeaderErr := func(storeID uint64) *errorpb.Error {
		var peerInStore *metapb.Peer
		for _, peer := range r.meta.Peers {
			if peer.StoreId == storeID {
				peerInStore = peer
				break
			}
		}
		return &errorpb.Error{
			NotLeader: &errorpb.NotLeader{
				RegionId: r.meta.Id,
				Leader:   peerInStore,
			},
		}
	}
	switch accessErr {
	case NotLeaderWithNewLeader1Err:
		regionErr = genNotLeaderErr(1)
	case NotLeaderWithNewLeader2Err:
		regionErr = genNotLeaderErr(2)
	case NotLeaderWithNewLeader3Err:
		regionErr = genNotLeaderErr(3)
	default:
		regionErr, err = accessErr.GenError()
	}
	if err != nil {
		// inject unreachable liveness.
		unreachable.injectConstantLiveness(regionCache)
	}
	return regionErr, err
}

func (c *replicaSelectorAccessPathCase) Format() string {
	label := ""
	if c.label != nil {
		label = fmt.Sprintf("%v->%v", c.label.Key, c.label.Value)
	}
	respRegionError := ""
	if c.result.respRegionError != nil {
		respRegionError = c.result.respRegionError.String()
	}
	accessErr := make([]string, len(c.accessErr))
	for i := range c.accessErr {
		accessErr[i] = c.accessErr[i].String()
	}
	return fmt.Sprintf("{\n"+
		"\treq: %v\n"+
		"\tread_type: %v\n"+
		"\tstale_read: %v\n"+
		"\ttimeout: %v\n"+
		"\tbusy_threshold_ms: %v\n"+
		"\tlabel: %v\n"+
		"\taccess_err: %v\n"+
		"\taccess_path: %v\n"+
		"\tresp_err: %v\n"+
		"\tresp_region_err: %v\n"+
		"\tbackoff_cnt: %v\n"+
		"\tbackoff_detail: %v\n"+
		"\tregion_is_valid: %v\n}",
<<<<<<< HEAD
		c.reqType, c.readType, c.staleRead, c.timeout, c.busyThresholdMs, label, strings.Join(accessErr, ", "), strings.Join(c.result.accessPath, ", "),
		c.result.respErr, respRegionError, c.result.backoffCnt, strings.Join(c.result.backoffDetail, ", "), c.result.regionIsValid)
}

func (s *testReplicaSelectorSuite) resetStoreState() {
	// reset slow score, since serverIsBusyErr will mark the store is slow, and affect remaining test cases.
	reachable.injectConstantLiveness(s.cache) // inject reachable liveness.
	rc := s.getRegion()
	s.NotNil(rc)
	for _, store := range rc.getStore().stores {
		store.loadStats.Store(nil)
		store.healthStatus.resetSlowScore()
		atomic.StoreUint32(&store.livenessState, uint32(reachable))
		store.setResolveState(resolved)
	}
=======
		c.reqType, c.readType, c.staleRead, c.timeout, c.busyThresholdMs, label, strings.Join(accessErr, ", "), strings.Join(c.accessPath, ", "),
		c.respErr, respRegionError, c.backoffCnt, strings.Join(c.backoffDetail, ", "), c.regionIsValid)
>>>>>>> 2b14d149
}

type RegionErrorType int

const (
	NotLeaderErr RegionErrorType = iota + 1
	NotLeaderWithNewLeader1Err
	NotLeaderWithNewLeader2Err
	NotLeaderWithNewLeader3Err
	RegionNotFoundErr
	KeyNotInRegionErr
	EpochNotMatchErr
	ServerIsBusyErr
	ServerIsBusyWithEstimatedWaitMsErr
	StaleCommandErr
	StoreNotMatchErr
	RaftEntryTooLargeErr
	MaxTimestampNotSyncedErr
	ReadIndexNotReadyErr
	ProposalInMergingModeErr
	DataIsNotReadyErr
	RegionNotInitializedErr
	DiskFullErr
	RecoveryInProgressErr
	FlashbackInProgressErr
	FlashbackNotPreparedErr
	IsWitnessErr
	MismatchPeerIdErr
	BucketVersionNotMatchErr
	// following error type is not region error.
	DeadLineExceededErr
	RegionErrorTypeMax
)

func (tp RegionErrorType) GenRegionError() *errorpb.Error {
	err := &errorpb.Error{}
	switch tp {
	case NotLeaderErr:
		err.NotLeader = &errorpb.NotLeader{}
	case RegionNotFoundErr:
		err.RegionNotFound = &errorpb.RegionNotFound{}
	case KeyNotInRegionErr:
		err.KeyNotInRegion = &errorpb.KeyNotInRegion{}
	case EpochNotMatchErr:
		err.EpochNotMatch = &errorpb.EpochNotMatch{}
	case ServerIsBusyErr:
		err.ServerIsBusy = &errorpb.ServerIsBusy{}
	case ServerIsBusyWithEstimatedWaitMsErr:
		err.ServerIsBusy = &errorpb.ServerIsBusy{EstimatedWaitMs: 10}
	case StaleCommandErr:
		err.StaleCommand = &errorpb.StaleCommand{}
	case StoreNotMatchErr:
		err.StoreNotMatch = &errorpb.StoreNotMatch{}
	case RaftEntryTooLargeErr:
		err.RaftEntryTooLarge = &errorpb.RaftEntryTooLarge{}
	case MaxTimestampNotSyncedErr:
		err.MaxTimestampNotSynced = &errorpb.MaxTimestampNotSynced{}
	case ReadIndexNotReadyErr:
		err.ReadIndexNotReady = &errorpb.ReadIndexNotReady{}
	case ProposalInMergingModeErr:
		err.ProposalInMergingMode = &errorpb.ProposalInMergingMode{}
	case DataIsNotReadyErr:
		err.DataIsNotReady = &errorpb.DataIsNotReady{}
	case RegionNotInitializedErr:
		err.RegionNotInitialized = &errorpb.RegionNotInitialized{}
	case DiskFullErr:
		err.DiskFull = &errorpb.DiskFull{}
	case RecoveryInProgressErr:
		err.RecoveryInProgress = &errorpb.RecoveryInProgress{}
	case FlashbackInProgressErr:
		err.FlashbackInProgress = &errorpb.FlashbackInProgress{}
	case FlashbackNotPreparedErr:
		err.FlashbackNotPrepared = &errorpb.FlashbackNotPrepared{}
	case IsWitnessErr:
		err.IsWitness = &errorpb.IsWitness{}
	case MismatchPeerIdErr:
		err.MismatchPeerId = &errorpb.MismatchPeerId{}
	case BucketVersionNotMatchErr:
		err.BucketVersionNotMatch = &errorpb.BucketVersionNotMatch{}
	default:
		return nil
	}
	return err
}

func (tp RegionErrorType) GenError() (*errorpb.Error, error) {
	regionErr := tp.GenRegionError()
	if regionErr != nil {
		return regionErr, nil
	}
	switch tp {
	case DeadLineExceededErr:
		return nil, context.DeadlineExceeded
	}
	return nil, nil
}

func (tp RegionErrorType) Valid(addr string, req *tikvrpc.Request) bool {
	// leader-read.
	if !req.StaleRead && !req.ReplicaRead {
		switch tp {
		case DataIsNotReadyErr:
			// DataIsNotReadyErr only return when req is a stale read.
			return false
		}
	}
	// replica-read.
	if !req.StaleRead && req.ReplicaRead {
		switch tp {
		case NotLeaderErr, NotLeaderWithNewLeader1Err, NotLeaderWithNewLeader2Err, NotLeaderWithNewLeader3Err:
			// NotLeaderErr will not return in replica read.
			return false
		case DataIsNotReadyErr:
			// DataIsNotReadyErr only return when req is a stale read.
			return false
		}
	}
	// stale-read.
	if req.StaleRead && !req.ReplicaRead {
		switch tp {
		case NotLeaderErr, NotLeaderWithNewLeader1Err, NotLeaderWithNewLeader2Err, NotLeaderWithNewLeader3Err:
			// NotLeaderErr will not return in stale read.
			return false
		}
	}
	// store1 can't return a not leader error with new leader in store1.
	if addr == "store1" && tp == NotLeaderWithNewLeader1Err {
		return false
	}
	// ditto.
	if addr == "store2" && tp == NotLeaderWithNewLeader2Err {
		return false
	}
	// ditto.
	if addr == "store3" && tp == NotLeaderWithNewLeader3Err {
		return false
	}
	return true
}

func (tp RegionErrorType) String() string {
	switch tp {
	case NotLeaderErr:
		return "NotLeaderErr"
	case NotLeaderWithNewLeader1Err:
		return "NotLeaderWithNewLeader1Err"
	case NotLeaderWithNewLeader2Err:
		return "NotLeaderWithNewLeader2Err"
	case NotLeaderWithNewLeader3Err:
		return "NotLeaderWithNewLeader3Err"
	case RegionNotFoundErr:
		return "RegionNotFoundErr"
	case KeyNotInRegionErr:
		return "KeyNotInRegionErr"
	case EpochNotMatchErr:
		return "EpochNotMatchErr"
	case ServerIsBusyErr:
		return "ServerIsBusyErr"
	case ServerIsBusyWithEstimatedWaitMsErr:
		return "ServerIsBusyWithEstimatedWaitMsErr"
	case StaleCommandErr:
		return "StaleCommandErr"
	case StoreNotMatchErr:
		return "StoreNotMatchErr"
	case RaftEntryTooLargeErr:
		return "RaftEntryTooLargeErr"
	case MaxTimestampNotSyncedErr:
		return "MaxTimestampNotSyncedErr"
	case ReadIndexNotReadyErr:
		return "ReadIndexNotReadyErr"
	case ProposalInMergingModeErr:
		return "ProposalInMergingModeErr"
	case DataIsNotReadyErr:
		return "DataIsNotReadyErr"
	case RegionNotInitializedErr:
		return "RegionNotInitializedErr"
	case DiskFullErr:
		return "DiskFullErr"
	case RecoveryInProgressErr:
		return "RecoveryInProgressErr"
	case FlashbackInProgressErr:
		return "FlashbackInProgressErr"
	case FlashbackNotPreparedErr:
		return "FlashbackNotPreparedErr"
	case IsWitnessErr:
		return "IsWitnessErr"
	case MismatchPeerIdErr:
		return "MismatchPeerIdErr"
	case BucketVersionNotMatchErr:
		return "BucketVersionNotMatchErr"
	case DeadLineExceededErr:
		return "DeadLineExceededErr"
	default:
		return "unknown_" + strconv.Itoa(int(tp))
	}
}

type accessErrGenerator struct {
	maxAccessErrCnt int
	mode            int
	idx             int
	baseIdx         int
	allErrs         []RegionErrorType
	retryErrs       []RegionErrorType
}

func newAccessErrGenerator(isRead, staleRead bool, maxAccessErrCnt int) *accessErrGenerator {
	filter := func(tp RegionErrorType) bool {
		// read request won't meet RaftEntryTooLargeErr.
		if isRead && tp == RaftEntryTooLargeErr {
			return false
		}
		if staleRead == false && tp == DataIsNotReadyErr {
			return false
		}
		// TODO: since v2 has come compatibility issue with v1, so skip FlashbackInProgressErr.
		if tp == FlashbackInProgressErr {
			return false
		}
		return true
	}
	allErrs := getAllRegionErrors(filter)
	retryableErr := getAllRegionErrors(func(tp RegionErrorType) bool {
		return filter(tp) && isRegionErrorRetryable(tp)
	})
	return &accessErrGenerator{
		maxAccessErrCnt: maxAccessErrCnt,
		mode:            0,
		idx:             0,
		allErrs:         allErrs,
		retryErrs:       retryableErr,
	}
}

func getAllRegionErrors(filter func(errorType RegionErrorType) bool) []RegionErrorType {
	errs := make([]RegionErrorType, 0, int(RegionErrorTypeMax))
	for tp := NotLeaderErr; tp < RegionErrorTypeMax; tp++ {
		if filter != nil && filter(tp) == false {
			continue
		}
		errs = append(errs, tp)
	}
	return errs
}

func isRegionErrorRetryable(tp RegionErrorType) bool {
	switch tp {
	case NotLeaderErr, NotLeaderWithNewLeader1Err, NotLeaderWithNewLeader2Err, NotLeaderWithNewLeader3Err, ServerIsBusyErr, ServerIsBusyWithEstimatedWaitMsErr,
		StaleCommandErr, MaxTimestampNotSyncedErr, ReadIndexNotReadyErr, ProposalInMergingModeErr, DataIsNotReadyErr,
		RegionNotInitializedErr, FlashbackInProgressErr, DiskFullErr, DeadLineExceededErr:
		return true
	}
	return false
}

func (a *accessErrGenerator) genAccessErr(staleRead bool) ([]RegionErrorType, bool) {
	if a.mode == 0 {
		a.idx = 0
		a.mode = 1
		return nil, false
	}
	if a.mode == 1 {
		idx := a.idx
		a.idx++
		if a.idx >= len(a.allErrs) {
			a.idx = 0
			a.baseIdx = 0
			a.mode = 2
		}
		return []RegionErrorType{a.allErrs[idx]}, false
	}
	for a.mode <= a.maxAccessErrCnt {
		errs := a.genAccessErrs(a.allErrs, a.retryErrs)
		if len(errs) > 0 {
			return errs, false
		}
		a.baseIdx = 0
		a.idx = 0
		a.mode++
		// if mode >= 4 , reduce the error type to avoid generating too many combinations.
		if a.mode > 4 {
			if a.mode > 8 {
				a.allErrs = []RegionErrorType{ServerIsBusyErr, ServerIsBusyWithEstimatedWaitMsErr}
			} else if a.mode > 7 {
				a.allErrs = []RegionErrorType{ServerIsBusyWithEstimatedWaitMsErr, DeadLineExceededErr}
			} else if a.mode > 6 {
				a.allErrs = []RegionErrorType{NotLeaderWithNewLeader2Err, ServerIsBusyWithEstimatedWaitMsErr, DeadLineExceededErr}
			} else if a.mode > 5 {
				a.allErrs = []RegionErrorType{NotLeaderErr, NotLeaderWithNewLeader2Err, ServerIsBusyWithEstimatedWaitMsErr, DeadLineExceededErr}
			} else {
				a.allErrs = []RegionErrorType{NotLeaderErr, NotLeaderWithNewLeader1Err, NotLeaderWithNewLeader2Err, NotLeaderWithNewLeader3Err, ServerIsBusyWithEstimatedWaitMsErr, RegionNotInitializedErr, DeadLineExceededErr}
			}
			if staleRead {
				a.allErrs = append(a.allErrs, DataIsNotReadyErr)
			}
			a.retryErrs = a.allErrs
		}
	}
	return nil, true
}

func (a *accessErrGenerator) genAccessErrs(allErrs, retryErrs []RegionErrorType) []RegionErrorType {
	defer func() {
		a.baseIdx++
		if a.baseIdx >= len(allErrs) {
			a.baseIdx = 0
			a.idx++
		}
	}()
	mode := a.mode
	errs := make([]RegionErrorType, mode)
	errs[mode-1] = allErrs[a.baseIdx%len(allErrs)]
	value := a.idx
	for i := mode - 2; i >= 0; i-- {
		if i == 0 && value > len(retryErrs) {
			return nil
		}
		errs[i] = retryErrs[value%len(retryErrs)]
		value = value / len(retryErrs)
	}
	return errs
}

func (s *testReplicaSelectorSuite) getRegion() *Region {
	for i := 0; i < 100; i++ {
		loc, err := s.cache.LocateKey(s.bo, []byte("key"))
		s.Nil(err)
		rc := s.cache.GetCachedRegionWithRLock(loc.Region)
		if rc == nil {
			time.Sleep(time.Millisecond * 10)
			continue
		}
		return rc
	}
	return nil
}

func BenchmarkReplicaSelector(b *testing.B) {
	mvccStore := mocktikv.MustNewMVCCStore()
	cluster := mocktikv.NewCluster(mvccStore)
	mocktikv.BootstrapWithMultiStores(cluster, 3)
	pdCli := &CodecPDClient{mocktikv.NewPDClient(cluster), apicodec.NewCodecV1(apicodec.ModeTxn)}
	cache := NewRegionCache(pdCli)
	defer func() {
		cache.Close()
		mvccStore.Close()
	}()

	config.UpdateGlobal(func(conf *config.Config) {
		conf.EnableReplicaSelectorV2 = true
	})
	cnt := 0
	allErrs := getAllRegionErrors(nil)
	fnClient := &fnClient{fn: func(ctx context.Context, addr string, req *tikvrpc.Request, timeout time.Duration) (response *tikvrpc.Response, err error) {
		pberr, err := allErrs[cnt%len(allErrs)].GenError()
		cnt++
		return &tikvrpc.Response{Resp: &kvrpcpb.GetResponse{
			RegionError: pberr,
			Value:       []byte("value"),
		}}, err
	}}
	f, _ := os.Create("cpu.profile")
	pprof.StartCPUProfile(f)
	defer func() {
		pprof.StopCPUProfile()
		f.Close()
	}()

	b.ResetTimer()
	for i := 0; i < b.N; i++ {
		bo := retry.NewBackofferWithVars(context.Background(), 40000, nil)
		req := tikvrpc.NewRequest(tikvrpc.CmdGet, &kvrpcpb.GetRequest{
			Key: []byte("key"),
		})
		req.ReplicaReadType = kv.ReplicaReadMixed
		loc, err := cache.LocateKey(bo, []byte("key"))
		if err != nil {
			b.Fail()
		}
		sender := NewRegionRequestSender(cache, fnClient)
		sender.SendReqCtx(bo, req, loc.Region, client.ReadTimeoutShort, tikvrpc.TiKV)
	}
}<|MERGE_RESOLUTION|>--- conflicted
+++ resolved
@@ -398,8 +398,8 @@
 				"{addr: store3, replica-read: true, stale-read: false}"},
 			respErr:         "",
 			respRegionError: fakeEpochNotMatch,
-			backoffCnt:      2,
-			backoffDetail:   []string{"tikvServerBusy+2"},
+			backoffCnt:      1,
+			backoffDetail:   []string{"tikvServerBusy+1"},
 			regionIsValid:   true,
 		},
 	}
@@ -420,8 +420,8 @@
 				"{addr: store3, replica-read: true, stale-read: false}"},
 			respErr:         "",
 			respRegionError: fakeEpochNotMatch,
-			backoffCnt:      2,
-			backoffDetail:   []string{"tikvServerBusy+2"},
+			backoffCnt:      1,
+			backoffDetail:   []string{"tikvServerBusy+1"},
 			regionIsValid:   true,
 		},
 	}
@@ -441,8 +441,8 @@
 				"{addr: store2, replica-read: true, stale-read: false}"},
 			respErr:         "",
 			respRegionError: nil,
-			backoffCnt:      1,
-			backoffDetail:   []string{"tikvServerBusy+1"},
+			backoffCnt:      0,
+			backoffDetail:   []string{},
 			regionIsValid:   true,
 		},
 	}
@@ -463,8 +463,8 @@
 			},
 			respErr:         "",
 			respRegionError: fakeEpochNotMatch,
-			backoffCnt:      2,
-			backoffDetail:   []string{"tikvServerBusy+2"},
+			backoffCnt:      1,
+			backoffDetail:   []string{"tikvServerBusy+1"},
 			regionIsValid:   false,
 		},
 	}
@@ -475,7 +475,7 @@
 		reqType:   tikvrpc.CmdGet,
 		readType:  kv.ReplicaReadMixed,
 		staleRead: true,
-		accessErr: []RegionErrorType{DataIsNotReadyErr, ServerIsBusyErr, ServerIsBusyErr, ServerIsBusyErr},
+		accessErr: []RegionErrorType{DataIsNotReadyErr, ServerIsBusyErr, ServerIsBusyErr},
 		expect: &accessPathResult{
 			accessPath: []string{
 				"{addr: store1, replica-read: false, stale-read: true}",
@@ -484,9 +484,30 @@
 				"{addr: store1, replica-read: true, stale-read: false}",
 			},
 			respErr:         "",
+			respRegionError: nil,
+			backoffCnt:      0, // no backoff since request success.
+			backoffDetail:   []string{},
+			regionIsValid:   true,
+		},
+	}
+	s.True(s.runCaseAndCompare(ca))
+
+	ca = replicaSelectorAccessPathCase{
+		reqType:   tikvrpc.CmdGet,
+		readType:  kv.ReplicaReadMixed,
+		staleRead: true,
+		accessErr: []RegionErrorType{DataIsNotReadyErr, ServerIsBusyErr, ServerIsBusyErr, ServerIsBusyErr},
+		expect: &accessPathResult{
+			accessPath: []string{
+				"{addr: store1, replica-read: false, stale-read: true}",
+				"{addr: store2, replica-read: false, stale-read: false}", // try leader with leader read.
+				"{addr: store3, replica-read: true, stale-read: false}",
+				"{addr: store1, replica-read: true, stale-read: false}",
+			},
+			respErr:         "",
 			respRegionError: fakeEpochNotMatch,
-			backoffCnt:      2,
-			backoffDetail:   []string{"tikvServerBusy+2"},
+			backoffCnt:      1,
+			backoffDetail:   []string{"tikvServerBusy+1"},
 			regionIsValid:   false,
 		},
 	}
@@ -507,8 +528,218 @@
 				"{addr: store3, replica-read: true, stale-read: false}"},
 			respErr:         "",
 			respRegionError: nil,
+			backoffCnt:      0,
+			backoffDetail:   []string{},
+			regionIsValid:   true,
+		},
+	}
+	s.True(s.runCaseAndCompare(ca))
+
+	ca = replicaSelectorAccessPathCase{
+		reqType:   tikvrpc.CmdGet,
+		readType:  kv.ReplicaReadMixed,
+		staleRead: true,
+		timeout:   time.Microsecond * 100,
+		accessErr: []RegionErrorType{ServerIsBusyErr, ServerIsBusyWithEstimatedWaitMsErr},
+		expect: &accessPathResult{
+			accessPath: []string{
+				"{addr: store1, replica-read: false, stale-read: true}",
+				"{addr: store2, replica-read: true, stale-read: false}",
+				"{addr: store3, replica-read: true, stale-read: false}",
+			},
+			respErr:         "",
+			respRegionError: nil,
+			backoffCnt:      0,
+			backoffDetail:   []string{},
+			regionIsValid:   true,
+		},
+	}
+	s.True(s.runCaseAndCompare(ca))
+}
+
+func TestCanFastRetry(t *testing.T) {
+	s := new(testReplicaSelectorSuite)
+	s.SetupTest(t)
+	defer s.TearDownTest()
+
+	// Test for non-leader read.
+	loc, err := s.cache.LocateKey(s.bo, []byte("key"))
+	s.Nil(err)
+	req := tikvrpc.NewRequest(tikvrpc.CmdGet, &kvrpcpb.GetRequest{Key: []byte("key")})
+	req.EnableStaleWithMixedReplicaRead()
+	selector, err := newReplicaSelector(s.cache, loc.Region, req)
+	s.Nil(err)
+	for i := 0; i < 3; i++ {
+		_, err = selector.next(s.bo, req)
+		s.Nil(err)
+		selector.canFastRetry()
+		s.True(selector.canFastRetry())
+	}
+
+	// Test for leader read.
+	req = tikvrpc.NewRequest(tikvrpc.CmdGet, &kvrpcpb.GetRequest{Key: []byte("key")})
+	req.ReplicaReadType = kv.ReplicaReadLeader
+	selector, err = newReplicaSelector(s.cache, loc.Region, req)
+	s.Nil(err)
+	for i := 0; i < 12; i++ {
+		_, err = selector.next(s.bo, req)
+		s.Nil(err)
+		ok := selector.canFastRetry()
+		if i <= 8 {
+			s.False(ok) // can't skip since leader is available.
+		} else {
+			s.True(ok)
+		}
+	}
+}
+
+func TestPendingBackoff(t *testing.T) {
+	s := new(testReplicaSelectorSuite)
+	s.SetupTest(t)
+	defer s.TearDownTest()
+
+	loc, err := s.cache.LocateKey(s.bo, []byte("key"))
+	s.Nil(err)
+	req := tikvrpc.NewRequest(tikvrpc.CmdGet, &kvrpcpb.GetRequest{Key: []byte("key")})
+	req.EnableStaleWithMixedReplicaRead()
+	selector, err := newReplicaSelector(s.cache, loc.Region, req)
+	s.Nil(err)
+	bo := retry.NewNoopBackoff(context.Background())
+	err = selector.backoffOnRetry(nil, bo)
+	s.Nil(err)
+	err = selector.backoffOnRetry(&Store{storeID: 1}, bo)
+	s.Nil(err)
+	err = selector.backoffOnNoCandidate(bo)
+	s.Nil(err)
+	selector.addPendingBackoff(nil, retry.BoRegionScheduling, errors.New("err-0"))
+	s.Equal(1, len(selector.pendingBackoffs))
+	selector.addPendingBackoff(&Store{storeID: 1}, retry.BoTiKVRPC, errors.New("err-1"))
+	s.Equal(2, len(selector.pendingBackoffs))
+	selector.addPendingBackoff(&Store{storeID: 2}, retry.BoTiKVDiskFull, errors.New("err-2"))
+	s.Equal(3, len(selector.pendingBackoffs))
+	selector.addPendingBackoff(&Store{storeID: 1}, retry.BoTiKVServerBusy, errors.New("err-3"))
+	s.Equal(3, len(selector.pendingBackoffs))
+	_, ok := selector.pendingBackoffs[0]
+	s.True(ok)
+	err = selector.backoffOnRetry(nil, bo)
+	s.NotNil(err)
+	s.Equal("err-0", err.Error())
+	_, ok = selector.pendingBackoffs[0]
+	s.False(ok)
+	s.Equal(2, len(selector.pendingBackoffs))
+	err = selector.backoffOnRetry(&Store{storeID: 10}, bo)
+	s.Nil(err)
+	s.Equal(2, len(selector.pendingBackoffs))
+	err = selector.backoffOnNoCandidate(bo)
+	s.NotNil(err)
+	s.Equal("err-3", err.Error())
+}
+
+func TestReplicaReadAccessPathByTryIdleReplicaCase(t *testing.T) {
+	s := new(testReplicaSelectorSuite)
+	s.SetupTest(t)
+	defer s.TearDownTest()
+
+	fakeEpochNotMatch := &errorpb.Error{EpochNotMatch: &errorpb.EpochNotMatch{}}
+	var ca replicaSelectorAccessPathCase
+	// Try idle replica strategy not support write request.
+	ca = replicaSelectorAccessPathCase{
+		reqType:         tikvrpc.CmdPrewrite,
+		readType:        kv.ReplicaReadLeader,
+		busyThresholdMs: 10,
+		accessErr:       []RegionErrorType{ServerIsBusyWithEstimatedWaitMsErr, ServerIsBusyWithEstimatedWaitMsErr},
+		expect: &accessPathResult{
+			accessPath: []string{
+				"{addr: store1, replica-read: false, stale-read: false}",
+				"{addr: store1, replica-read: false, stale-read: false}",
+				"{addr: store1, replica-read: false, stale-read: false}",
+			},
+			respErr:         "",
+			respRegionError: nil,
+			backoffCnt:      2,
+			backoffDetail:   []string{"tikvServerBusy+2"},
+			regionIsValid:   true,
+		},
+	}
+	s.True(s.runCaseAndCompare(ca))
+
+	ca = replicaSelectorAccessPathCase{
+		reqType:         tikvrpc.CmdGet,
+		readType:        kv.ReplicaReadLeader,
+		busyThresholdMs: 10,
+		accessErr:       []RegionErrorType{ServerIsBusyWithEstimatedWaitMsErr, ServerIsBusyWithEstimatedWaitMsErr},
+		expect: &accessPathResult{
+			accessPath: []string{
+				"{addr: store1, replica-read: false, stale-read: false}",
+				"{addr: store2, replica-read: true, stale-read: false}",
+				"{addr: store3, replica-read: true, stale-read: false}",
+			},
+			respErr:         "",
+			respRegionError: nil,
+			backoffCnt:      0,
+			backoffDetail:   []string{},
+			regionIsValid:   true,
+		},
+	}
+	s.True(s.runCaseAndCompare(ca))
+
+	ca = replicaSelectorAccessPathCase{
+		reqType:         tikvrpc.CmdGet,
+		readType:        kv.ReplicaReadLeader,
+		busyThresholdMs: 10,
+		accessErr:       []RegionErrorType{ServerIsBusyWithEstimatedWaitMsErr, ServerIsBusyWithEstimatedWaitMsErr, ServerIsBusyWithEstimatedWaitMsErr},
+		expect: &accessPathResult{
+			accessPath: []string{
+				"{addr: store1, replica-read: false, stale-read: false}",
+				"{addr: store2, replica-read: true, stale-read: false}",
+				"{addr: store3, replica-read: true, stale-read: false}",
+				"{addr: store1, replica-read: false, stale-read: false}",
+			},
+			respErr:         "",
+			respRegionError: nil,
 			backoffCnt:      1,
 			backoffDetail:   []string{"tikvServerBusy+1"},
+			regionIsValid:   true,
+		},
+	}
+	s.True(s.runCaseAndCompare(ca))
+
+	ca = replicaSelectorAccessPathCase{
+		reqType:         tikvrpc.CmdGet,
+		readType:        kv.ReplicaReadLeader,
+		busyThresholdMs: 10,
+		accessErr:       []RegionErrorType{NotLeaderErr, NotLeaderWithNewLeader3Err, ServerIsBusyWithEstimatedWaitMsErr, NotLeaderErr},
+		expect: &accessPathResult{
+			accessPath: []string{
+				"{addr: store1, replica-read: false, stale-read: false}",
+				"{addr: store2, replica-read: false, stale-read: false}",
+				"{addr: store3, replica-read: false, stale-read: false}",
+				"{addr: store3, replica-read: false, stale-read: false}"},
+			respErr:         "",
+			respRegionError: fakeEpochNotMatch,
+			backoffCnt:      3,
+			backoffDetail:   []string{"regionScheduling+2", "tikvServerBusy+1"},
+			regionIsValid:   false,
+		},
+	}
+	s.True(s.runCaseAndCompare(ca))
+
+	ca = replicaSelectorAccessPathCase{
+		reqType:         tikvrpc.CmdGet,
+		readType:        kv.ReplicaReadLeader,
+		busyThresholdMs: 10,
+		accessErr:       []RegionErrorType{NotLeaderErr, NotLeaderWithNewLeader3Err, ServerIsBusyWithEstimatedWaitMsErr, ServerIsBusyErr},
+		expect: &accessPathResult{
+			accessPath: []string{
+				"{addr: store1, replica-read: false, stale-read: false}",
+				"{addr: store2, replica-read: false, stale-read: false}",
+				"{addr: store3, replica-read: false, stale-read: false}",
+				"{addr: store3, replica-read: false, stale-read: false}",
+				"{addr: store3, replica-read: false, stale-read: false}"},
+			respErr:         "",
+			respRegionError: nil,
+			backoffCnt:      3,
+			backoffDetail:   []string{"regionScheduling+1", "tikvServerBusy+2"},
 			regionIsValid:   true,
 		},
 	}
@@ -581,8 +812,8 @@
 				"{addr: store3, replica-read: true, stale-read: false}"},
 			respErr:         "",
 			respRegionError: fakeEpochNotMatch,
-			backoffCnt:      0,
-			backoffDetail:   []string{},
+			backoffCnt:      1,
+			backoffDetail:   []string{"tikvServerBusy+1"},
 			regionIsValid:   true,
 		},
 	}
@@ -781,24 +1012,24 @@
 	s.True(s.runCaseAndCompare(ca))
 }
 
-func TestReplicaReadAccessPathNotCompatibleCase(t *testing.T) {
+func TestReplicaReadAccessPathByFlashbackInProgressCase(t *testing.T) {
 	s := new(testReplicaSelectorSuite)
 	s.SetupTest(t)
 	defer s.TearDownTest()
 
 	var ca replicaSelectorAccessPathCase
-	//fakeEpochNotMatch := &errorpb.Error{EpochNotMatch: &errorpb.EpochNotMatch{}}
+	fakeEpochNotMatch := &errorpb.Error{EpochNotMatch: &errorpb.EpochNotMatch{}}
 	ca = replicaSelectorAccessPathCase{
 		reqType:   tikvrpc.CmdGet,
 		readType:  kv.ReplicaReadLeader,
 		staleRead: false,
 		timeout:   time.Second,
 		label:     nil,
-		accessErr: []RegionErrorType{DeadLineExceededErr, FlashbackInProgressErr},
-		expect: &accessPathResult{
-			accessPath: []string{
-				"{addr: store1, replica-read: false, stale-read: false}",
-				"{addr: store2, replica-read: false, stale-read: false}"},
+		accessErr: []RegionErrorType{FlashbackInProgressErr},
+		expect: &accessPathResult{
+			accessPath: []string{
+				"{addr: store1, replica-read: false, stale-read: false}",
+			},
 			respErr:         "region 0 is in flashback progress, FlashbackStartTS is 0",
 			respRegionError: nil,
 			backoffCnt:      0,
@@ -808,15 +1039,104 @@
 	}
 	s.True(s.runCaseAndCompare(ca))
 
-}
-
-func TestReplicaReadAccessPathBasic(t *testing.T) {
+	ca = replicaSelectorAccessPathCase{
+		reqType:   tikvrpc.CmdGet,
+		readType:  kv.ReplicaReadLeader,
+		staleRead: false,
+		timeout:   time.Second,
+		label:     nil,
+		accessErr: []RegionErrorType{DeadLineExceededErr, FlashbackInProgressErr, FlashbackInProgressErr},
+		expect: &accessPathResult{
+			accessPath: []string{
+				"{addr: store1, replica-read: false, stale-read: false}",
+				"{addr: store2, replica-read: true, stale-read: false}",
+				"{addr: store3, replica-read: true, stale-read: false}",
+			},
+			respErr:         "",
+			respRegionError: fakeEpochNotMatch,
+			backoffCnt:      0,
+			backoffDetail:   []string{},
+			regionIsValid:   true,
+		},
+	}
+	s.True(s.runCaseAndCompare(ca))
+
+	// not compatible case.
+	ca = replicaSelectorAccessPathCase{
+		reqType:   tikvrpc.CmdGet,
+		readType:  kv.ReplicaReadMixed,
+		staleRead: false,
+		timeout:   0,
+		label:     nil,
+		accessErr: []RegionErrorType{FlashbackInProgressErr},
+		expect: &accessPathResult{
+			accessPath: []string{
+				"{addr: store1, replica-read: true, stale-read: false}",
+				"{addr: store1, replica-read: true, stale-read: false}",
+			},
+			respErr:         "",
+			respRegionError: nil,
+			backoffCnt:      0,
+			backoffDetail:   []string{},
+			regionIsValid:   true,
+		},
+	}
+	s.True(s.runCase(ca, false))
+	ca.expect = &accessPathResult{
+		accessPath: []string{
+			"{addr: store1, replica-read: true, stale-read: false}",
+		},
+		respErr:         "region 0 is in flashback progress, FlashbackStartTS is 0",
+		respRegionError: nil,
+		backoffCnt:      0,
+		backoffDetail:   []string{},
+		regionIsValid:   true,
+	}
+	s.True(s.runCase(ca, true))
+
+	ca = replicaSelectorAccessPathCase{
+		reqType:   tikvrpc.CmdGet,
+		readType:  kv.ReplicaReadMixed,
+		staleRead: false,
+		timeout:   time.Second,
+		label:     nil,
+		accessErr: []RegionErrorType{DeadLineExceededErr, FlashbackInProgressErr, FlashbackInProgressErr},
+		expect: &accessPathResult{
+			accessPath: []string{
+				"{addr: store1, replica-read: true, stale-read: false}",
+				"{addr: store2, replica-read: true, stale-read: false}",
+				"{addr: store1, replica-read: true, stale-read: false}",
+			},
+			respErr:         "region 0 is in flashback progress, FlashbackStartTS is 0",
+			respRegionError: nil,
+			backoffCnt:      0,
+			backoffDetail:   []string{},
+			regionIsValid:   true,
+		},
+	}
+	s.True(s.runCase(ca, false))
+	ca.expect = &accessPathResult{
+		accessPath: []string{
+			"{addr: store1, replica-read: true, stale-read: false}",
+			"{addr: store2, replica-read: true, stale-read: false}",
+			"{addr: store3, replica-read: true, stale-read: false}",
+		},
+		respErr:         "",
+		respRegionError: fakeEpochNotMatch,
+		backoffCnt:      0,
+		backoffDetail:   []string{},
+		regionIsValid:   true,
+	}
+	s.True(s.runCase(ca, true))
+}
+
+func TestReplicaReadAccessPathByBasicCase(t *testing.T) {
 	s := new(testReplicaSelectorSuite)
 	s.SetupTest(t)
 	defer s.TearDownTest()
 
 	retryableErrors := []RegionErrorType{ServerIsBusyErr, ServerIsBusyWithEstimatedWaitMsErr, StaleCommandErr, MaxTimestampNotSyncedErr, ProposalInMergingModeErr, ReadIndexNotReadyErr, RegionNotInitializedErr, DiskFullErr}
-	noRetryErrors := []RegionErrorType{RegionNotFoundErr, KeyNotInRegionErr, EpochNotMatchErr, StoreNotMatchErr, RaftEntryTooLargeErr, RecoveryInProgressErr, FlashbackInProgressErr, FlashbackNotPreparedErr, IsWitnessErr, MismatchPeerIdErr, BucketVersionNotMatchErr}
+	noRetryErrors := []RegionErrorType{RegionNotFoundErr, KeyNotInRegionErr, EpochNotMatchErr, StoreNotMatchErr, RaftEntryTooLargeErr, RecoveryInProgressErr, FlashbackNotPreparedErr, IsWitnessErr, MismatchPeerIdErr, BucketVersionNotMatchErr}
 	for _, reqType := range []tikvrpc.CmdType{tikvrpc.CmdGet, tikvrpc.CmdPrewrite} {
 		for _, readType := range []kv.ReplicaReadType{kv.ReplicaReadLeader, kv.ReplicaReadFollower, kv.ReplicaReadMixed, kv.ReplicaReadPreferLeader} {
 			if reqType == tikvrpc.CmdPrewrite && readType != kv.ReplicaReadLeader {
@@ -832,7 +1152,9 @@
 					backoff := []string{}
 					switch tp {
 					case ServerIsBusyErr, ServerIsBusyWithEstimatedWaitMsErr:
-						backoff = []string{"tikvServerBusy+1"}
+						if readType == kv.ReplicaReadLeader {
+							backoff = []string{"tikvServerBusy+1"}
+						}
 					case DiskFullErr:
 						backoff = []string{"tikvDiskFull+1"}
 					case RegionNotInitializedErr:
@@ -897,6 +1219,7 @@
 					regionIsValid := false
 					respErr := ""
 					respRegionError := tp.GenRegionError()
+					accessPath := []string{"{addr: store1, replica-read: true, stale-read: false}"}
 					switch tp {
 					case RecoveryInProgressErr:
 						backoff = []string{"regionRecoveryInProgress+1"}
@@ -908,30 +1231,16 @@
 						respErr = RaftEntryTooLargeErr.GenRegionError().String()
 						respRegionError = nil
 						regionIsValid = true
-					case FlashbackInProgressErr:
-						respErr = "region 0 is in flashback progress, FlashbackStartTS is 0"
-						respRegionError = nil
-						regionIsValid = true
 					case FlashbackNotPreparedErr:
 						respErr = "region 0 is not prepared for the flashback"
 						respRegionError = nil
 						regionIsValid = true
 					}
-					accessPath := []string{"{addr: store1, replica-read: true, stale-read: false}"}
 					switch readType {
 					case kv.ReplicaReadLeader:
 						accessPath = []string{"{addr: store1, replica-read: false, stale-read: false}"}
 					case kv.ReplicaReadFollower:
 						accessPath = []string{"{addr: store2, replica-read: true, stale-read: false}"}
-						if tp == FlashbackInProgressErr {
-							respErr = ""
-							respRegionError = nil
-							regionIsValid = true
-							accessPath = []string{
-								"{addr: store2, replica-read: true, stale-read: false}",
-								"{addr: store1, replica-read: true, stale-read: false}",
-							}
-						}
 					case kv.ReplicaReadMixed:
 						if staleRead {
 							accessPath = []string{"{addr: store1, replica-read: false, stale-read: true}"}
@@ -1023,8 +1332,8 @@
 			},
 			respErr:         "",
 			respRegionError: nil,
-			backoffCnt:      11,
-			backoffDetail:   []string{"tikvServerBusy+11"},
+			backoffCnt:      9,
+			backoffDetail:   []string{"tikvServerBusy+9"},
 			regionIsValid:   true,
 		},
 	}
@@ -1171,8 +1480,8 @@
 				"{addr: store3, replica-read: false, stale-read: false}"},
 			respErr:         "",
 			respRegionError: fakeEpochNotMatch,
-			backoffCnt:      3,
-			backoffDetail:   []string{"tikvRPC+1", "tikvServerBusy+2"},
+			backoffCnt:      2,
+			backoffDetail:   []string{"tikvRPC+1", "tikvServerBusy+1"},
 			regionIsValid:   false,
 		},
 	}
@@ -1191,8 +1500,8 @@
 				"{addr: store3, replica-read: false, stale-read: false}"},
 			respErr:         "",
 			respRegionError: fakeEpochNotMatch,
-			backoffCnt:      2,
-			backoffDetail:   []string{"regionScheduling+2"},
+			backoffCnt:      3,
+			backoffDetail:   []string{"regionScheduling+2", "tikvServerBusy+1"},
 			regionIsValid:   false,
 		},
 	}
@@ -1212,8 +1521,8 @@
 				"{addr: store3, replica-read: false, stale-read: false}"},
 			respErr:         "",
 			respRegionError: nil,
-			backoffCnt:      2,
-			backoffDetail:   []string{"regionScheduling+1", "tikvServerBusy+1"},
+			backoffCnt:      3,
+			backoffDetail:   []string{"regionScheduling+1", "tikvServerBusy+2"},
 			regionIsValid:   true,
 		},
 	}
@@ -1313,8 +1622,8 @@
 			},
 			respErr:         "",
 			respRegionError: nil,
-			backoffCnt:      2,
-			backoffDetail:   []string{"tikvServerBusy+2"},
+			backoffCnt:      0,
+			backoffDetail:   []string{},
 			regionIsValid:   true,
 		},
 	}
@@ -1332,8 +1641,8 @@
 			},
 			respErr:         "",
 			respRegionError: fakeEpochNotMatch,
-			backoffCnt:      3,
-			backoffDetail:   []string{"tikvServerBusy+3"},
+			backoffCnt:      1,
+			backoffDetail:   []string{"tikvServerBusy+1"},
 			regionIsValid:   false,
 		},
 	}
@@ -1351,8 +1660,8 @@
 			},
 			respErr:         "",
 			respRegionError: nil,
-			backoffCnt:      2,
-			backoffDetail:   []string{"tikvRPC+1", "tikvServerBusy+1"},
+			backoffCnt:      1,
+			backoffDetail:   []string{"tikvRPC+1"},
 			regionIsValid:   true,
 		},
 	}
@@ -1371,8 +1680,8 @@
 			},
 			respErr:         "",
 			respRegionError: nil,
-			backoffCnt:      1,
-			backoffDetail:   []string{"tikvServerBusy+1"},
+			backoffCnt:      0,
+			backoffDetail:   []string{},
 			regionIsValid:   true,
 		},
 	}
@@ -1417,8 +1726,8 @@
 				},
 				respErr:         "",
 				respRegionError: fakeEpochNotMatch,
-				backoffCnt:      2,
-				backoffDetail:   []string{"tikvServerBusy+2"},
+				backoffCnt:      1,
+				backoffDetail:   []string{"tikvServerBusy+1"},
 				regionIsValid:   false,
 			},
 		}
@@ -1435,8 +1744,8 @@
 				},
 				respErr:         "",
 				respRegionError: RegionNotFoundErr.GenRegionError(),
-				backoffCnt:      1,
-				backoffDetail:   []string{"tikvServerBusy+1"},
+				backoffCnt:      0,
+				backoffDetail:   []string{},
 				regionIsValid:   false,
 			},
 		}
@@ -1454,8 +1763,8 @@
 				},
 				respErr:         "",
 				respRegionError: nil,
-				backoffCnt:      2,
-				backoffDetail:   []string{"tikvRPC+1", "tikvServerBusy+1"},
+				backoffCnt:      1,
+				backoffDetail:   []string{"tikvRPC+1"},
 				regionIsValid:   true,
 			},
 		}
@@ -1474,8 +1783,8 @@
 				},
 				respErr:         "",
 				respRegionError: nil,
-				backoffCnt:      1,
-				backoffDetail:   []string{"tikvServerBusy+1"},
+				backoffCnt:      0,
+				backoffDetail:   []string{},
 				regionIsValid:   true,
 			},
 		}
@@ -1495,8 +1804,8 @@
 			},
 			respErr:         "",
 			respRegionError: nil,
-			backoffCnt:      2,
-			backoffDetail:   []string{"tikvRPC+1", "tikvServerBusy+1"},
+			backoffCnt:      1,
+			backoffDetail:   []string{"tikvRPC+1"},
 			regionIsValid:   true,
 		},
 	}
@@ -1515,8 +1824,8 @@
 			},
 			respErr:         "",
 			respRegionError: nil,
-			backoffCnt:      2,
-			backoffDetail:   []string{"tikvRPC+1", "tikvServerBusy+1"},
+			backoffCnt:      1,
+			backoffDetail:   []string{"tikvRPC+1"},
 			regionIsValid:   true,
 		},
 	}
@@ -1535,8 +1844,8 @@
 			},
 			respErr:         "",
 			respRegionError: nil,
-			backoffCnt:      2,
-			backoffDetail:   []string{"tikvRPC+1", "tikvServerBusy+1"},
+			backoffCnt:      1,
+			backoffDetail:   []string{"tikvRPC+1"},
 			regionIsValid:   true,
 		},
 	}
@@ -1544,89 +1853,6 @@
 	s.changeRegionLeader(1)
 }
 
-func TestReplicaReadAccessPathByTryIdleReplicaCase(t *testing.T) {
-	s := new(testReplicaSelectorSuite)
-	s.SetupTest(t)
-	defer s.TearDownTest()
-
-	fakeEpochNotMatch := &errorpb.Error{EpochNotMatch: &errorpb.EpochNotMatch{}}
-	_ = fakeEpochNotMatch
-	var ca replicaSelectorAccessPathCase
-	// Try idle replica strategy not support write request.
-	ca = replicaSelectorAccessPathCase{
-		reqType:         tikvrpc.CmdPrewrite,
-		readType:        kv.ReplicaReadLeader,
-		busyThresholdMs: 10,
-		accessErr:       []RegionErrorType{ServerIsBusyWithEstimatedWaitMsErr, ServerIsBusyWithEstimatedWaitMsErr},
-		expect: &accessPathResult{
-			accessPath: []string{
-				"{addr: store1, replica-read: false, stale-read: false}",
-				"{addr: store1, replica-read: false, stale-read: false}",
-				"{addr: store1, replica-read: false, stale-read: false}",
-			},
-			respErr:         "",
-			respRegionError: nil,
-			backoffCnt:      2,
-			backoffDetail:   []string{"tikvServerBusy+2"},
-			regionIsValid:   true,
-		},
-	}
-	s.True(s.runCaseAndCompare(ca))
-
-	ca = replicaSelectorAccessPathCase{
-		reqType:         tikvrpc.CmdGet,
-		readType:        kv.ReplicaReadLeader,
-		busyThresholdMs: 10,
-		accessErr:       []RegionErrorType{ServerIsBusyWithEstimatedWaitMsErr, ServerIsBusyWithEstimatedWaitMsErr, ServerIsBusyWithEstimatedWaitMsErr},
-		expect: &accessPathResult{
-			accessPath: []string{
-				"{addr: store1, replica-read: false, stale-read: false}",
-				"{addr: store2, replica-read: true, stale-read: false}",
-				"{addr: store3, replica-read: true, stale-read: false}",
-				"{addr: store1, replica-read: false, stale-read: false}",
-			},
-			respErr:         "",
-			respRegionError: nil,
-			backoffCnt:      0,
-			backoffDetail:   []string{},
-			regionIsValid:   true,
-		},
-	}
-	s.True(s.runCaseAndCompare(ca))
-}
-
-func TestReplicaReadAccessPathDebug(t *testing.T) {
-	s := new(testReplicaSelectorSuite)
-	s.SetupTest(t)
-	defer s.TearDownTest()
-
-	fakeEpochNotMatch := &errorpb.Error{EpochNotMatch: &errorpb.EpochNotMatch{}}
-	_ = fakeEpochNotMatch
-	var ca replicaSelectorAccessPathCase
-	//s.changeRegionLeader(3)
-	s.cache.enableForwarding = true
-	ca = replicaSelectorAccessPathCase{
-		reqType:   tikvrpc.CmdPrewrite,
-		readType:  kv.ReplicaReadLeader,
-		accessErr: []RegionErrorType{DeadLineExceededErr, NotLeaderErr},
-		expect: &accessPathResult{
-			accessPath: []string{
-				"{addr: store1, replica-read: false, stale-read: false}",
-				"{addr: store2, replica-read: false, stale-read: false, forward_addr: store1}",
-				"{addr: store3, replica-read: false, stale-read: false}",
-			},
-			respErr:         "",
-			respRegionError: nil,
-			backoffCnt:      2,
-			backoffDetail:   []string{"regionScheduling+1", "tikvRPC+1"},
-			regionIsValid:   true,
-		},
-	}
-	s.True(s.runCaseAndCompare(ca))
-	//s.changeRegionLeader(1)
-}
-
-// TODO: Fix backoff cnt.
 func TestReplicaReadAccessPathByStaleReadCase(t *testing.T) {
 	s := new(testReplicaSelectorSuite)
 	s.SetupTest(t)
@@ -1705,8 +1931,8 @@
 			},
 			respErr:         "",
 			respRegionError: fakeEpochNotMatch,
-			backoffCnt:      2,
-			backoffDetail:   []string{"tikvServerBusy+2"},
+			backoffCnt:      1,
+			backoffDetail:   []string{"tikvServerBusy+1"},
 			regionIsValid:   false,
 		},
 	}
@@ -1748,8 +1974,8 @@
 			},
 			respErr:         "",
 			respRegionError: fakeEpochNotMatch,
-			backoffCnt:      2,
-			backoffDetail:   []string{"tikvServerBusy+2"},
+			backoffCnt:      1,
+			backoffDetail:   []string{"tikvServerBusy+1"},
 			regionIsValid:   false,
 		},
 	}
@@ -1770,8 +1996,8 @@
 			},
 			respErr:         "",
 			respRegionError: fakeEpochNotMatch,
-			backoffCnt:      2,
-			backoffDetail:   []string{"tikvServerBusy+2"},
+			backoffCnt:      1,
+			backoffDetail:   []string{"tikvServerBusy+1"},
 			regionIsValid:   false,
 		},
 	}
@@ -1793,8 +2019,8 @@
 			},
 			respErr:         "",
 			respRegionError: fakeEpochNotMatch,
-			backoffCnt:      1,
-			backoffDetail:   []string{"regionScheduling+1"},
+			backoffCnt:      2,
+			backoffDetail:   []string{"regionScheduling+1", "tikvServerBusy+1"},
 			regionIsValid:   false,
 		},
 	}
@@ -1839,8 +2065,8 @@
 			},
 			respErr:         "",
 			respRegionError: fakeEpochNotMatch,
-			backoffCnt:      1,
-			backoffDetail:   []string{"regionScheduling+1"},
+			backoffCnt:      2,
+			backoffDetail:   []string{"regionScheduling+1", "tikvServerBusy+1"},
 			regionIsValid:   false,
 		},
 	}
@@ -2010,15 +2236,9 @@
 			},
 			respErr:         "",
 			respRegionError: fakeEpochNotMatch,
-<<<<<<< HEAD
 			backoffCnt:      3,
 			backoffDetail:   []string{"tikvRPC+2", "tikvServerBusy+1"},
 			regionIsValid:   false,
-=======
-			backoffCnt:      1,
-			backoffDetail:   []string{"tikvServerBusy+1"},
-			regionIsValid:   true,
->>>>>>> 2b14d149
 		},
 	}
 	s.True(s.runCaseAndCompare(ca))
@@ -2035,15 +2255,9 @@
 			},
 			respErr:         "",
 			respRegionError: fakeEpochNotMatch,
-<<<<<<< HEAD
 			backoffCnt:      3,
 			backoffDetail:   []string{"tikvRPC+1", "tikvServerBusy+2"},
 			regionIsValid:   false,
-=======
-			backoffCnt:      1,
-			backoffDetail:   []string{"tikvServerBusy+1"},
-			regionIsValid:   true,
->>>>>>> 2b14d149
 		},
 	}
 	s.True(s.runCaseAndCompare(ca))
@@ -2059,13 +2273,8 @@
 			},
 			respErr:         "",
 			respRegionError: nil,
-<<<<<<< HEAD
 			backoffCnt:      1,
 			backoffDetail:   []string{"regionScheduling+1"},
-=======
-			backoffCnt:      0,
-			backoffDetail:   []string{},
->>>>>>> 2b14d149
 			regionIsValid:   true,
 		},
 	}
@@ -2083,53 +2292,18 @@
 				"{addr: store3, replica-read: false, stale-read: false}",
 			},
 			respErr:         "",
-<<<<<<< HEAD
 			respRegionError: nil,
 			backoffCnt:      2,
 			backoffDetail:   []string{"regionScheduling+1", "tikvRPC+1"},
 			regionIsValid:   true,
-=======
-			respRegionError: fakeEpochNotMatch,
-			backoffCnt:      1,
-			backoffDetail:   []string{"tikvServerBusy+1"},
-			regionIsValid:   false,
->>>>>>> 2b14d149
-		},
-	}
-	s.True(s.runCaseAndCompare(ca))
-
-	ca = replicaSelectorAccessPathCase{
-<<<<<<< HEAD
+		},
+	}
+	s.True(s.runCaseAndCompare(ca))
+
+	ca = replicaSelectorAccessPathCase{
 		reqType:   tikvrpc.CmdPrewrite,
 		readType:  kv.ReplicaReadLeader,
 		accessErr: []RegionErrorType{NotLeaderWithNewLeader2Err, DeadLineExceededErr, NotLeaderErr},
-=======
-		reqType:   tikvrpc.CmdGet,
-		readType:  kv.ReplicaReadMixed,
-		staleRead: true,
-		accessErr: []RegionErrorType{DataIsNotReadyErr, ServerIsBusyErr, ServerIsBusyErr},
-		expect: &accessPathResult{
-			accessPath: []string{
-				"{addr: store1, replica-read: false, stale-read: true}",
-				"{addr: store2, replica-read: false, stale-read: false}", // try leader with leader read.
-				"{addr: store3, replica-read: true, stale-read: false}",
-				"{addr: store1, replica-read: true, stale-read: false}",
-			},
-			respErr:         "",
-			respRegionError: nil,
-			backoffCnt:      0, // no backoff since request success.
-			backoffDetail:   []string{},
-			regionIsValid:   true,
-		},
-	}
-	s.True(s.runCaseAndCompare(ca))
-
-	ca = replicaSelectorAccessPathCase{
-		reqType:   tikvrpc.CmdGet,
-		readType:  kv.ReplicaReadMixed,
-		staleRead: true,
-		accessErr: []RegionErrorType{DataIsNotReadyErr, ServerIsBusyErr, ServerIsBusyErr, ServerIsBusyErr},
->>>>>>> 2b14d149
 		expect: &accessPathResult{
 			accessPath: []string{
 				"{addr: store1, replica-read: false, stale-read: false}",
@@ -2137,72 +2311,19 @@
 				"{addr: store3, replica-read: false, stale-read: false, forward_addr: store2}"},
 			respErr:         "",
 			respRegionError: fakeEpochNotMatch,
-<<<<<<< HEAD
 			backoffCnt:      2,
 			backoffDetail:   []string{"regionScheduling+1", "tikvRPC+1"},
-=======
-			backoffCnt:      1,
-			backoffDetail:   []string{"tikvServerBusy+1"},
->>>>>>> 2b14d149
 			regionIsValid:   false,
 		},
 	}
 	s.True(s.runCaseAndCompare(ca))
 }
 
-<<<<<<< HEAD
 func TestReplicaReadAccessPathByGenError(t *testing.T) {
-=======
-	ca = replicaSelectorAccessPathCase{
-		reqType:   tikvrpc.CmdGet,
-		readType:  kv.ReplicaReadMixed,
-		staleRead: false,
-		timeout:   time.Second,
-		label:     &metapb.StoreLabel{Key: "id", Value: "2"},
-		accessErr: []RegionErrorType{DeadLineExceededErr, ServerIsBusyErr},
-		expect: &accessPathResult{
-			accessPath: []string{
-				"{addr: store2, replica-read: true, stale-read: false}",
-				"{addr: store1, replica-read: true, stale-read: false}",
-				"{addr: store3, replica-read: true, stale-read: false}"},
-			respErr:         "",
-			respRegionError: nil,
-			backoffCnt:      0,
-			backoffDetail:   []string{},
-			regionIsValid:   true,
-		},
-	}
-	s.True(s.runCaseAndCompare(ca))
-
-	ca = replicaSelectorAccessPathCase{
-		reqType:   tikvrpc.CmdGet,
-		readType:  kv.ReplicaReadMixed,
-		staleRead: true,
-		timeout:   time.Microsecond * 100,
-		accessErr: []RegionErrorType{ServerIsBusyErr, ServerIsBusyWithEstimatedWaitMsErr},
-		expect: &accessPathResult{
-			accessPath: []string{
-				"{addr: store1, replica-read: false, stale-read: true}",
-				"{addr: store2, replica-read: true, stale-read: false}",
-				"{addr: store3, replica-read: true, stale-read: false}",
-			},
-			respErr:         "",
-			respRegionError: nil,
-			backoffCnt:      0,
-			backoffDetail:   []string{},
-			regionIsValid:   true,
-		},
-	}
-	s.True(s.runCaseAndCompare(ca))
-}
-
-func TestCanFastRetry(t *testing.T) {
->>>>>>> 2b14d149
 	s := new(testReplicaSelectorSuite)
 	s.SetupTest(t)
 	defer s.TearDownTest()
 
-<<<<<<< HEAD
 	maxAccessErrCnt := 6
 	totalValidCaseCount := 0
 	totalCaseCount := 0
@@ -2276,170 +2397,6 @@
 		zap.Int("total-case", totalCaseCount),
 		zap.Int("valid-case", totalValidCaseCount),
 		zap.Int("invalid-case", totalCaseCount-totalValidCaseCount))
-=======
-	// Test for non-leader read.
-	loc, err := s.cache.LocateKey(s.bo, []byte("key"))
-	s.Nil(err)
-	req := tikvrpc.NewRequest(tikvrpc.CmdGet, &kvrpcpb.GetRequest{Key: []byte("key")})
-	req.EnableStaleWithMixedReplicaRead()
-	selector, err := newReplicaSelector(s.cache, loc.Region, req)
-	s.Nil(err)
-	for i := 0; i < 3; i++ {
-		_, err = selector.next(s.bo)
-		s.Nil(err)
-		selector.canFastRetry()
-		s.True(selector.canFastRetry())
-	}
-
-	// Test for leader read.
-	req = tikvrpc.NewRequest(tikvrpc.CmdGet, &kvrpcpb.GetRequest{Key: []byte("key")})
-	req.ReplicaReadType = kv.ReplicaReadLeader
-	selector, err = newReplicaSelector(s.cache, loc.Region, req)
-	s.Nil(err)
-	for i := 0; i < 12; i++ {
-		_, err = selector.next(s.bo)
-		s.Nil(err)
-		ok := selector.canFastRetry()
-		if i <= 8 {
-			s.False(ok) // can't skip since leader is available.
-		} else {
-			s.True(ok)
-		}
-	}
-}
-
-func TestPendingBackoff(t *testing.T) {
-	s := new(testReplicaSelectorSuite)
-	s.SetupTest(t)
-	defer s.TearDownTest()
-
-	loc, err := s.cache.LocateKey(s.bo, []byte("key"))
-	s.Nil(err)
-	req := tikvrpc.NewRequest(tikvrpc.CmdGet, &kvrpcpb.GetRequest{Key: []byte("key")})
-	req.EnableStaleWithMixedReplicaRead()
-	selector, err := newReplicaSelector(s.cache, loc.Region, req)
-	s.Nil(err)
-	bo := retry.NewNoopBackoff(context.Background())
-	err = selector.backoffOnRetry(nil, bo)
-	s.Nil(err)
-	err = selector.backoffOnRetry(&Store{storeID: 1}, bo)
-	s.Nil(err)
-	err = selector.backoffOnNoCandidate(bo)
-	s.Nil(err)
-	selector.addPendingBackoff(nil, retry.BoRegionScheduling, errors.New("err-0"))
-	s.Equal(1, len(selector.pendingBackoffs))
-	selector.addPendingBackoff(&Store{storeID: 1}, retry.BoTiKVRPC, errors.New("err-1"))
-	s.Equal(2, len(selector.pendingBackoffs))
-	selector.addPendingBackoff(&Store{storeID: 2}, retry.BoTiKVDiskFull, errors.New("err-2"))
-	s.Equal(3, len(selector.pendingBackoffs))
-	selector.addPendingBackoff(&Store{storeID: 1}, retry.BoTiKVServerBusy, errors.New("err-3"))
-	s.Equal(3, len(selector.pendingBackoffs))
-	_, ok := selector.pendingBackoffs[0]
-	s.True(ok)
-	err = selector.backoffOnRetry(nil, bo)
-	s.NotNil(err)
-	s.Equal("err-0", err.Error())
-	_, ok = selector.pendingBackoffs[0]
-	s.False(ok)
-	s.Equal(2, len(selector.pendingBackoffs))
-	err = selector.backoffOnRetry(&Store{storeID: 10}, bo)
-	s.Nil(err)
-	s.Equal(2, len(selector.pendingBackoffs))
-	err = selector.backoffOnNoCandidate(bo)
-	s.NotNil(err)
-	s.Equal("err-3", err.Error())
-}
-
-func TestReplicaReadAccessPathByTryIdleReplicaCase(t *testing.T) {
-	s := new(testReplicaSelectorSuite)
-	s.SetupTest(t)
-	defer s.TearDownTest()
-
-	fakeEpochNotMatch := &errorpb.Error{EpochNotMatch: &errorpb.EpochNotMatch{}}
-	var ca replicaSelectorAccessPathCase
-	// Try idle replica strategy not support write request.
-	ca = replicaSelectorAccessPathCase{
-		reqType:         tikvrpc.CmdPrewrite,
-		readType:        kv.ReplicaReadLeader,
-		busyThresholdMs: 10,
-		accessErr:       []RegionErrorType{ServerIsBusyWithEstimatedWaitMsErr, ServerIsBusyWithEstimatedWaitMsErr},
-		expect: &accessPathResult{
-			accessPath: []string{
-				"{addr: store1, replica-read: false, stale-read: false}",
-				"{addr: store1, replica-read: false, stale-read: false}",
-				"{addr: store1, replica-read: false, stale-read: false}",
-			},
-			respErr:         "",
-			respRegionError: nil,
-			backoffCnt:      2,
-			backoffDetail:   []string{"tikvServerBusy+2"},
-			regionIsValid:   true,
-		},
-	}
-	s.True(s.runCaseAndCompare(ca))
-
-	ca = replicaSelectorAccessPathCase{
-		reqType:         tikvrpc.CmdGet,
-		readType:        kv.ReplicaReadLeader,
-		busyThresholdMs: 10,
-		accessErr:       []RegionErrorType{ServerIsBusyWithEstimatedWaitMsErr, ServerIsBusyWithEstimatedWaitMsErr, ServerIsBusyWithEstimatedWaitMsErr},
-		expect: &accessPathResult{
-			accessPath: []string{
-				"{addr: store1, replica-read: false, stale-read: false}",
-				"{addr: store2, replica-read: true, stale-read: false}",
-				"{addr: store3, replica-read: true, stale-read: false}",
-				"{addr: store1, replica-read: false, stale-read: false}",
-			},
-			respErr:         "",
-			respRegionError: nil,
-			backoffCnt:      1,
-			backoffDetail:   []string{"tikvServerBusy+1"},
-			regionIsValid:   true,
-		},
-	}
-	s.True(s.runCaseAndCompare(ca))
-
-	ca = replicaSelectorAccessPathCase{
-		reqType:         tikvrpc.CmdGet,
-		readType:        kv.ReplicaReadLeader,
-		busyThresholdMs: 10,
-		accessErr:       []RegionErrorType{NotLeaderErr, NotLeaderWithNewLeader3Err, ServerIsBusyWithEstimatedWaitMsErr, NotLeaderErr},
-		expect: &accessPathResult{
-			accessPath: []string{
-				"{addr: store1, replica-read: false, stale-read: false}",
-				"{addr: store2, replica-read: false, stale-read: false}",
-				"{addr: store3, replica-read: false, stale-read: false}",
-				"{addr: store3, replica-read: false, stale-read: false}"},
-			respErr:         "",
-			respRegionError: fakeEpochNotMatch,
-			backoffCnt:      3,
-			backoffDetail:   []string{"regionScheduling+2", "tikvServerBusy+1"},
-			regionIsValid:   false,
-		},
-	}
-	s.True(s.runCaseAndCompare(ca))
-
-	ca = replicaSelectorAccessPathCase{
-		reqType:         tikvrpc.CmdGet,
-		readType:        kv.ReplicaReadLeader,
-		busyThresholdMs: 10,
-		accessErr:       []RegionErrorType{NotLeaderErr, NotLeaderWithNewLeader3Err, ServerIsBusyWithEstimatedWaitMsErr, ServerIsBusyErr},
-		expect: &accessPathResult{
-			accessPath: []string{
-				"{addr: store1, replica-read: false, stale-read: false}",
-				"{addr: store2, replica-read: false, stale-read: false}",
-				"{addr: store3, replica-read: false, stale-read: false}",
-				"{addr: store3, replica-read: false, stale-read: false}",
-				"{addr: store3, replica-read: false, stale-read: false}"},
-			respErr:         "",
-			respRegionError: nil,
-			backoffCnt:      3,
-			backoffDetail:   []string{"regionScheduling+1", "tikvServerBusy+2"},
-			regionIsValid:   true,
-		},
-	}
-	s.True(s.runCaseAndCompare(ca))
->>>>>>> 2b14d149
 }
 
 func (s *testReplicaSelectorSuite) changeRegionLeader(storeId uint64) {
@@ -2461,7 +2418,7 @@
 		conf.EnableReplicaSelectorV2 = false
 	})
 	ca1.run(s)
-	ca1.checkResult(s, false)
+	ca1.checkResult(s, "v1")
 
 	config.UpdateGlobal(func(conf *config.Config) {
 		conf.EnableReplicaSelectorV2 = true
@@ -2471,8 +2428,21 @@
 		// compare with ca1 result.
 		ca2.expect = &ca1.result
 	}
-	ca2.checkResult(s, true)
+	ca2.checkResult(s, "v2")
 	return !ca1.accessErrInValid
+}
+
+func (s *testReplicaSelectorSuite) runCase(ca replicaSelectorAccessPathCase, v2 bool) bool {
+	config.UpdateGlobal(func(conf *config.Config) {
+		conf.EnableReplicaSelectorV2 = v2
+	})
+	ca.run(s)
+	version := "v1"
+	if v2 {
+		version = "v2"
+	}
+	ca.checkResult(s, version)
+	return !ca.accessErrInValid
 }
 
 func (s *testReplicaSelectorSuite) runMultiCaseAndCompare(cas []replicaSelectorAccessPathCase) bool {
@@ -2483,7 +2453,7 @@
 	})
 	for _, ca1 := range cas {
 		ca1.run(s)
-		ca1.checkResult(s, false)
+		ca1.checkResult(s, "v1")
 		expects = append(expects, ca1.result)
 		valid = valid && !ca1.accessErrInValid
 	}
@@ -2497,19 +2467,15 @@
 			// compare with ca1 result.
 			ca2.expect = &expects[i]
 		}
-		ca2.checkResult(s, true)
+		ca2.checkResult(s, "v2")
 		valid = valid && !ca2.accessErrInValid
 	}
 	return valid
 }
 
-func (ca *replicaSelectorAccessPathCase) checkResult(s *testReplicaSelectorSuite, v2 bool) {
+func (ca *replicaSelectorAccessPathCase) checkResult(s *testReplicaSelectorSuite, version string) {
 	if ca.expect == nil {
 		return
-	}
-	version := "v1"
-	if v2 {
-		version = "v2"
 	}
 	msg := fmt.Sprintf("enable_forwarding: %v\nversion: %v\n%v\n", s.cache.enableForwarding, version, ca.Format())
 	expect := ca.expect
@@ -2518,11 +2484,8 @@
 	s.Equal(expect.respErr, result.respErr, msg)
 	s.Equal(expect.respRegionError, result.respRegionError, msg)
 	s.Equal(expect.regionIsValid, result.regionIsValid, msg)
-	if !v2 {
-		// Currently, v2 has compatible backoff strategy with v1, so we don't compare backoff detail.
-		s.Equal(expect.backoffCnt, result.backoffCnt, msg)
-		s.Equal(expect.backoffDetail, result.backoffDetail, msg)
-	}
+	s.Equal(expect.backoffCnt, result.backoffCnt, msg)
+	s.Equal(expect.backoffDetail, result.backoffDetail, msg)
 }
 
 func (ca *replicaSelectorAccessPathCase) run(s *testReplicaSelectorSuite) {
@@ -2607,30 +2570,10 @@
 	if ca.busyThresholdMs > 0 {
 		req.BusyThresholdMs = ca.busyThresholdMs
 	}
-<<<<<<< HEAD
-
-=======
->>>>>>> 2b14d149
 	opts := []StoreSelectorOption{}
 	if ca.label != nil {
 		opts = append(opts, WithMatchLabels([]*metapb.StoreLabel{ca.label}))
 	}
-<<<<<<< HEAD
-=======
-	// reset slow score, since serverIsBusyErr will mark the store is slow, and affect remaining test cases.
-	loc, err := s.cache.LocateKey(s.bo, []byte("key"))
-	s.Nil(err)
-	rc := s.cache.GetCachedRegionWithRLock(loc.Region)
-	s.NotNil(rc)
-	for _, store := range rc.getStore().stores {
-		store.loadStats.Store(nil)
-		store.healthStatus.clientSideSlowScore.resetSlowScore()
-		atomic.StoreUint32(&store.livenessState, uint32(reachable))
-		store.setResolveState(resolved)
-	}
-
-	bo := retry.NewBackofferWithVars(context.Background(), 40000, nil)
->>>>>>> 2b14d149
 	timeout := ca.timeout
 	if timeout == 0 {
 		timeout = client.ReadTimeoutShort
@@ -2719,7 +2662,6 @@
 		"\tbackoff_cnt: %v\n"+
 		"\tbackoff_detail: %v\n"+
 		"\tregion_is_valid: %v\n}",
-<<<<<<< HEAD
 		c.reqType, c.readType, c.staleRead, c.timeout, c.busyThresholdMs, label, strings.Join(accessErr, ", "), strings.Join(c.result.accessPath, ", "),
 		c.result.respErr, respRegionError, c.result.backoffCnt, strings.Join(c.result.backoffDetail, ", "), c.result.regionIsValid)
 }
@@ -2735,10 +2677,6 @@
 		atomic.StoreUint32(&store.livenessState, uint32(reachable))
 		store.setResolveState(resolved)
 	}
-=======
-		c.reqType, c.readType, c.staleRead, c.timeout, c.busyThresholdMs, label, strings.Join(accessErr, ", "), strings.Join(c.accessPath, ", "),
-		c.respErr, respRegionError, c.backoffCnt, strings.Join(c.backoffDetail, ", "), c.regionIsValid)
->>>>>>> 2b14d149
 }
 
 type RegionErrorType int
