package locate

import (
	"context"
	"fmt"
	"math/rand"
	"os"
	"runtime/pprof"
	"sort"
	"strconv"
	"strings"
	"sync/atomic"
	"testing"
	"time"

	"github.com/pingcap/failpoint"
	"github.com/pingcap/kvproto/pkg/errorpb"
	"github.com/pingcap/kvproto/pkg/kvrpcpb"
	"github.com/pingcap/kvproto/pkg/metapb"
	"github.com/pkg/errors"
	"github.com/stretchr/testify/require"
	"github.com/stretchr/testify/suite"
	"github.com/tikv/client-go/v2/config"
	"github.com/tikv/client-go/v2/config/retry"
	"github.com/tikv/client-go/v2/internal/apicodec"
	"github.com/tikv/client-go/v2/internal/client"
	"github.com/tikv/client-go/v2/internal/client/mockserver"
	"github.com/tikv/client-go/v2/internal/mockstore/mocktikv"
	"github.com/tikv/client-go/v2/kv"
	"github.com/tikv/client-go/v2/oracle"
	"github.com/tikv/client-go/v2/tikvrpc"
	"github.com/tikv/client-go/v2/util/israce"
)

type testReplicaSelectorSuite struct {
	suite.Suite
	cluster    *mocktikv.Cluster
	storeIDs   []uint64
	peerIDs    []uint64
	regionID   uint64
	leaderPeer uint64
	cache      *RegionCache
	bo         *retry.Backoffer
	mvccStore  mocktikv.MVCCStore
}

func (s *testReplicaSelectorSuite) SetupTest(t *testing.T) {
	s.mvccStore = mocktikv.MustNewMVCCStore()
	s.cluster = mocktikv.NewCluster(s.mvccStore)
	s.storeIDs, s.peerIDs, s.regionID, s.leaderPeer = mocktikv.BootstrapWithMultiStores(s.cluster, 3)
	pdCli := &CodecPDClient{mocktikv.NewPDClient(s.cluster), apicodec.NewCodecV1(apicodec.ModeTxn)}
	// Disable the tick on health status.
	s.cache = NewRegionCache(pdCli, RegionCacheNoHealthTick)
	s.bo = retry.NewNoopBackoff(context.Background())
	s.SetT(t)
	s.SetS(s)

	randIntn = func(n int) int { return 0 }
	s.NoError(failpoint.Enable("tikvclient/fastBackoffBySkipSleep", `return`))
	s.NoError(failpoint.Enable("tikvclient/skipStoreCheckUntilHealth", `return`))

	loc, err := s.cache.LocateKey(s.bo, []byte("key"))
	s.Nil(err)
	r := s.cache.GetCachedRegionWithRLock(loc.Region)
	s.NotNil(r)
	// The following assumptions are made in the latter tests, which should be checked in advance:
	s.Equal(r.GetLeaderStoreID(), uint64(1)) // region's leader in store1.
	s.Equal(len(r.getStore().stores), 3)     // region has 3 peer(stores).
	for _, store := range r.getStore().stores {
		s.Equal(store.labels[0].Key, "id") // Each store has a label "id", and the value is the store's ID.
		s.Equal(store.labels[0].Value, fmt.Sprintf("%v", store.storeID))
	}
}

func (s *testReplicaSelectorSuite) TearDownTest() {
	s.cache.Close()
	s.mvccStore.Close()

	randIntn = rand.Intn
	s.NoError(failpoint.Disable("tikvclient/fastBackoffBySkipSleep"))
	s.NoError(failpoint.Disable("tikvclient/skipStoreCheckUntilHealth"))
}

type replicaSelectorAccessPathCase struct {
	reqType          tikvrpc.CmdType
	readType         kv.ReplicaReadType
	staleRead        bool
	timeout          time.Duration
	busyThresholdMs  uint32
	label            *metapb.StoreLabel
	accessErr        []RegionErrorType
	accessErrInValid bool
	expect           *accessPathResult
	result           accessPathResult
	beforeRun        func()                // beforeRun will be called before the test case execute, if it is nil, resetStoreState will be called.
	afterRun         func(ReplicaSelector) // afterRun will be called after the test case execute, if it is nil, invalidateRegion will be called.
}

type accessPathResult struct {
	accessPath      []string
	respErr         string
	respRegionError *errorpb.Error
	backoffCnt      int
	backoffDetail   []string
	regionIsValid   bool
}

func TestReplicaSelectorBasic(t *testing.T) {
	s := new(testReplicaSelectorSuite)
	s.SetupTest(t)
	defer s.TearDownTest()

	req := tikvrpc.NewReplicaReadRequest(tikvrpc.CmdGet, &kvrpcpb.GetRequest{Key: []byte("a")}, kv.ReplicaReadMixed, nil, kvrpcpb.Context{})
	req.EnableStaleWithMixedReplicaRead()
	rc := s.getRegion()
	s.NotNil(rc)
	rc.invalidate(Other)
<<<<<<< HEAD
	selector, err := newReplicaSelector(s.cache, rc.VerID(), req)
	s.NotNil(err)
	s.Equal("cached region invalid", err.Error())
=======
	selector, err := newReplicaSelectorV2(s.cache, rc.VerID(), req)
	s.Nil(err)
>>>>>>> 6cb0704f
	s.Nil(selector)
	s.Equal("", selector.String())
	selector2, err := NewReplicaSelector(s.cache, rc.VerID(), req)
	s.Nil(err)
	s.Nil(selector2)
	s.False(selector2 == nil) // since never returns a nil interface value
	s.False(selector2.isValid())
	s.Equal("", selector2.String())

	rc = s.getRegion()
	selector, err = newReplicaSelector(s.cache, rc.VerID(), req)
	s.Nil(err)
	s.NotNil(selector)
	for _, reqSource := range []string{"leader", "follower", "follower", "unknown"} {
		_, err := selector.next(s.bo, req)
		s.Nil(err)
		s.Equal(reqSource, selector.replicaType())
	}

	rc = s.getRegion()
	selector, err = newReplicaSelector(s.cache, rc.VerID(), req)
	s.Nil(err)
	s.NotNil(selector)
	ctx, err := selector.next(s.bo, req)
	s.Nil(err)
	s.NotNil(ctx)
	rc.invalidate(Other)
	ctx, err = selector.next(s.bo, req)
	s.Nil(err)
	s.Nil(ctx)
}

func TestReplicaSelectorCalculateScore(t *testing.T) {
	s := new(testReplicaSelectorSuite)
	s.SetupTest(t)
	defer s.TearDownTest()

	req := tikvrpc.NewReplicaReadRequest(tikvrpc.CmdGet, &kvrpcpb.GetRequest{Key: []byte("a")}, kv.ReplicaReadMixed, nil, kvrpcpb.Context{})
	region, err := s.cache.LocateKey(s.bo, []byte("a"))
	s.Nil(err)
	s.NotNil(region)
	selector, err := newReplicaSelector(s.cache, region.Region, req)
	s.Nil(err)
	for i, r := range selector.replicas {
		rc := s.cache.GetCachedRegionWithRLock(region.Region)
		s.NotNil(rc)
		isLeader := r.peer.Id == rc.GetLeaderPeerID()
		s.Equal(isLeader, AccessIndex(i) == rc.getStore().workTiKVIdx)
		strategy := ReplicaSelectMixedStrategy{leaderIdx: rc.getStore().workTiKVIdx}
		score := strategy.calculateScore(r, isLeader)
		s.Equal(r.store.healthStatus.IsSlow(), false)
		if isLeader {
			s.Equal(score, flagLabelMatches+flagNotSlow+flagNotAttempted)
		} else {
			s.Equal(score, flagLabelMatches+flagNormalPeer+flagNotSlow+flagNotAttempted)
		}
		r.store.healthStatus.markAlreadySlow()
		s.Equal(r.store.healthStatus.IsSlow(), true)
		score = strategy.calculateScore(r, isLeader)
		if isLeader {
			s.Equal(score, flagLabelMatches+flagNotAttempted)
		} else {
			s.Equal(score, flagLabelMatches+flagNormalPeer+flagNotAttempted)
		}
		strategy.tryLeader = true
		score = strategy.calculateScore(r, isLeader)
		s.Equal(score, flagLabelMatches+flagNormalPeer+flagNotAttempted)
		strategy.preferLeader = true
		score = strategy.calculateScore(r, isLeader)
		s.Equal(score, flagLabelMatches+flagNormalPeer+flagNotAttempted)
		strategy.learnerOnly = true
		strategy.tryLeader = false
		strategy.preferLeader = false
		score = strategy.calculateScore(r, isLeader)
		s.Equal(score, flagLabelMatches+flagNotAttempted)
		labels := []*metapb.StoreLabel{
			{
				Key:   "zone",
				Value: "us-west-1",
			},
		}
		strategy.labels = labels
		score = strategy.calculateScore(r, isLeader)
		s.Equal(score, flagNotAttempted)

		strategy = ReplicaSelectMixedStrategy{
			leaderIdx: rc.getStore().workTiKVIdx,
			tryLeader: true,
			labels:    labels,
		}
		score = strategy.calculateScore(r, isLeader)
		if isLeader {
			s.Equal(score, flagPreferLeader+flagNotAttempted)
		} else {
			s.Equal(score, flagNormalPeer+flagNotAttempted)
		}

		strategy = ReplicaSelectMixedStrategy{
			leaderIdx:    rc.getStore().workTiKVIdx,
			preferLeader: true,
			labels:       labels,
		}
		score = strategy.calculateScore(r, isLeader)
		s.Equal(score, flagNormalPeer+flagNotAttempted)
		r.store.labels = labels
		score = strategy.calculateScore(r, isLeader)
		s.Equal(score, flagLabelMatches+flagNormalPeer+flagNotAttempted)
		r.store.labels = nil
	}
}

func TestCanFastRetry(t *testing.T) {
	s := new(testReplicaSelectorSuite)
	s.SetupTest(t)
	defer s.TearDownTest()

	// Test for non-leader read.
	loc, err := s.cache.LocateKey(s.bo, []byte("key"))
	s.Nil(err)
	req := tikvrpc.NewRequest(tikvrpc.CmdGet, &kvrpcpb.GetRequest{Key: []byte("key")})
	req.EnableStaleWithMixedReplicaRead()
	selector, err := newReplicaSelector(s.cache, loc.Region, req)
	s.Nil(err)
	for i := 0; i < 3; i++ {
		_, err = selector.next(s.bo, req)
		s.Nil(err)
		selector.canFastRetry()
		s.True(selector.canFastRetry())
	}

	// Test for leader read.
	req = tikvrpc.NewRequest(tikvrpc.CmdGet, &kvrpcpb.GetRequest{Key: []byte("key")})
	req.ReplicaReadType = kv.ReplicaReadLeader
	selector, err = newReplicaSelector(s.cache, loc.Region, req)
	s.Nil(err)
	for i := 0; i < 12; i++ {
		_, err = selector.next(s.bo, req)
		s.Nil(err)
		ok := selector.canFastRetry()
		if i <= 8 {
			s.False(ok) // can't skip since leader is available.
		} else {
			s.True(ok)
		}
	}
}

func TestPendingBackoff(t *testing.T) {
	s := new(testReplicaSelectorSuite)
	s.SetupTest(t)
	defer s.TearDownTest()

	loc, err := s.cache.LocateKey(s.bo, []byte("key"))
	s.Nil(err)
	req := tikvrpc.NewRequest(tikvrpc.CmdGet, &kvrpcpb.GetRequest{Key: []byte("key")})
	req.EnableStaleWithMixedReplicaRead()
	selector, err := newReplicaSelector(s.cache, loc.Region, req)
	s.Nil(err)
	bo := retry.NewNoopBackoff(context.Background())
	err = selector.backoffOnRetry(nil, bo)
	s.Nil(err)
	err = selector.backoffOnRetry(&Store{storeID: 1}, bo)
	s.Nil(err)
	err = selector.backoffOnNoCandidate(bo)
	s.Nil(err)
	selector.addPendingBackoff(nil, retry.BoRegionScheduling, errors.New("err-0"))
	s.Equal(1, len(selector.pendingBackoffs))
	selector.addPendingBackoff(&Store{storeID: 1}, retry.BoTiKVRPC, errors.New("err-1"))
	s.Equal(2, len(selector.pendingBackoffs))
	selector.addPendingBackoff(&Store{storeID: 2}, retry.BoTiKVDiskFull, errors.New("err-2"))
	s.Equal(3, len(selector.pendingBackoffs))
	selector.addPendingBackoff(&Store{storeID: 1}, retry.BoTiKVServerBusy, errors.New("err-3"))
	s.Equal(3, len(selector.pendingBackoffs))
	_, ok := selector.pendingBackoffs[0]
	s.True(ok)
	err = selector.backoffOnRetry(nil, bo)
	s.NotNil(err)
	s.Equal("err-0", err.Error())
	_, ok = selector.pendingBackoffs[0]
	s.False(ok)
	s.Equal(2, len(selector.pendingBackoffs))
	err = selector.backoffOnRetry(&Store{storeID: 10}, bo)
	s.Nil(err)
	s.Equal(2, len(selector.pendingBackoffs))
	err = selector.backoffOnNoCandidate(bo)
	s.NotNil(err)
	s.Equal("err-3", err.Error())
}

func TestReplicaReadAccessPathByCase(t *testing.T) {
	s := new(testReplicaSelectorSuite)
	s.SetupTest(t)
	defer s.TearDownTest()

	fakeEpochNotMatch := &errorpb.Error{EpochNotMatch: &errorpb.EpochNotMatch{}} // fake region error, cause by no replica is available.
	ca := replicaSelectorAccessPathCase{
		reqType:   tikvrpc.CmdGet,
		readType:  kv.ReplicaReadMixed,
		staleRead: true,
		accessErr: []RegionErrorType{DataIsNotReadyErr, ServerIsBusyErr},
		expect: &accessPathResult{
			accessPath: []string{
				"{addr: store1, replica-read: false, stale-read: true}",
				"{addr: store2, replica-read: true, stale-read: false}",
				"{addr: store3, replica-read: true, stale-read: false}",
			},
			respErr:         "",
			respRegionError: nil,
			backoffCnt:      0,
			backoffDetail:   []string{},
			regionIsValid:   true,
		},
	}
	s.True(s.runCaseAndCompare(ca))

	// test stale read with label.
	ca = replicaSelectorAccessPathCase{
		reqType:   tikvrpc.CmdGet,
		readType:  kv.ReplicaReadMixed,
		staleRead: true,
		label:     &metapb.StoreLabel{Key: "id", Value: "2"},
		accessErr: []RegionErrorType{DataIsNotReadyErr},
		expect: &accessPathResult{
			accessPath: []string{
				"{addr: store2, replica-read: false, stale-read: true}",
				"{addr: store1, replica-read: false, stale-read: false}", // try leader with leader read.
			},
			respErr:         "",
			respRegionError: nil,
			backoffCnt:      0,
			backoffDetail:   []string{},
			regionIsValid:   true,
		},
	}
	s.True(s.runCaseAndCompare(ca))

	ca = replicaSelectorAccessPathCase{
		reqType:   tikvrpc.CmdGet,
		readType:  kv.ReplicaReadMixed,
		staleRead: true,
		label:     &metapb.StoreLabel{Key: "id", Value: "2"},
		accessErr: []RegionErrorType{DataIsNotReadyErr, ServerIsBusyErr},
		expect: &accessPathResult{
			accessPath: []string{
				"{addr: store2, replica-read: false, stale-read: true}",
				"{addr: store1, replica-read: false, stale-read: false}",
				"{addr: store2, replica-read: true, stale-read: false}"},
			respErr:         "",
			respRegionError: nil,
			backoffCnt:      0,
			backoffDetail:   []string{},
			regionIsValid:   true,
		},
	}
	s.True(s.runCaseAndCompare(ca))

	ca = replicaSelectorAccessPathCase{
		reqType:   tikvrpc.CmdGet,
		readType:  kv.ReplicaReadMixed,
		staleRead: true,
		timeout:   time.Second,
		label:     &metapb.StoreLabel{Key: "id", Value: "2"},
		accessErr: []RegionErrorType{DataIsNotReadyErr, NotLeaderWithNewLeader2Err},
		expect: &accessPathResult{
			accessPath: []string{
				"{addr: store2, replica-read: false, stale-read: true}",
				"{addr: store1, replica-read: false, stale-read: false}",
				"{addr: store2, replica-read: false, stale-read: false}"}, // retry the new leader.
			respErr:         "",
			respRegionError: nil,
			backoffCnt:      0,
			backoffDetail:   []string{},
			regionIsValid:   true,
		},
	}
	s.True(s.runCaseAndCompare(ca))

	ca = replicaSelectorAccessPathCase{
		reqType:   tikvrpc.CmdGet,
		readType:  kv.ReplicaReadMixed,
		staleRead: true,
		timeout:   time.Second,
		label:     &metapb.StoreLabel{Key: "id", Value: "2"},
		accessErr: []RegionErrorType{DeadLineExceededErr, NotLeaderWithNewLeader2Err},
		expect: &accessPathResult{
			accessPath: []string{
				"{addr: store2, replica-read: false, stale-read: true}",
				"{addr: store1, replica-read: false, stale-read: false}",
				"{addr: store3, replica-read: true, stale-read: false}"}, // store2 has DeadLineExceededErr, so don't retry store2 even it is new leader.
			respErr:         "",
			respRegionError: nil,
			backoffCnt:      0,
			backoffDetail:   []string{},
			regionIsValid:   true,
		},
	}
	s.True(s.runCaseAndCompare(ca))

	ca = replicaSelectorAccessPathCase{
		reqType:   tikvrpc.CmdGet,
		readType:  kv.ReplicaReadLeader,
		staleRead: false,
		timeout:   time.Second,
		accessErr: []RegionErrorType{DeadLineExceededErr},
		expect: &accessPathResult{
			accessPath: []string{
				"{addr: store1, replica-read: false, stale-read: false}",
				"{addr: store2, replica-read: true, stale-read: false}"},
			respErr:         "",
			respRegionError: nil,
			backoffCnt:      0,
			backoffDetail:   []string{},
			regionIsValid:   true,
		},
	}
	s.True(s.runCaseAndCompare(ca))

	ca = replicaSelectorAccessPathCase{
		reqType:   tikvrpc.CmdGet,
		readType:  kv.ReplicaReadLeader,
		staleRead: false,
		timeout:   time.Second,
		accessErr: []RegionErrorType{NotLeaderWithNewLeader3Err, DeadLineExceededErr},
		expect: &accessPathResult{
			accessPath: []string{
				"{addr: store1, replica-read: false, stale-read: false}",
				"{addr: store3, replica-read: false, stale-read: false}",
				"{addr: store2, replica-read: true, stale-read: false}"},
			respErr:         "",
			respRegionError: nil,
			backoffCnt:      0,
			backoffDetail:   []string{},
			regionIsValid:   true,
		},
	}
	s.True(s.runCaseAndCompare(ca))

	ca = replicaSelectorAccessPathCase{
		reqType:   tikvrpc.CmdPrewrite,
		readType:  kv.ReplicaReadLeader,
		staleRead: false,
		timeout:   time.Second, // this actually has no effect on write req. since tikv_client_read_timeout is used for read req only.
		accessErr: []RegionErrorType{NotLeaderWithNewLeader3Err, DeadLineExceededErr},
		expect: &accessPathResult{
			accessPath: []string{
				"{addr: store1, replica-read: false, stale-read: false}",
				"{addr: store3, replica-read: false, stale-read: false}",  // try new leader in store3, but got DeadLineExceededErr, and this store's liveness will be mock to unreachable in test case running.
				"{addr: store2, replica-read: false, stale-read: false}"}, // try remaining replica in store2.
			respErr:         "",
			respRegionError: nil,
			backoffCnt:      1,
			backoffDetail:   []string{"tikvRPC+1"},
			regionIsValid:   true,
		},
	}
	s.True(s.runCaseAndCompare(ca))

	ca = replicaSelectorAccessPathCase{
		reqType:   tikvrpc.CmdGet,
		readType:  kv.ReplicaReadLeader,
		staleRead: false,
		timeout:   time.Second,
		accessErr: []RegionErrorType{NotLeaderErr, DeadLineExceededErr, NotLeaderWithNewLeader2Err},
		expect: &accessPathResult{
			accessPath: []string{
				"{addr: store1, replica-read: false, stale-read: false}",
				"{addr: store2, replica-read: false, stale-read: false}",
				"{addr: store3, replica-read: false, stale-read: false}"},
			respErr:         "",
			respRegionError: fakeEpochNotMatch,
			backoffCnt:      1,
			backoffDetail:   []string{"regionScheduling+1"},
			regionIsValid:   true,
		},
	}
	s.True(s.runCaseAndCompare(ca))

	// Don't invalid region in tryFollowers, since leader meets deadlineExceededErr.
	ca = replicaSelectorAccessPathCase{
		reqType:   tikvrpc.CmdGet,
		readType:  kv.ReplicaReadMixed,
		staleRead: true,
		timeout:   time.Second,
		label:     nil,
		accessErr: []RegionErrorType{DeadLineExceededErr, ServerIsBusyErr, ServerIsBusyErr},
		expect: &accessPathResult{
			accessPath: []string{
				"{addr: store1, replica-read: false, stale-read: true}",
				"{addr: store2, replica-read: true, stale-read: false}",
				"{addr: store3, replica-read: true, stale-read: false}"},
			respErr:         "",
			respRegionError: fakeEpochNotMatch,
			backoffCnt:      1,
			backoffDetail:   []string{"tikvServerBusy+1"},
			regionIsValid:   true,
		},
	}
	s.True(s.runCaseAndCompare(ca))

	// Don't invalid region in accessFollower, since leader meets deadlineExceededErr.
	ca = replicaSelectorAccessPathCase{
		reqType:   tikvrpc.CmdGet,
		readType:  kv.ReplicaReadMixed,
		staleRead: false,
		timeout:   time.Second,
		label:     nil,
		accessErr: []RegionErrorType{ServerIsBusyErr, ServerIsBusyErr, DeadLineExceededErr},
		expect: &accessPathResult{
			accessPath: []string{
				"{addr: store1, replica-read: true, stale-read: false}",
				"{addr: store2, replica-read: true, stale-read: false}",
				"{addr: store3, replica-read: true, stale-read: false}"},
			respErr:         "",
			respRegionError: fakeEpochNotMatch,
			backoffCnt:      1,
			backoffDetail:   []string{"tikvServerBusy+1"},
			regionIsValid:   true,
		},
	}
	s.True(s.runCaseAndCompare(ca))

	ca = replicaSelectorAccessPathCase{
		reqType:   tikvrpc.CmdGet,
		readType:  kv.ReplicaReadMixed,
		staleRead: true,
		timeout:   0,
		label:     &metapb.StoreLabel{Key: "id", Value: "3"},
		accessErr: []RegionErrorType{ServerIsBusyErr, ServerIsBusyErr},
		expect: &accessPathResult{
			accessPath: []string{
				"{addr: store3, replica-read: false, stale-read: true}",
				"{addr: store1, replica-read: false, stale-read: false}",
				"{addr: store2, replica-read: true, stale-read: false}"},
			respErr:         "",
			respRegionError: nil,
			backoffCnt:      0,
			backoffDetail:   []string{},
			regionIsValid:   true,
		},
	}
	s.True(s.runCaseAndCompare(ca))

	ca = replicaSelectorAccessPathCase{
		reqType:   tikvrpc.CmdGet,
		readType:  kv.ReplicaReadMixed,
		staleRead: true,
		label:     &metapb.StoreLabel{Key: "id", Value: "2"},
		accessErr: []RegionErrorType{DataIsNotReadyErr, ServerIsBusyErr, ServerIsBusyErr, ServerIsBusyErr},
		expect: &accessPathResult{
			accessPath: []string{
				"{addr: store2, replica-read: false, stale-read: true}",
				"{addr: store1, replica-read: false, stale-read: false}", // try leader with leader read.
				"{addr: store2, replica-read: true, stale-read: false}",
				"{addr: store3, replica-read: true, stale-read: false}",
			},
			respErr:         "",
			respRegionError: fakeEpochNotMatch,
			backoffCnt:      1,
			backoffDetail:   []string{"tikvServerBusy+1"},
			regionIsValid:   false,
		},
	}
	s.True(s.runCaseAndCompare(ca))

	s.changeRegionLeader(2)
	ca = replicaSelectorAccessPathCase{
		reqType:   tikvrpc.CmdGet,
		readType:  kv.ReplicaReadMixed,
		staleRead: true,
		accessErr: []RegionErrorType{DataIsNotReadyErr, ServerIsBusyErr, ServerIsBusyErr},
		expect: &accessPathResult{
			accessPath: []string{
				"{addr: store1, replica-read: false, stale-read: true}",
				"{addr: store2, replica-read: false, stale-read: false}", // try leader with leader read.
				"{addr: store3, replica-read: true, stale-read: false}",
				"{addr: store1, replica-read: true, stale-read: false}",
			},
			respErr:         "",
			respRegionError: nil,
			backoffCnt:      0, // no backoff since request success.
			backoffDetail:   []string{},
			regionIsValid:   true,
		},
	}
	s.True(s.runCaseAndCompare(ca))

	ca = replicaSelectorAccessPathCase{
		reqType:   tikvrpc.CmdGet,
		readType:  kv.ReplicaReadMixed,
		staleRead: true,
		accessErr: []RegionErrorType{DataIsNotReadyErr, ServerIsBusyErr, ServerIsBusyErr, ServerIsBusyErr},
		expect: &accessPathResult{
			accessPath: []string{
				"{addr: store1, replica-read: false, stale-read: true}",
				"{addr: store2, replica-read: false, stale-read: false}", // try leader with leader read.
				"{addr: store3, replica-read: true, stale-read: false}",
				"{addr: store1, replica-read: true, stale-read: false}",
			},
			respErr:         "",
			respRegionError: fakeEpochNotMatch,
			backoffCnt:      1,
			backoffDetail:   []string{"tikvServerBusy+1"},
			regionIsValid:   false,
		},
	}
	s.True(s.runCaseAndCompare(ca))
	s.changeRegionLeader(1)

	ca = replicaSelectorAccessPathCase{
		reqType:   tikvrpc.CmdGet,
		readType:  kv.ReplicaReadMixed,
		staleRead: false,
		timeout:   time.Second,
		label:     &metapb.StoreLabel{Key: "id", Value: "2"},
		accessErr: []RegionErrorType{DeadLineExceededErr, ServerIsBusyErr},
		expect: &accessPathResult{
			accessPath: []string{
				"{addr: store2, replica-read: true, stale-read: false}",
				"{addr: store1, replica-read: true, stale-read: false}",
				"{addr: store3, replica-read: true, stale-read: false}"},
			respErr:         "",
			respRegionError: nil,
			backoffCnt:      0,
			backoffDetail:   []string{},
			regionIsValid:   true,
		},
	}
	s.True(s.runCaseAndCompare(ca))

	ca = replicaSelectorAccessPathCase{
		reqType:   tikvrpc.CmdGet,
		readType:  kv.ReplicaReadMixed,
		staleRead: true,
		timeout:   time.Microsecond * 100,
		accessErr: []RegionErrorType{ServerIsBusyErr, ServerIsBusyWithEstimatedWaitMsErr},
		expect: &accessPathResult{
			accessPath: []string{
				"{addr: store1, replica-read: false, stale-read: true}",
				"{addr: store2, replica-read: true, stale-read: false}",
				"{addr: store3, replica-read: true, stale-read: false}",
			},
			respErr:         "",
			respRegionError: nil,
			backoffCnt:      0,
			backoffDetail:   []string{},
			regionIsValid:   true,
		},
	}
	s.True(s.runCaseAndCompare(ca))

	s.changeRegionLeader(3)
	ca = replicaSelectorAccessPathCase{
		reqType:   tikvrpc.CmdGet,
		readType:  kv.ReplicaReadMixed,
		staleRead: false,
		accessErr: []RegionErrorType{ServerIsBusyErr, ServerIsBusyErr, ServerIsBusyErr},
		expect: &accessPathResult{
			accessPath: []string{
				"{addr: store1, replica-read: true, stale-read: false}",
				"{addr: store2, replica-read: true, stale-read: false}",
				"{addr: store3, replica-read: true, stale-read: false}",
			},
			respErr:         "",
			respRegionError: fakeEpochNotMatch,
			backoffCnt:      1,
			backoffDetail:   []string{"tikvServerBusy+1"},
			regionIsValid:   false,
		},
	}
	s.True(s.runCaseAndCompare(ca))

	ca = replicaSelectorAccessPathCase{
		reqType:   tikvrpc.CmdGet,
		readType:  kv.ReplicaReadPreferLeader,
		staleRead: false,
		accessErr: []RegionErrorType{ServerIsBusyErr, ServerIsBusyErr, ServerIsBusyErr},
		expect: &accessPathResult{
			accessPath: []string{
				"{addr: store3, replica-read: true, stale-read: false}",
				"{addr: store1, replica-read: true, stale-read: false}",
				"{addr: store2, replica-read: true, stale-read: false}",
			},
			respErr:         "",
			respRegionError: fakeEpochNotMatch,
			backoffCnt:      1,
			backoffDetail:   []string{"tikvServerBusy+1"},
			regionIsValid:   false,
		},
	}
	s.True(s.runCaseAndCompare(ca))

	ca = replicaSelectorAccessPathCase{
		reqType:   tikvrpc.CmdGet,
		readType:  kv.ReplicaReadPreferLeader,
		staleRead: false,
		label:     &metapb.StoreLabel{Key: "id", Value: "2"},
		accessErr: []RegionErrorType{ServerIsBusyErr, ServerIsBusyErr, ServerIsBusyErr},
		expect: &accessPathResult{
			accessPath: []string{
				"{addr: store2, replica-read: true, stale-read: false}",
				"{addr: store3, replica-read: true, stale-read: false}",
				"{addr: store1, replica-read: true, stale-read: false}",
			},
			respErr:         "",
			respRegionError: fakeEpochNotMatch,
			backoffCnt:      1,
			backoffDetail:   []string{"tikvServerBusy+1"},
			regionIsValid:   false,
		},
	}
	s.True(s.runCaseAndCompare(ca))
	s.changeRegionLeader(1)
}

func TestReplicaReadAccessPathByCase2(t *testing.T) {
	s := new(testReplicaSelectorSuite)
	s.SetupTest(t)
	defer s.TearDownTest()

	fakeEpochNotMatch := &errorpb.Error{EpochNotMatch: &errorpb.EpochNotMatch{}}
	// Following cases are found by other test, careful.
	ca := replicaSelectorAccessPathCase{
		reqType:   tikvrpc.CmdGet,
		readType:  kv.ReplicaReadMixed,
		staleRead: false,
		timeout:   time.Second,
		label:     &metapb.StoreLabel{Key: "id", Value: "2"},
		accessErr: []RegionErrorType{DeadLineExceededErr, DiskFullErr, FlashbackNotPreparedErr},
		expect: &accessPathResult{
			accessPath: []string{
				"{addr: store2, replica-read: true, stale-read: false}",
				"{addr: store1, replica-read: true, stale-read: false}",
				"{addr: store3, replica-read: true, stale-read: false}"},
			respErr:         "region 0 is not prepared for the flashback",
			respRegionError: nil,
			backoffCnt:      1,
			backoffDetail:   []string{"tikvDiskFull+1"},
			regionIsValid:   true,
		},
	}
	s.True(s.runCaseAndCompare(ca))

	// Don't invalid region in tryFollowers, since leader meets deadlineExceededErr.
	ca = replicaSelectorAccessPathCase{
		reqType:   tikvrpc.CmdGet,
		readType:  kv.ReplicaReadLeader,
		staleRead: false,
		timeout:   time.Second,
		label:     nil,
		accessErr: []RegionErrorType{NotLeaderErr, NotLeaderWithNewLeader3Err, DeadLineExceededErr},
		expect: &accessPathResult{
			accessPath: []string{
				"{addr: store1, replica-read: false, stale-read: false}",
				"{addr: store2, replica-read: false, stale-read: false}",
				"{addr: store3, replica-read: false, stale-read: false}"},
			respErr:         "",
			respRegionError: fakeEpochNotMatch,
			backoffCnt:      1,
			backoffDetail:   []string{"regionScheduling+1"},
			regionIsValid:   true,
		},
	}
	s.True(s.runCaseAndCompare(ca))

	// Don't invalid region in accessFollower, since leader meets deadlineExceededErr.
	ca = replicaSelectorAccessPathCase{
		reqType:   tikvrpc.CmdGet,
		readType:  kv.ReplicaReadMixed,
		staleRead: false,
		timeout:   time.Second,
		label:     nil,
		accessErr: []RegionErrorType{ServerIsBusyErr, ServerIsBusyErr, DeadLineExceededErr},
		expect: &accessPathResult{
			accessPath: []string{
				"{addr: store1, replica-read: true, stale-read: false}",
				"{addr: store2, replica-read: true, stale-read: false}",
				"{addr: store3, replica-read: true, stale-read: false}"},
			respErr:         "",
			respRegionError: fakeEpochNotMatch,
			backoffCnt:      1,
			backoffDetail:   []string{"tikvServerBusy+1"},
			regionIsValid:   true,
		},
	}
	s.True(s.runCaseAndCompare(ca))

	ca = replicaSelectorAccessPathCase{
		reqType:   tikvrpc.CmdGet,
		readType:  kv.ReplicaReadMixed,
		staleRead: true,
		timeout:   0,
		label:     &metapb.StoreLabel{Key: "id", Value: "3"},
		accessErr: []RegionErrorType{DataIsNotReadyErr, NotLeaderErr},
		expect: &accessPathResult{
			accessPath: []string{
				"{addr: store3, replica-read: false, stale-read: true}",
				"{addr: store1, replica-read: false, stale-read: false}",
				"{addr: store3, replica-read: true, stale-read: false}"},
			respErr:         "",
			respRegionError: nil,
			backoffCnt:      1,
			backoffDetail:   []string{"regionScheduling+1"},
			regionIsValid:   true,
		},
	}
	s.True(s.runCaseAndCompare(ca))

	ca = replicaSelectorAccessPathCase{
		reqType:   tikvrpc.CmdGet,
		readType:  kv.ReplicaReadMixed,
		staleRead: false,
		timeout:   time.Second,
		label:     &metapb.StoreLabel{Key: "id", Value: "2"},
		accessErr: []RegionErrorType{FlashbackInProgressErr},
		expect: &accessPathResult{
			accessPath: []string{
				"{addr: store2, replica-read: true, stale-read: false}",
				"{addr: store1, replica-read: true, stale-read: false}"},
			respErr:         "",
			respRegionError: nil,
			backoffCnt:      0,
			backoffDetail:   []string{},
			regionIsValid:   true,
		},
	}
	s.True(s.runCaseAndCompare(ca))

	ca = replicaSelectorAccessPathCase{
		reqType:   tikvrpc.CmdGet,
		readType:  kv.ReplicaReadMixed,
		staleRead: true,
		timeout:   time.Microsecond * 100,
		label:     &metapb.StoreLabel{Key: "id", Value: "1"},
		accessErr: []RegionErrorType{DataIsNotReadyErr, ServerIsBusyErr},
		expect: &accessPathResult{
			accessPath: []string{
				"{addr: store1, replica-read: false, stale-read: true}",
				// don't retry leader(store1), since leader won't return DataIsNotReadyErr, so retry it with leader-read may got NotLeaderErr.
				"{addr: store2, replica-read: true, stale-read: false}",
				"{addr: store3, replica-read: true, stale-read: false}"},
			respErr:         "",
			respRegionError: nil,
			backoffCnt:      0,
			backoffDetail:   []string{},
			regionIsValid:   true,
		},
	}
	s.True(s.runCaseAndCompare(ca))

	ca = replicaSelectorAccessPathCase{
		reqType:   tikvrpc.CmdPrewrite,
		readType:  kv.ReplicaReadLeader,
		staleRead: false,
		timeout:   0,
		label:     nil,
		accessErr: []RegionErrorType{DeadLineExceededErr, NotLeaderErr, NotLeaderWithNewLeader2Err, ServerIsBusyErr, DeadLineExceededErr},
		expect: &accessPathResult{
			accessPath: []string{
				"{addr: store1, replica-read: false, stale-read: false}",
				"{addr: store2, replica-read: false, stale-read: false}",
				"{addr: store3, replica-read: false, stale-read: false}",
				"{addr: store2, replica-read: false, stale-read: false}",
				"{addr: store2, replica-read: false, stale-read: false}"},
			respErr:         "",
			respRegionError: fakeEpochNotMatch,
			backoffCnt:      4,
			backoffDetail:   []string{"regionScheduling+1", "tikvRPC+2", "tikvServerBusy+1"},
			regionIsValid:   false,
		},
	}
	s.True(s.runCaseAndCompare(ca))

	ca = replicaSelectorAccessPathCase{
		reqType:   tikvrpc.CmdGet,
		readType:  kv.ReplicaReadMixed,
		staleRead: true,
		timeout:   0,
		label:     nil,
		accessErr: []RegionErrorType{DeadLineExceededErr, RegionNotInitializedErr, DeadLineExceededErr},
		expect: &accessPathResult{
			accessPath: []string{
				"{addr: store1, replica-read: false, stale-read: true}",
				"{addr: store2, replica-read: true, stale-read: false}",
				"{addr: store3, replica-read: true, stale-read: false}"},
			respErr:         "",
			respRegionError: fakeEpochNotMatch,
			backoffCnt:      3,
			backoffDetail:   []string{"regionNotInitialized+1", "tikvRPC+2"},
			regionIsValid:   false,
		},
	}
	s.True(s.runCaseAndCompare(ca))

	ca = replicaSelectorAccessPathCase{
		reqType:   tikvrpc.CmdGet,
		readType:  kv.ReplicaReadMixed,
		staleRead: true,
		timeout:   time.Second,
		label:     &metapb.StoreLabel{Key: "id", Value: "2"},
		accessErr: []RegionErrorType{DeadLineExceededErr, NotLeaderWithNewLeader2Err},
		expect: &accessPathResult{
			accessPath: []string{
				"{addr: store2, replica-read: false, stale-read: true}",
				"{addr: store1, replica-read: false, stale-read: false}",
				"{addr: store3, replica-read: true, stale-read: false}"},
			respErr:         "",
			respRegionError: nil,
			backoffCnt:      0,
			backoffDetail:   []string{},
			regionIsValid:   true,
		},
	}
	s.True(s.runCaseAndCompare(ca))

	ca = replicaSelectorAccessPathCase{
		reqType:   tikvrpc.CmdGet,
		readType:  kv.ReplicaReadMixed,
		staleRead: false,
		timeout:   time.Second,
		label:     &metapb.StoreLabel{Key: "id", Value: "2"},
		accessErr: []RegionErrorType{DeadLineExceededErr, ServerIsBusyErr},
		expect: &accessPathResult{
			accessPath: []string{
				"{addr: store2, replica-read: true, stale-read: false}",
				"{addr: store1, replica-read: true, stale-read: false}",
				"{addr: store3, replica-read: true, stale-read: false}"},
			respErr:         "",
			respRegionError: nil,
			backoffCnt:      0,
			backoffDetail:   []string{},
			regionIsValid:   true,
		},
	}
	s.True(s.runCaseAndCompare(ca))

	s.changeRegionLeader(2)
	ca = replicaSelectorAccessPathCase{
		reqType:   tikvrpc.CmdGet,
		readType:  kv.ReplicaReadMixed,
		staleRead: false,
		timeout:   time.Second,
		label:     &metapb.StoreLabel{Key: "id", Value: "3"},
		accessErr: []RegionErrorType{DeadLineExceededErr, ServerIsBusyErr},
		expect: &accessPathResult{
			accessPath: []string{
				"{addr: store3, replica-read: true, stale-read: false}",
				"{addr: store2, replica-read: true, stale-read: false}",
				"{addr: store1, replica-read: true, stale-read: false}"},
			respErr:         "",
			respRegionError: nil,
			backoffCnt:      0,
			backoffDetail:   []string{},
			regionIsValid:   true,
		},
	}
	s.True(s.runCaseAndCompare(ca))
	s.changeRegionLeader(1)

	ca = replicaSelectorAccessPathCase{
		reqType:   tikvrpc.CmdGet,
		readType:  kv.ReplicaReadLeader,
		staleRead: false,
		timeout:   time.Second,
		accessErr: []RegionErrorType{NotLeaderErr, DeadLineExceededErr, NotLeaderWithNewLeader2Err},
		expect: &accessPathResult{
			accessPath: []string{
				"{addr: store1, replica-read: false, stale-read: false}",
				"{addr: store2, replica-read: false, stale-read: false}",
				"{addr: store3, replica-read: false, stale-read: false}"},
			respErr:         "",
			respRegionError: fakeEpochNotMatch,
			backoffCnt:      1,
			backoffDetail:   []string{"regionScheduling+1"},
			regionIsValid:   true,
		},
	}
	s.True(s.runCaseAndCompare(ca))
}

func TestReplicaReadAccessPathByBasicCase(t *testing.T) {
	s := new(testReplicaSelectorSuite)
	s.SetupTest(t)
	defer s.TearDownTest()

	retryableErrors := []RegionErrorType{ServerIsBusyErr, ServerIsBusyWithEstimatedWaitMsErr, StaleCommandErr, MaxTimestampNotSyncedErr, ProposalInMergingModeErr, ReadIndexNotReadyErr, RegionNotInitializedErr, DiskFullErr}
	noRetryErrors := []RegionErrorType{RegionNotFoundErr, KeyNotInRegionErr, EpochNotMatchErr, StoreNotMatchErr, RaftEntryTooLargeErr, RecoveryInProgressErr, FlashbackNotPreparedErr, IsWitnessErr, MismatchPeerIdErr, BucketVersionNotMatchErr}
	for _, reqType := range []tikvrpc.CmdType{tikvrpc.CmdGet, tikvrpc.CmdPrewrite} {
		for _, readType := range []kv.ReplicaReadType{kv.ReplicaReadLeader, kv.ReplicaReadFollower, kv.ReplicaReadMixed, kv.ReplicaReadPreferLeader} {
			if reqType == tikvrpc.CmdPrewrite && readType != kv.ReplicaReadLeader {
				// write req only support leader read.
				continue
			}
			for _, staleRead := range []bool{false, true} {
				if staleRead && readType != kv.ReplicaReadMixed {
					// stale read only support mixed read.
					continue
				}
				for _, tp := range retryableErrors {
					backoff := []string{}
					switch tp {
					case ServerIsBusyErr, ServerIsBusyWithEstimatedWaitMsErr:
						if readType == kv.ReplicaReadLeader {
							backoff = []string{"tikvServerBusy+1"}
						}
					case DiskFullErr:
						backoff = []string{"tikvDiskFull+1"}
					case RegionNotInitializedErr:
						backoff = []string{"regionNotInitialized+1"}
					case ReadIndexNotReadyErr, ProposalInMergingModeErr:
						backoff = []string{"regionScheduling+1"}
					case MaxTimestampNotSyncedErr:
						backoff = []string{"maxTsNotSynced+1"}
					}
					accessPath := []string{
						"{addr: store1, replica-read: true, stale-read: false}",
						"{addr: store2, replica-read: true, stale-read: false}",
					}
					switch readType {
					case kv.ReplicaReadLeader:
						accessPath = []string{
							"{addr: store1, replica-read: false, stale-read: false}",
							"{addr: store1, replica-read: false, stale-read: false}",
						}
					case kv.ReplicaReadFollower:
						if tp == ServerIsBusyErr {
							backoff = []string{}
						}
						accessPath = []string{
							"{addr: store2, replica-read: true, stale-read: false}",
							"{addr: store3, replica-read: true, stale-read: false}",
						}
					case kv.ReplicaReadMixed:
						if tp == ServerIsBusyErr {
							backoff = []string{}
						}
						if staleRead {
							accessPath = []string{
								"{addr: store1, replica-read: false, stale-read: true}",
								"{addr: store2, replica-read: true, stale-read: false}",
							}
						}
					default:
						if tp == ServerIsBusyErr {
							backoff = []string{}
						}
					}
					ca := replicaSelectorAccessPathCase{
						reqType:   reqType,
						readType:  readType,
						staleRead: staleRead,
						accessErr: []RegionErrorType{tp},
						expect: &accessPathResult{
							accessPath:      accessPath,
							respErr:         "",
							respRegionError: nil,
							backoffCnt:      len(backoff),
							backoffDetail:   backoff,
							regionIsValid:   true,
						},
					}
					s.True(s.runCaseAndCompare(ca))
				}

				for _, tp := range noRetryErrors {
					backoff := []string{}
					regionIsValid := false
					respErr := ""
					respRegionError := tp.GenRegionError()
					accessPath := []string{"{addr: store1, replica-read: true, stale-read: false}"}
					switch tp {
					case RecoveryInProgressErr:
						backoff = []string{"regionRecoveryInProgress+1"}
					case IsWitnessErr:
						backoff = []string{"isWitness+1"}
					case BucketVersionNotMatchErr:
						regionIsValid = true
					case RaftEntryTooLargeErr:
						respErr = RaftEntryTooLargeErr.GenRegionError().String()
						respRegionError = nil
						regionIsValid = true
					case FlashbackNotPreparedErr:
						respErr = "region 0 is not prepared for the flashback"
						respRegionError = nil
						regionIsValid = true
					}
					switch readType {
					case kv.ReplicaReadLeader:
						accessPath = []string{"{addr: store1, replica-read: false, stale-read: false}"}
					case kv.ReplicaReadFollower:
						accessPath = []string{"{addr: store2, replica-read: true, stale-read: false}"}
					case kv.ReplicaReadMixed:
						if staleRead {
							accessPath = []string{"{addr: store1, replica-read: false, stale-read: true}"}
						}
					}
					ca := replicaSelectorAccessPathCase{
						reqType:   reqType,
						readType:  readType,
						staleRead: staleRead,
						accessErr: []RegionErrorType{tp},
						expect: &accessPathResult{
							accessPath:      accessPath,
							respErr:         respErr,
							respRegionError: respRegionError,
							backoffCnt:      len(backoff),
							backoffDetail:   backoff,
							regionIsValid:   regionIsValid,
						},
					}
					s.True(s.runCaseAndCompare(ca))
				}
			}
		}
	}
}

func TestReplicaReadAccessPathByLeaderCase(t *testing.T) {
	s := new(testReplicaSelectorSuite)
	s.SetupTest(t)
	defer s.TearDownTest()

	fakeEpochNotMatch := &errorpb.Error{EpochNotMatch: &errorpb.EpochNotMatch{}} // fake region error, cause by no replica is available.
	ca := replicaSelectorAccessPathCase{
		reqType:   tikvrpc.CmdGet,
		readType:  kv.ReplicaReadLeader,
		accessErr: nil,
		expect: &accessPathResult{
			accessPath: []string{
				"{addr: store1, replica-read: false, stale-read: false}",
			},
			respErr:         "",
			respRegionError: nil,
			backoffCnt:      0,
			backoffDetail:   []string{},
			regionIsValid:   true,
		},
	}
	s.True(s.runCaseAndCompare(ca))

	ca = replicaSelectorAccessPathCase{
		reqType:   tikvrpc.CmdGet,
		readType:  kv.ReplicaReadLeader,
		accessErr: []RegionErrorType{ServerIsBusyWithEstimatedWaitMsErr, ServerIsBusyErr},
		expect: &accessPathResult{
			accessPath: []string{
				"{addr: store1, replica-read: false, stale-read: false}",
				"{addr: store1, replica-read: false, stale-read: false}",
				"{addr: store1, replica-read: false, stale-read: false}",
			},
			respErr:         "",
			respRegionError: nil,
			backoffCnt:      2,
			backoffDetail:   []string{"tikvServerBusy+2"},
			regionIsValid:   true,
		},
	}
	s.True(s.runCaseAndCompare(ca))

	ca = replicaSelectorAccessPathCase{
		reqType:  tikvrpc.CmdGet,
		readType: kv.ReplicaReadLeader,
		accessErr: []RegionErrorType{ServerIsBusyErr, ServerIsBusyErr, ServerIsBusyErr, ServerIsBusyErr, ServerIsBusyErr,
			ServerIsBusyErr, ServerIsBusyErr, ServerIsBusyErr, ServerIsBusyErr, ServerIsBusyErr, ServerIsBusyErr},
		expect: &accessPathResult{
			accessPath: []string{
				"{addr: store1, replica-read: false, stale-read: false}",
				"{addr: store1, replica-read: false, stale-read: false}",
				"{addr: store1, replica-read: false, stale-read: false}",
				"{addr: store1, replica-read: false, stale-read: false}",
				"{addr: store1, replica-read: false, stale-read: false}",
				"{addr: store1, replica-read: false, stale-read: false}",
				"{addr: store1, replica-read: false, stale-read: false}",
				"{addr: store1, replica-read: false, stale-read: false}",
				"{addr: store1, replica-read: false, stale-read: false}",
				"{addr: store1, replica-read: false, stale-read: false}",
				"{addr: store2, replica-read: false, stale-read: false}",
				"{addr: store3, replica-read: false, stale-read: false}",
			},
			respErr:         "",
			respRegionError: nil,
			backoffCnt:      9,
			backoffDetail:   []string{"tikvServerBusy+9"},
			regionIsValid:   true,
		},
	}
	s.True(s.runCaseAndCompare(ca))

	ca = replicaSelectorAccessPathCase{
		reqType:   tikvrpc.CmdGet,
		readType:  kv.ReplicaReadLeader,
		accessErr: []RegionErrorType{NotLeaderErr},
		expect: &accessPathResult{
			accessPath: []string{
				"{addr: store1, replica-read: false, stale-read: false}",
				"{addr: store2, replica-read: false, stale-read: false}",
			},
			respErr:         "",
			respRegionError: nil,
			backoffCnt:      1,
			backoffDetail:   []string{"regionScheduling+1"},
			regionIsValid:   true,
		},
	}
	s.True(s.runCaseAndCompare(ca))

	ca = replicaSelectorAccessPathCase{
		reqType:   tikvrpc.CmdGet,
		readType:  kv.ReplicaReadLeader,
		accessErr: []RegionErrorType{NotLeaderErr, NotLeaderErr},
		expect: &accessPathResult{
			accessPath: []string{
				"{addr: store1, replica-read: false, stale-read: false}",
				"{addr: store2, replica-read: false, stale-read: false}",
				"{addr: store3, replica-read: false, stale-read: false}",
			},
			respErr:         "",
			respRegionError: nil,
			backoffCnt:      2,
			backoffDetail:   []string{"regionScheduling+2"},
			regionIsValid:   true,
		},
	}
	s.True(s.runCaseAndCompare(ca))

	ca = replicaSelectorAccessPathCase{
		reqType:   tikvrpc.CmdGet,
		readType:  kv.ReplicaReadLeader,
		accessErr: []RegionErrorType{NotLeaderErr, NotLeaderErr, NotLeaderErr},
		expect: &accessPathResult{
			accessPath: []string{
				"{addr: store1, replica-read: false, stale-read: false}",
				"{addr: store2, replica-read: false, stale-read: false}",
				"{addr: store3, replica-read: false, stale-read: false}",
			},
			respErr:         "",
			respRegionError: fakeEpochNotMatch,
			backoffCnt:      3,
			backoffDetail:   []string{"regionScheduling+3"},
			regionIsValid:   false,
		},
	}
	s.True(s.runCaseAndCompare(ca))

	ca = replicaSelectorAccessPathCase{
		reqType:   tikvrpc.CmdGet,
		readType:  kv.ReplicaReadLeader,
		accessErr: []RegionErrorType{NotLeaderWithNewLeader3Err},
		expect: &accessPathResult{
			accessPath: []string{
				"{addr: store1, replica-read: false, stale-read: false}",
				"{addr: store3, replica-read: false, stale-read: false}",
			},
			respErr:         "",
			respRegionError: nil,
			backoffCnt:      0, // no backoff, fast retry.
			backoffDetail:   []string{},
			regionIsValid:   true,
		},
	}
	s.True(s.runCaseAndCompare(ca))

	ca = replicaSelectorAccessPathCase{
		reqType:   tikvrpc.CmdGet,
		readType:  kv.ReplicaReadLeader,
		accessErr: []RegionErrorType{NotLeaderWithNewLeader3Err, ServerIsBusyErr},
		expect: &accessPathResult{
			accessPath: []string{
				"{addr: store1, replica-read: false, stale-read: false}",
				"{addr: store3, replica-read: false, stale-read: false}",
				"{addr: store3, replica-read: false, stale-read: false}",
			},
			respErr:         "",
			respRegionError: nil,
			backoffCnt:      1,
			backoffDetail:   []string{"tikvServerBusy+1"},
			regionIsValid:   true,
		},
	}
	s.True(s.runCaseAndCompare(ca))

	ca = replicaSelectorAccessPathCase{
		reqType:   tikvrpc.CmdGet,
		readType:  kv.ReplicaReadLeader,
		accessErr: []RegionErrorType{DeadLineExceededErr},
		expect: &accessPathResult{
			accessPath: []string{
				"{addr: store1, replica-read: false, stale-read: false}",
				"{addr: store2, replica-read: false, stale-read: false}",
			},
			respErr:         "",
			respRegionError: nil,
			backoffCnt:      1,
			backoffDetail:   []string{"tikvRPC+1"},
			regionIsValid:   true,
		},
	}
	s.True(s.runCaseAndCompare(ca))

	ca = replicaSelectorAccessPathCase{
		reqType:   tikvrpc.CmdGet,
		readType:  kv.ReplicaReadLeader,
		accessErr: []RegionErrorType{DeadLineExceededErr, NotLeaderWithNewLeader1Err, NotLeaderWithNewLeader1Err},
		expect: &accessPathResult{
			accessPath: []string{
				"{addr: store1, replica-read: false, stale-read: false}", // Suppose there is network partition between TiDB and store1
				"{addr: store2, replica-read: false, stale-read: false}", // TODO(crazycs520): is this expected, should retry with replica-read?
				"{addr: store3, replica-read: false, stale-read: false}", // ditto.
			},
			respErr:         "",
			respRegionError: fakeEpochNotMatch,
			backoffCnt:      1,
			backoffDetail:   []string{"tikvRPC+1"},
			regionIsValid:   false,
		},
	}
	s.True(s.runCaseAndCompare(ca))

	ca = replicaSelectorAccessPathCase{
		reqType:   tikvrpc.CmdGet,
		readType:  kv.ReplicaReadLeader,
		accessErr: []RegionErrorType{DeadLineExceededErr, ServerIsBusyErr, ServerIsBusyErr},
		expect: &accessPathResult{
			accessPath: []string{
				"{addr: store1, replica-read: false, stale-read: false}",
				"{addr: store2, replica-read: false, stale-read: false}",
				"{addr: store3, replica-read: false, stale-read: false}"},
			respErr:         "",
			respRegionError: fakeEpochNotMatch,
			backoffCnt:      2,
			backoffDetail:   []string{"tikvRPC+1", "tikvServerBusy+1"},
			regionIsValid:   false,
		},
	}
	s.True(s.runCaseAndCompare(ca))

	ca = replicaSelectorAccessPathCase{
		reqType:         tikvrpc.CmdGet,
		readType:        kv.ReplicaReadLeader,
		busyThresholdMs: 10,
		accessErr:       []RegionErrorType{NotLeaderErr, NotLeaderWithNewLeader3Err, ServerIsBusyWithEstimatedWaitMsErr, NotLeaderErr},
		expect: &accessPathResult{
			accessPath: []string{
				"{addr: store1, replica-read: false, stale-read: false}",
				"{addr: store2, replica-read: false, stale-read: false}",
				"{addr: store3, replica-read: false, stale-read: false}",
				"{addr: store3, replica-read: false, stale-read: false}"},
			respErr:         "",
			respRegionError: fakeEpochNotMatch,
			backoffCnt:      3,
			backoffDetail:   []string{"regionScheduling+2", "tikvServerBusy+1"},
			regionIsValid:   false,
		},
	}
	s.True(s.runCaseAndCompare(ca))

	ca = replicaSelectorAccessPathCase{
		reqType:         tikvrpc.CmdGet,
		readType:        kv.ReplicaReadLeader,
		busyThresholdMs: 10,
		accessErr:       []RegionErrorType{NotLeaderErr, NotLeaderWithNewLeader3Err, ServerIsBusyWithEstimatedWaitMsErr, ServerIsBusyErr},
		expect: &accessPathResult{
			accessPath: []string{
				"{addr: store1, replica-read: false, stale-read: false}",
				"{addr: store2, replica-read: false, stale-read: false}",
				"{addr: store3, replica-read: false, stale-read: false}",
				"{addr: store3, replica-read: false, stale-read: false}",
				"{addr: store3, replica-read: false, stale-read: false}"},
			respErr:         "",
			respRegionError: nil,
			backoffCnt:      3,
			backoffDetail:   []string{"regionScheduling+1", "tikvServerBusy+2"},
			regionIsValid:   true,
		},
	}
	s.True(s.runCaseAndCompare(ca))

	// Test for switch leader.
	cas := []replicaSelectorAccessPathCase{
		{
			reqType:   tikvrpc.CmdGet,
			readType:  kv.ReplicaReadLeader,
			accessErr: []RegionErrorType{NotLeaderErr},
			expect: &accessPathResult{
				accessPath: []string{
					"{addr: store1, replica-read: false, stale-read: false}",
					"{addr: store2, replica-read: false, stale-read: false}",
				},
				respErr:         "",
				respRegionError: nil,
				backoffCnt:      1,
				backoffDetail:   []string{"regionScheduling+1"},
				regionIsValid:   true,
			},
			afterRun: func(_ ReplicaSelector) { /* don't invalid region */ },
		},
		{
			reqType:   tikvrpc.CmdGet,
			readType:  kv.ReplicaReadLeader,
			accessErr: []RegionErrorType{NotLeaderWithNewLeader3Err},
			beforeRun: func() { /* don't resetStoreState */ },
			expect: &accessPathResult{
				accessPath: []string{
					"{addr: store2, replica-read: false, stale-read: false}", // try new leader directly.
					"{addr: store3, replica-read: false, stale-read: false}",
				},
				respErr:         "",
				respRegionError: nil,
				backoffCnt:      0,
				backoffDetail:   []string{},
				regionIsValid:   true,
			},
			afterRun: func(_ ReplicaSelector) { /* don't invalid region */ },
		},
		{
			reqType:   tikvrpc.CmdGet,
			readType:  kv.ReplicaReadLeader,
			accessErr: []RegionErrorType{ServerIsBusyErr},
			beforeRun: func() { /* don't resetStoreState */ },
			expect: &accessPathResult{
				accessPath: []string{
					"{addr: store3, replica-read: false, stale-read: false}", // try new leader directly.
					"{addr: store3, replica-read: false, stale-read: false}",
				},
				respErr:         "",
				respRegionError: nil,
				backoffCnt:      1,
				backoffDetail:   []string{"tikvServerBusy+1"},
				regionIsValid:   true,
			},
		},
	}
	s.True(s.runMultiCaseAndCompare(cas))
}

func TestReplicaReadAccessPathByFollowerCase(t *testing.T) {
	s := new(testReplicaSelectorSuite)
	s.SetupTest(t)
	defer s.TearDownTest()

	fakeEpochNotMatch := &errorpb.Error{EpochNotMatch: &errorpb.EpochNotMatch{}}
	ca := replicaSelectorAccessPathCase{
		reqType:   tikvrpc.CmdGet,
		readType:  kv.ReplicaReadFollower,
		accessErr: nil,
		expect: &accessPathResult{
			accessPath: []string{
				"{addr: store2, replica-read: true, stale-read: false}",
			},
			respErr:         "",
			respRegionError: nil,
			backoffCnt:      0,
			backoffDetail:   []string{},
			regionIsValid:   true,
		},
	}
	s.True(s.runCaseAndCompare(ca))

	ca = replicaSelectorAccessPathCase{
		reqType:   tikvrpc.CmdGet,
		readType:  kv.ReplicaReadFollower,
		accessErr: []RegionErrorType{ServerIsBusyWithEstimatedWaitMsErr, ServerIsBusyErr},
		expect: &accessPathResult{
			accessPath: []string{
				"{addr: store2, replica-read: true, stale-read: false}",
				"{addr: store3, replica-read: true, stale-read: false}",
				"{addr: store1, replica-read: true, stale-read: false}",
			},
			respErr:         "",
			respRegionError: nil,
			backoffCnt:      0,
			backoffDetail:   []string{},
			regionIsValid:   true,
		},
	}
	s.True(s.runCaseAndCompare(ca))

	ca = replicaSelectorAccessPathCase{
		reqType:   tikvrpc.CmdGet,
		readType:  kv.ReplicaReadFollower,
		accessErr: []RegionErrorType{ServerIsBusyErr, ServerIsBusyWithEstimatedWaitMsErr, ServerIsBusyErr},
		expect: &accessPathResult{
			accessPath: []string{
				"{addr: store2, replica-read: true, stale-read: false}",
				"{addr: store3, replica-read: true, stale-read: false}",
				"{addr: store1, replica-read: true, stale-read: false}",
			},
			respErr:         "",
			respRegionError: fakeEpochNotMatch,
			backoffCnt:      1,
			backoffDetail:   []string{"tikvServerBusy+1"},
			regionIsValid:   false,
		},
	}
	s.True(s.runCaseAndCompare(ca))

	ca = replicaSelectorAccessPathCase{
		reqType:   tikvrpc.CmdGet,
		readType:  kv.ReplicaReadFollower,
		accessErr: []RegionErrorType{DeadLineExceededErr, ServerIsBusyErr},
		expect: &accessPathResult{
			accessPath: []string{
				"{addr: store2, replica-read: true, stale-read: false}",
				"{addr: store3, replica-read: true, stale-read: false}",
				"{addr: store1, replica-read: true, stale-read: false}",
			},
			respErr:         "",
			respRegionError: nil,
			backoffCnt:      1,
			backoffDetail:   []string{"tikvRPC+1"},
			regionIsValid:   true,
		},
	}
	s.True(s.runCaseAndCompare(ca))

	ca = replicaSelectorAccessPathCase{
		reqType:   tikvrpc.CmdGet,
		readType:  kv.ReplicaReadFollower,
		timeout:   time.Second,
		accessErr: []RegionErrorType{DeadLineExceededErr, ServerIsBusyErr},
		expect: &accessPathResult{
			accessPath: []string{
				"{addr: store2, replica-read: true, stale-read: false}",
				"{addr: store3, replica-read: true, stale-read: false}",
				"{addr: store1, replica-read: true, stale-read: false}",
			},
			respErr:         "",
			respRegionError: nil,
			backoffCnt:      0,
			backoffDetail:   []string{},
			regionIsValid:   true,
		},
	}
	s.True(s.runCaseAndCompare(ca))
}

func TestReplicaReadAccessPathByMixedAndPreferLeaderCase(t *testing.T) {
	s := new(testReplicaSelectorSuite)
	s.SetupTest(t)
	defer s.TearDownTest()

	fakeEpochNotMatch := &errorpb.Error{EpochNotMatch: &errorpb.EpochNotMatch{}}
	var ca replicaSelectorAccessPathCase
	// since leader in store1, so ReplicaReadMixed and ReplicaReadPreferLeader will have the same access path.
	for _, readType := range []kv.ReplicaReadType{kv.ReplicaReadMixed, kv.ReplicaReadPreferLeader} {
		ca = replicaSelectorAccessPathCase{
			reqType:   tikvrpc.CmdGet,
			readType:  readType,
			accessErr: nil,
			expect: &accessPathResult{
				accessPath: []string{
					"{addr: store1, replica-read: true, stale-read: false}",
				},
				respErr:         "",
				respRegionError: nil,
				backoffCnt:      0,
				backoffDetail:   []string{},
				regionIsValid:   true,
			},
		}
		s.True(s.runCaseAndCompare(ca))

		ca = replicaSelectorAccessPathCase{
			reqType:   tikvrpc.CmdGet,
			readType:  readType,
			accessErr: []RegionErrorType{ServerIsBusyWithEstimatedWaitMsErr, StaleCommandErr, ServerIsBusyErr},
			expect: &accessPathResult{
				accessPath: []string{
					"{addr: store1, replica-read: true, stale-read: false}",
					"{addr: store2, replica-read: true, stale-read: false}",
					"{addr: store3, replica-read: true, stale-read: false}",
				},
				respErr:         "",
				respRegionError: fakeEpochNotMatch,
				backoffCnt:      1,
				backoffDetail:   []string{"tikvServerBusy+1"},
				regionIsValid:   false,
			},
		}
		s.True(s.runCaseAndCompare(ca))

		ca = replicaSelectorAccessPathCase{
			reqType:   tikvrpc.CmdGet,
			readType:  readType,
			accessErr: []RegionErrorType{ServerIsBusyErr, RegionNotFoundErr},
			expect: &accessPathResult{
				accessPath: []string{
					"{addr: store1, replica-read: true, stale-read: false}",
					"{addr: store2, replica-read: true, stale-read: false}",
				},
				respErr:         "",
				respRegionError: RegionNotFoundErr.GenRegionError(),
				backoffCnt:      0,
				backoffDetail:   []string{},
				regionIsValid:   false,
			},
		}
		s.True(s.runCaseAndCompare(ca))

		ca = replicaSelectorAccessPathCase{
			reqType:   tikvrpc.CmdGet,
			readType:  readType,
			accessErr: []RegionErrorType{DeadLineExceededErr, ServerIsBusyErr},
			expect: &accessPathResult{
				accessPath: []string{
					"{addr: store1, replica-read: true, stale-read: false}",
					"{addr: store2, replica-read: true, stale-read: false}",
					"{addr: store3, replica-read: true, stale-read: false}",
				},
				respErr:         "",
				respRegionError: nil,
				backoffCnt:      1,
				backoffDetail:   []string{"tikvRPC+1"},
				regionIsValid:   true,
			},
		}
		s.True(s.runCaseAndCompare(ca))

		ca = replicaSelectorAccessPathCase{
			reqType:   tikvrpc.CmdGet,
			readType:  readType,
			timeout:   time.Second,
			accessErr: []RegionErrorType{DeadLineExceededErr, ServerIsBusyErr},
			expect: &accessPathResult{
				accessPath: []string{
					"{addr: store1, replica-read: true, stale-read: false}",
					"{addr: store2, replica-read: true, stale-read: false}",
					"{addr: store3, replica-read: true, stale-read: false}",
				},
				respErr:         "",
				respRegionError: nil,
				backoffCnt:      0,
				backoffDetail:   []string{},
				regionIsValid:   true,
			},
		}
		s.True(s.runCaseAndCompare(ca))
	}

	ca = replicaSelectorAccessPathCase{
		reqType:   tikvrpc.CmdGet,
		readType:  kv.ReplicaReadMixed,
		label:     &metapb.StoreLabel{Key: "id", Value: "2"},
		accessErr: []RegionErrorType{DeadLineExceededErr, ServerIsBusyErr},
		expect: &accessPathResult{
			accessPath: []string{
				"{addr: store2, replica-read: true, stale-read: false}", // try match label first.
				"{addr: store1, replica-read: true, stale-read: false}",
				"{addr: store3, replica-read: true, stale-read: false}",
			},
			respErr:         "",
			respRegionError: nil,
			backoffCnt:      1,
			backoffDetail:   []string{"tikvRPC+1"},
			regionIsValid:   true,
		},
	}
	s.True(s.runCaseAndCompare(ca))

	s.changeRegionLeader(3)
	ca = replicaSelectorAccessPathCase{
		reqType:   tikvrpc.CmdGet,
		readType:  kv.ReplicaReadPreferLeader,
		accessErr: []RegionErrorType{DeadLineExceededErr, ServerIsBusyErr},
		expect: &accessPathResult{
			accessPath: []string{
				"{addr: store3, replica-read: true, stale-read: false}", // try leader first.
				"{addr: store1, replica-read: true, stale-read: false}",
				"{addr: store2, replica-read: true, stale-read: false}",
			},
			respErr:         "",
			respRegionError: nil,
			backoffCnt:      1,
			backoffDetail:   []string{"tikvRPC+1"},
			regionIsValid:   true,
		},
	}
	s.True(s.runCaseAndCompare(ca))

	ca = replicaSelectorAccessPathCase{
		reqType:   tikvrpc.CmdGet,
		readType:  kv.ReplicaReadPreferLeader,
		label:     &metapb.StoreLabel{Key: "id", Value: "2"},
		accessErr: []RegionErrorType{DeadLineExceededErr, ServerIsBusyErr},
		expect: &accessPathResult{
			accessPath: []string{
				"{addr: store2, replica-read: true, stale-read: false}", // try match label first, since match label has higher priority.
				"{addr: store3, replica-read: true, stale-read: false}", // try leader.
				"{addr: store1, replica-read: true, stale-read: false}",
			},
			respErr:         "",
			respRegionError: nil,
			backoffCnt:      1,
			backoffDetail:   []string{"tikvRPC+1"},
			regionIsValid:   true,
		},
	}
	s.True(s.runCaseAndCompare(ca))
	s.changeRegionLeader(1)

	cas := []replicaSelectorAccessPathCase{
		{
			reqType:   tikvrpc.CmdGet,
			readType:  kv.ReplicaReadPreferLeader,
			staleRead: false,
			timeout:   0,
			accessErr: []RegionErrorType{ServerIsBusyErr},
			expect: &accessPathResult{
				accessPath: []string{
					"{addr: store1, replica-read: true, stale-read: false}", // store1 will be marked already slow.
					"{addr: store2, replica-read: true, stale-read: false}",
				},
				respErr:         "",
				respRegionError: nil,
				backoffCnt:      0,
				backoffDetail:   []string{},
				regionIsValid:   true,
			},
			afterRun: func(_ ReplicaSelector) { /* don't invalid region */ },
		},
		{
			reqType:   tikvrpc.CmdGet,
			readType:  kv.ReplicaReadPreferLeader,
			staleRead: false,
			timeout:   0,
			accessErr: []RegionErrorType{ServerIsBusyErr, ServerIsBusyErr, ServerIsBusyErr},
			beforeRun: func() { /* don't resetStoreState */ },
			expect: &accessPathResult{
				accessPath: []string{
					"{addr: store2, replica-read: true, stale-read: false}", // won't try leader in store1, since it is slow.
					"{addr: store3, replica-read: true, stale-read: false}",
					"{addr: store1, replica-read: true, stale-read: false}",
				},
				respErr:         "",
				respRegionError: fakeEpochNotMatch,
				backoffCnt:      1,
				backoffDetail:   []string{"tikvServerBusy+1"},
				regionIsValid:   false,
			},
		},
	}
	s.True(s.runMultiCaseAndCompare(cas))

	cas = []replicaSelectorAccessPathCase{
		{
			reqType:   tikvrpc.CmdGet,
			readType:  kv.ReplicaReadPreferLeader,
			staleRead: false,
			timeout:   0,
			accessErr: []RegionErrorType{ServerIsBusyErr, ServerIsBusyErr},
			expect: &accessPathResult{
				accessPath: []string{
					"{addr: store1, replica-read: true, stale-read: false}", // store1 will be marked already slow.
					"{addr: store2, replica-read: true, stale-read: false}", // store2 will be marked already slow.
					"{addr: store3, replica-read: true, stale-read: false}",
				},
				respErr:         "",
				respRegionError: nil,
				backoffCnt:      0,
				backoffDetail:   []string{},
				regionIsValid:   true,
			},
			afterRun: func(_ ReplicaSelector) { /* don't invalid region */ },
		},
		{
			reqType:   tikvrpc.CmdGet,
			readType:  kv.ReplicaReadPreferLeader,
			staleRead: false,
			timeout:   0,
			accessErr: []RegionErrorType{ServerIsBusyErr, ServerIsBusyErr, ServerIsBusyErr},
			beforeRun: func() { /* don't resetStoreState */ },
			expect: &accessPathResult{
				accessPath: []string{
					"{addr: store3, replica-read: true, stale-read: false}", // won't try leader in store1, since it is slow, ditto for store2.
					"{addr: store1, replica-read: true, stale-read: false}",
					// won't retry store2, since it is slow, and it is not leader replica.
				},
				respErr:         "",
				respRegionError: fakeEpochNotMatch,
				backoffCnt:      1,
				backoffDetail:   []string{"tikvServerBusy+1"},
				regionIsValid:   false,
			},
		},
	}
	s.True(s.runMultiCaseAndCompare(cas))
}

func TestReplicaReadAccessPathByStaleReadCase(t *testing.T) {
	s := new(testReplicaSelectorSuite)
	s.SetupTest(t)
	defer s.TearDownTest()

	fakeEpochNotMatch := &errorpb.Error{EpochNotMatch: &errorpb.EpochNotMatch{}}
	ca := replicaSelectorAccessPathCase{
		reqType:   tikvrpc.CmdGet,
		readType:  kv.ReplicaReadMixed,
		staleRead: true,
		accessErr: nil,
		expect: &accessPathResult{
			accessPath: []string{
				"{addr: store1, replica-read: false, stale-read: true}",
			},
			respErr:         "",
			respRegionError: nil,
			backoffCnt:      0,
			backoffDetail:   []string{},
			regionIsValid:   true,
		},
	}
	s.True(s.runCaseAndCompare(ca))

	ca = replicaSelectorAccessPathCase{
		reqType:   tikvrpc.CmdGet,
		readType:  kv.ReplicaReadMixed,
		staleRead: true,
		accessErr: []RegionErrorType{DataIsNotReadyErr},
		expect: &accessPathResult{
			accessPath: []string{
				"{addr: store1, replica-read: false, stale-read: true}",
				"{addr: store2, replica-read: true, stale-read: false}",
			},
			respErr:         "",
			respRegionError: nil,
			backoffCnt:      0,
			backoffDetail:   []string{},
			regionIsValid:   true,
		},
	}
	s.True(s.runCaseAndCompare(ca))

	// test stale read with label.
	ca = replicaSelectorAccessPathCase{
		reqType:   tikvrpc.CmdGet,
		readType:  kv.ReplicaReadMixed,
		staleRead: true,
		label:     &metapb.StoreLabel{Key: "id", Value: "2"},
		accessErr: []RegionErrorType{DataIsNotReadyErr},
		expect: &accessPathResult{
			accessPath: []string{
				"{addr: store2, replica-read: false, stale-read: true}",
				"{addr: store1, replica-read: false, stale-read: false}", // try leader with leader read.
			},
			respErr:         "",
			respRegionError: nil,
			backoffCnt:      0,
			backoffDetail:   []string{},
			regionIsValid:   true,
		},
	}
	s.True(s.runCaseAndCompare(ca))

	ca = replicaSelectorAccessPathCase{
		reqType:   tikvrpc.CmdGet,
		readType:  kv.ReplicaReadMixed,
		staleRead: true,
		accessErr: []RegionErrorType{DataIsNotReadyErr, ServerIsBusyErr, ServerIsBusyErr},
		expect: &accessPathResult{
			accessPath: []string{
				"{addr: store1, replica-read: false, stale-read: true}",
				"{addr: store2, replica-read: true, stale-read: false}",
				"{addr: store3, replica-read: true, stale-read: false}",
			},
			respErr:         "",
			respRegionError: fakeEpochNotMatch,
			backoffCnt:      1,
			backoffDetail:   []string{"tikvServerBusy+1"},
			regionIsValid:   false,
		},
	}
	s.True(s.runCaseAndCompare(ca))

	ca = replicaSelectorAccessPathCase{
		reqType:   tikvrpc.CmdGet,
		readType:  kv.ReplicaReadMixed,
		staleRead: true,
		label:     &metapb.StoreLabel{Key: "id", Value: "2"},
		accessErr: []RegionErrorType{DataIsNotReadyErr, NotLeaderWithNewLeader3Err},
		expect: &accessPathResult{
			accessPath: []string{
				"{addr: store2, replica-read: false, stale-read: true}",
				"{addr: store1, replica-read: false, stale-read: false}", // try leader with leader read.
				"{addr: store3, replica-read: false, stale-read: false}", // try new leader.
			},
			respErr:         "",
			respRegionError: nil,
			backoffCnt:      0,
			backoffDetail:   []string{},
			regionIsValid:   true,
		},
	}
	s.True(s.runCaseAndCompare(ca))

	ca = replicaSelectorAccessPathCase{
		reqType:   tikvrpc.CmdGet,
		readType:  kv.ReplicaReadMixed,
		staleRead: true,
		label:     &metapb.StoreLabel{Key: "id", Value: "2"},
		accessErr: []RegionErrorType{DataIsNotReadyErr, ServerIsBusyErr, ServerIsBusyErr, ServerIsBusyErr},
		expect: &accessPathResult{
			accessPath: []string{
				"{addr: store2, replica-read: false, stale-read: true}",
				"{addr: store1, replica-read: false, stale-read: false}", // try leader with leader read.
				"{addr: store2, replica-read: true, stale-read: false}",
				"{addr: store3, replica-read: true, stale-read: false}",
			},
			respErr:         "",
			respRegionError: fakeEpochNotMatch,
			backoffCnt:      1,
			backoffDetail:   []string{"tikvServerBusy+1"},
			regionIsValid:   false,
		},
	}
	s.True(s.runCaseAndCompare(ca))

	s.changeRegionLeader(2)
	ca = replicaSelectorAccessPathCase{
		reqType:   tikvrpc.CmdGet,
		readType:  kv.ReplicaReadMixed,
		staleRead: true,
		accessErr: []RegionErrorType{DataIsNotReadyErr, ServerIsBusyErr, ServerIsBusyErr, ServerIsBusyErr},
		expect: &accessPathResult{
			accessPath: []string{
				"{addr: store1, replica-read: false, stale-read: true}",
				"{addr: store2, replica-read: false, stale-read: false}", // try leader with leader read.
				"{addr: store3, replica-read: true, stale-read: false}",
				"{addr: store1, replica-read: true, stale-read: false}",
			},
			respErr:         "",
			respRegionError: fakeEpochNotMatch,
			backoffCnt:      1,
			backoffDetail:   []string{"tikvServerBusy+1"},
			regionIsValid:   false,
		},
	}
	s.True(s.runCaseAndCompare(ca))
	s.changeRegionLeader(1)

	ca = replicaSelectorAccessPathCase{
		reqType:   tikvrpc.CmdGet,
		readType:  kv.ReplicaReadMixed,
		staleRead: true,
		label:     &metapb.StoreLabel{Key: "id", Value: "2"},
		accessErr: []RegionErrorType{DataIsNotReadyErr, NotLeaderErr, ServerIsBusyErr, ServerIsBusyErr},
		expect: &accessPathResult{
			accessPath: []string{
				"{addr: store2, replica-read: false, stale-read: true}",
				"{addr: store1, replica-read: false, stale-read: false}", // try leader with leader read.
				"{addr: store2, replica-read: true, stale-read: false}",  // retry store2 with replica-read.
				"{addr: store3, replica-read: true, stale-read: false}",
			},
			respErr:         "",
			respRegionError: fakeEpochNotMatch,
			backoffCnt:      2,
			backoffDetail:   []string{"regionScheduling+1", "tikvServerBusy+1"},
			regionIsValid:   false,
		},
	}
	s.True(s.runCaseAndCompare(ca))

	ca = replicaSelectorAccessPathCase{
		reqType:   tikvrpc.CmdGet,
		readType:  kv.ReplicaReadMixed,
		staleRead: true,
		label:     &metapb.StoreLabel{Key: "id", Value: "2"},
		accessErr: []RegionErrorType{DataIsNotReadyErr, NotLeaderWithNewLeader3Err, ServerIsBusyErr, NotLeaderWithNewLeader2Err, ServerIsBusyErr},
		expect: &accessPathResult{
			accessPath: []string{
				"{addr: store2, replica-read: false, stale-read: true}",
				"{addr: store1, replica-read: false, stale-read: false}",
				"{addr: store3, replica-read: false, stale-read: false}",
				"{addr: store3, replica-read: false, stale-read: false}",
				"{addr: store2, replica-read: false, stale-read: false}",
				"{addr: store2, replica-read: false, stale-read: false}",
			},
			respErr:         "",
			respRegionError: nil,
			backoffCnt:      2,
			backoffDetail:   []string{"tikvServerBusy+2"},
			regionIsValid:   true,
		},
	}
	s.True(s.runCaseAndCompare(ca))

	ca = replicaSelectorAccessPathCase{
		reqType:   tikvrpc.CmdGet,
		readType:  kv.ReplicaReadMixed,
		staleRead: true,
		label:     &metapb.StoreLabel{Key: "id", Value: "2"},
		accessErr: []RegionErrorType{DataIsNotReadyErr, NotLeaderErr, ServerIsBusyErr, ServerIsBusyErr},
		expect: &accessPathResult{
			accessPath: []string{
				"{addr: store2, replica-read: false, stale-read: true}",
				"{addr: store1, replica-read: false, stale-read: false}",
				"{addr: store2, replica-read: true, stale-read: false}",
				"{addr: store3, replica-read: true, stale-read: false}",
			},
			respErr:         "",
			respRegionError: fakeEpochNotMatch,
			backoffCnt:      2,
			backoffDetail:   []string{"regionScheduling+1", "tikvServerBusy+1"},
			regionIsValid:   false,
		},
	}
	s.True(s.runCaseAndCompare(ca))

	ca = replicaSelectorAccessPathCase{
		reqType:   tikvrpc.CmdGet,
		readType:  kv.ReplicaReadMixed,
		staleRead: true,
		label:     &metapb.StoreLabel{Key: "id", Value: "2"},
		accessErr: []RegionErrorType{DataIsNotReadyErr, RegionNotFoundErr},
		expect: &accessPathResult{
			accessPath: []string{
				"{addr: store2, replica-read: false, stale-read: true}",
				"{addr: store1, replica-read: false, stale-read: false}",
			},
			respErr:         "",
			respRegionError: RegionNotFoundErr.GenRegionError(),
			backoffCnt:      0,
			backoffDetail:   []string{},
			regionIsValid:   false,
		},
	}
	s.True(s.runCaseAndCompare(ca))

	ca = replicaSelectorAccessPathCase{
		reqType:   tikvrpc.CmdGet,
		readType:  kv.ReplicaReadMixed,
		staleRead: true,
		timeout:   time.Second,
		accessErr: []RegionErrorType{DeadLineExceededErr, ServerIsBusyErr},
		expect: &accessPathResult{
			accessPath: []string{
				"{addr: store1, replica-read: false, stale-read: true}",
				"{addr: store2, replica-read: true, stale-read: false}",
				"{addr: store3, replica-read: true, stale-read: false}",
			},
			respErr:         "",
			respRegionError: nil,
			backoffCnt:      0,
			backoffDetail:   []string{},
			regionIsValid:   true,
		},
	}
	s.True(s.runCaseAndCompare(ca))

	ca = replicaSelectorAccessPathCase{
		reqType:   tikvrpc.CmdGet,
		readType:  kv.ReplicaReadMixed,
		staleRead: true,
		timeout:   time.Second,
		label:     &metapb.StoreLabel{Key: "id", Value: "2"},
		accessErr: []RegionErrorType{DeadLineExceededErr, ServerIsBusyErr},
		expect: &accessPathResult{
			accessPath: []string{
				"{addr: store2, replica-read: false, stale-read: true}",
				"{addr: store1, replica-read: false, stale-read: false}",
				"{addr: store3, replica-read: true, stale-read: false}",
			},
			respErr:         "",
			respRegionError: nil,
			backoffCnt:      0,
			backoffDetail:   []string{},
			regionIsValid:   true,
		},
	}
	s.True(s.runCaseAndCompare(ca))

	ca = replicaSelectorAccessPathCase{
		reqType:   tikvrpc.CmdGet,
		readType:  kv.ReplicaReadMixed,
		staleRead: true,
		timeout:   time.Second,
		label:     &metapb.StoreLabel{Key: "id", Value: "2"},
		accessErr: []RegionErrorType{DeadLineExceededErr, DeadLineExceededErr},
		expect: &accessPathResult{
			accessPath: []string{
				"{addr: store2, replica-read: false, stale-read: true}",
				"{addr: store1, replica-read: false, stale-read: false}",
				"{addr: store3, replica-read: true, stale-read: false}",
			},
			respErr:         "",
			respRegionError: nil,
			backoffCnt:      0,
			backoffDetail:   []string{},
			regionIsValid:   true,
		},
	}
	s.True(s.runCaseAndCompare(ca))

	cas := []replicaSelectorAccessPathCase{
		{
			reqType:   tikvrpc.CmdGet,
			readType:  kv.ReplicaReadMixed,
			staleRead: true,
			timeout:   0,
			label:     &metapb.StoreLabel{Key: "id", Value: "2"},
			accessErr: []RegionErrorType{DeadLineExceededErr, DeadLineExceededErr},
			expect: &accessPathResult{
				accessPath: []string{
					"{addr: store2, replica-read: false, stale-read: true}",
					"{addr: store1, replica-read: false, stale-read: false}",
					"{addr: store3, replica-read: true, stale-read: false}",
				},
				respErr:         "",
				respRegionError: nil,
				backoffCnt:      2,
				backoffDetail:   []string{"tikvRPC+2"},
				regionIsValid:   true,
			},
			afterRun: func(_ ReplicaSelector) { /* don't invalid region */ },
		},
		{
			reqType:   tikvrpc.CmdGet,
			readType:  kv.ReplicaReadMixed,
			staleRead: true,
			label:     &metapb.StoreLabel{Key: "id", Value: "2"},
			accessErr: []RegionErrorType{ServerIsBusyErr},
			beforeRun: func() { /* don't resetStoreState */ },
			expect: &accessPathResult{
				accessPath: []string{
					"{addr: store3, replica-read: true, stale-read: false}",
				},
				respErr:         "",
				respRegionError: fakeEpochNotMatch,
				backoffCnt:      1,
				backoffDetail:   []string{"tikvServerBusy+1"},
				regionIsValid:   false,
			},
			afterRun: func(_ ReplicaSelector) { /* don't invalid region */ },
		},
	}
	s.True(s.runMultiCaseAndCompare(cas))
}

func TestReplicaReadAccessPathByTryIdleReplicaCase(t *testing.T) {
	s := new(testReplicaSelectorSuite)
	s.SetupTest(t)
	defer s.TearDownTest()

	fakeEpochNotMatch := &errorpb.Error{EpochNotMatch: &errorpb.EpochNotMatch{}}
	var ca replicaSelectorAccessPathCase
	// Try idle replica strategy not support write request.
	ca = replicaSelectorAccessPathCase{
		reqType:         tikvrpc.CmdPrewrite,
		readType:        kv.ReplicaReadLeader,
		busyThresholdMs: 10,
		accessErr:       []RegionErrorType{ServerIsBusyErr, ServerIsBusyErr},
		expect: &accessPathResult{
			accessPath: []string{
				"{addr: store1, replica-read: false, stale-read: false}",
				"{addr: store1, replica-read: false, stale-read: false}",
				"{addr: store1, replica-read: false, stale-read: false}",
			},
			respErr:         "",
			respRegionError: nil,
			backoffCnt:      2,
			backoffDetail:   []string{"tikvServerBusy+2"},
			regionIsValid:   true,
		},
	}
	s.True(s.runCaseAndCompare(ca))

	ca = replicaSelectorAccessPathCase{
		reqType:         tikvrpc.CmdGet,
		readType:        kv.ReplicaReadLeader,
		busyThresholdMs: 10,
		accessErr:       []RegionErrorType{ServerIsBusyWithEstimatedWaitMsErr, ServerIsBusyWithEstimatedWaitMsErr},
		expect: &accessPathResult{
			accessPath: []string{
				"{addr: store1, replica-read: false, stale-read: false}",
				"{addr: store2, replica-read: true, stale-read: false}",
				"{addr: store3, replica-read: true, stale-read: false}",
			},
			respErr:         "",
			respRegionError: nil,
			backoffCnt:      0,
			backoffDetail:   []string{},
			regionIsValid:   true,
		},
	}
	s.True(s.runCaseAndCompare(ca))

	ca = replicaSelectorAccessPathCase{
		reqType:         tikvrpc.CmdGet,
		readType:        kv.ReplicaReadLeader,
		busyThresholdMs: 10,
		accessErr:       []RegionErrorType{ServerIsBusyWithEstimatedWaitMsErr, ServerIsBusyWithEstimatedWaitMsErr, ServerIsBusyWithEstimatedWaitMsErr},
		expect: &accessPathResult{
			accessPath: []string{
				"{addr: store1, replica-read: false, stale-read: false}",
				"{addr: store2, replica-read: true, stale-read: false}",
				"{addr: store3, replica-read: true, stale-read: false}",
				"{addr: store1, replica-read: false, stale-read: false}",
			},
			respErr:         "",
			respRegionError: nil,
			backoffCnt:      1,
			backoffDetail:   []string{"tikvServerBusy+1"},
			regionIsValid:   true,
		},
	}
	s.True(s.runCaseAndCompare(ca))

	ca = replicaSelectorAccessPathCase{
		reqType:         tikvrpc.CmdGet,
		readType:        kv.ReplicaReadLeader,
		busyThresholdMs: 10,
		accessErr:       []RegionErrorType{NotLeaderErr, NotLeaderWithNewLeader3Err, ServerIsBusyWithEstimatedWaitMsErr, NotLeaderErr},
		expect: &accessPathResult{
			accessPath: []string{
				"{addr: store1, replica-read: false, stale-read: false}",
				"{addr: store2, replica-read: false, stale-read: false}",
				"{addr: store3, replica-read: false, stale-read: false}",
				"{addr: store3, replica-read: false, stale-read: false}"},
			respErr:         "",
			respRegionError: fakeEpochNotMatch,
			backoffCnt:      3,
			backoffDetail:   []string{"regionScheduling+2", "tikvServerBusy+1"},
			regionIsValid:   false,
		},
	}
	s.True(s.runCaseAndCompare(ca))

	ca = replicaSelectorAccessPathCase{
		reqType:         tikvrpc.CmdGet,
		readType:        kv.ReplicaReadLeader,
		busyThresholdMs: 10,
		accessErr:       []RegionErrorType{NotLeaderErr, NotLeaderWithNewLeader3Err, ServerIsBusyWithEstimatedWaitMsErr, ServerIsBusyErr},
		expect: &accessPathResult{
			accessPath: []string{
				"{addr: store1, replica-read: false, stale-read: false}",
				"{addr: store2, replica-read: false, stale-read: false}",
				"{addr: store3, replica-read: false, stale-read: false}",
				"{addr: store3, replica-read: false, stale-read: false}",
				"{addr: store3, replica-read: false, stale-read: false}"},
			respErr:         "",
			respRegionError: nil,
			backoffCnt:      3,
			backoffDetail:   []string{"regionScheduling+1", "tikvServerBusy+2"},
			regionIsValid:   true,
		},
	}
	s.True(s.runCaseAndCompare(ca))
}

func TestReplicaReadAccessPathByFlashbackInProgressCase(t *testing.T) {
	s := new(testReplicaSelectorSuite)
	s.SetupTest(t)
	defer s.TearDownTest()

	var ca replicaSelectorAccessPathCase
	fakeEpochNotMatch := &errorpb.Error{EpochNotMatch: &errorpb.EpochNotMatch{}}
	ca = replicaSelectorAccessPathCase{
		reqType:   tikvrpc.CmdGet,
		readType:  kv.ReplicaReadLeader,
		staleRead: false,
		timeout:   time.Second,
		label:     nil,
		accessErr: []RegionErrorType{FlashbackInProgressErr},
		expect: &accessPathResult{
			accessPath: []string{
				"{addr: store1, replica-read: false, stale-read: false}",
			},
			respErr:         "region 0 is in flashback progress, FlashbackStartTS is 0",
			respRegionError: nil,
			backoffCnt:      0,
			backoffDetail:   []string{},
			regionIsValid:   true,
		},
	}
	s.True(s.runCaseAndCompare(ca))

	ca = replicaSelectorAccessPathCase{
		reqType:   tikvrpc.CmdGet,
		readType:  kv.ReplicaReadLeader,
		staleRead: false,
		timeout:   time.Second,
		label:     nil,
		accessErr: []RegionErrorType{DeadLineExceededErr, FlashbackInProgressErr, FlashbackInProgressErr},
		expect: &accessPathResult{
			accessPath: []string{
				"{addr: store1, replica-read: false, stale-read: false}",
				"{addr: store2, replica-read: true, stale-read: false}",
				"{addr: store3, replica-read: true, stale-read: false}",
			},
			respErr:         "",
			respRegionError: fakeEpochNotMatch,
			backoffCnt:      0,
			backoffDetail:   []string{},
			regionIsValid:   true,
		},
	}
	s.True(s.runCaseAndCompare(ca))

	// not compatible case.
	ca = replicaSelectorAccessPathCase{
		reqType:   tikvrpc.CmdGet,
		readType:  kv.ReplicaReadMixed,
		staleRead: false,
		timeout:   0,
		label:     nil,
		accessErr: []RegionErrorType{FlashbackInProgressErr},
		expect: &accessPathResult{
			accessPath: []string{
				"{addr: store1, replica-read: true, stale-read: false}",
			},
			respErr:         "region 0 is in flashback progress, FlashbackStartTS is 0",
			respRegionError: nil,
			backoffCnt:      0,
			backoffDetail:   []string{},
			regionIsValid:   true,
		},
	}
	s.True(s.runCaseAndCompare(ca))

	ca = replicaSelectorAccessPathCase{
		reqType:   tikvrpc.CmdGet,
		readType:  kv.ReplicaReadMixed,
		staleRead: false,
		timeout:   time.Second,
		label:     nil,
		accessErr: []RegionErrorType{DeadLineExceededErr, FlashbackInProgressErr, FlashbackInProgressErr},
		expect: &accessPathResult{
			accessPath: []string{
				"{addr: store1, replica-read: true, stale-read: false}",
				"{addr: store2, replica-read: true, stale-read: false}",
				"{addr: store3, replica-read: true, stale-read: false}",
			},
			respErr:         "",
			respRegionError: fakeEpochNotMatch,
			backoffCnt:      0,
			backoffDetail:   []string{},
			regionIsValid:   true,
		},
	}
	s.True(s.runCaseAndCompare(ca))
}

func TestReplicaReadAccessPathByProxyCase(t *testing.T) {
	s := new(testReplicaSelectorSuite)
	s.SetupTest(t)
	defer s.TearDownTest()

	// Enable forwarding.
	s.cache.enableForwarding = true
	fakeEpochNotMatch := &errorpb.Error{EpochNotMatch: &errorpb.EpochNotMatch{}}
	var ca replicaSelectorAccessPathCase
	cas := []replicaSelectorAccessPathCase{
		{
			reqType:   tikvrpc.CmdGet,
			readType:  kv.ReplicaReadLeader,
			accessErr: []RegionErrorType{DeadLineExceededErr},
			expect: &accessPathResult{
				accessPath: []string{
					"{addr: store1, replica-read: false, stale-read: false}",
					"{addr: store2, replica-read: false, stale-read: false, forward_addr: store1}",
				},
				respErr:         "",
				respRegionError: nil,
				backoffCnt:      1,
				backoffDetail:   []string{"tikvRPC+1"},
				regionIsValid:   true,
			},
			afterRun: func(_ ReplicaSelector) { /* don't invalid region */ },
		},
		{
			reqType:   tikvrpc.CmdGet,
			readType:  kv.ReplicaReadLeader,
			accessErr: []RegionErrorType{},
			beforeRun: func() { /* don't resetStoreState */ },
			expect: &accessPathResult{
				accessPath: []string{
					"{addr: store2, replica-read: false, stale-read: false, forward_addr: store1}", // access to known proxy direct.
				},
				respErr:         "",
				respRegionError: nil,
				backoffCnt:      0,
				backoffDetail:   []string{},
				regionIsValid:   true,
			},
		},
	}
	s.True(s.runMultiCaseAndCompare(cas))

	ca = replicaSelectorAccessPathCase{
		reqType:   tikvrpc.CmdGet,
		readType:  kv.ReplicaReadLeader,
		accessErr: []RegionErrorType{DeadLineExceededErr, DeadLineExceededErr, DeadLineExceededErr},
		expect: &accessPathResult{
			accessPath: []string{
				"{addr: store1, replica-read: false, stale-read: false}",
				"{addr: store2, replica-read: false, stale-read: false, forward_addr: store1}",
				"{addr: store3, replica-read: false, stale-read: false, forward_addr: store1}",
			},
			respErr:         "",
			respRegionError: fakeEpochNotMatch,
			backoffCnt:      3,
			backoffDetail:   []string{"tikvRPC+3"},
			regionIsValid:   false,
		},
	}
	s.True(s.runCaseAndCompare(ca))

	ca = replicaSelectorAccessPathCase{
		reqType:   tikvrpc.CmdGet,
		readType:  kv.ReplicaReadLeader,
		accessErr: []RegionErrorType{DeadLineExceededErr, NotLeaderWithNewLeader2Err, DeadLineExceededErr, ServerIsBusyErr},
		expect: &accessPathResult{
			accessPath: []string{
				"{addr: store1, replica-read: false, stale-read: false}",
				"{addr: store2, replica-read: false, stale-read: false, forward_addr: store1}",
				"{addr: store2, replica-read: false, stale-read: false}",
				"{addr: store3, replica-read: false, stale-read: false, forward_addr: store2}",
			},
			respErr:         "",
			respRegionError: fakeEpochNotMatch,
			backoffCnt:      3,
			backoffDetail:   []string{"tikvRPC+2", "tikvServerBusy+1"},
			regionIsValid:   false,
		},
	}
	s.True(s.runCaseAndCompare(ca))

	ca = replicaSelectorAccessPathCase{
		reqType:   tikvrpc.CmdGet,
		readType:  kv.ReplicaReadLeader,
		accessErr: []RegionErrorType{DeadLineExceededErr, ServerIsBusyWithEstimatedWaitMsErr, ServerIsBusyWithEstimatedWaitMsErr},
		expect: &accessPathResult{
			accessPath: []string{
				"{addr: store1, replica-read: false, stale-read: false}",
				"{addr: store2, replica-read: false, stale-read: false, forward_addr: store1}",
				"{addr: store3, replica-read: false, stale-read: false, forward_addr: store1}",
			},
			respErr:         "",
			respRegionError: fakeEpochNotMatch,
			backoffCnt:      3,
			backoffDetail:   []string{"tikvRPC+1", "tikvServerBusy+2"},
			regionIsValid:   false,
		},
		afterRun: func(selector ReplicaSelector) {
			base := selector.getBaseReplicaSelector()
			s.NotNil(base)
			s.True(base.replicas[0].isEpochStale())
			s.True(base.replicas[0].epoch < atomic.LoadUint32(&base.replicas[0].store.epoch))
			s.False(base.region.isValid())
		},
	}
	s.True(s.runCaseAndCompare(ca))

	ca = replicaSelectorAccessPathCase{
		reqType:   tikvrpc.CmdPrewrite,
		readType:  kv.ReplicaReadLeader,
		accessErr: []RegionErrorType{NotLeaderErr},
		expect: &accessPathResult{
			accessPath: []string{
				"{addr: store1, replica-read: false, stale-read: false}",
				"{addr: store2, replica-read: false, stale-read: false}",
			},
			respErr:         "",
			respRegionError: nil,
			backoffCnt:      1,
			backoffDetail:   []string{"regionScheduling+1"},
			regionIsValid:   true,
		},
	}
	s.True(s.runCaseAndCompare(ca))

	// TODO: maybe we can optimize the proxy strategy in future.
	ca = replicaSelectorAccessPathCase{
		reqType:   tikvrpc.CmdPrewrite,
		readType:  kv.ReplicaReadLeader,
		accessErr: []RegionErrorType{DeadLineExceededErr, NotLeaderErr},
		expect: &accessPathResult{
			accessPath: []string{
				"{addr: store1, replica-read: false, stale-read: false}",
				"{addr: store2, replica-read: false, stale-read: false, forward_addr: store1}",
				"{addr: store3, replica-read: false, stale-read: false}",
			},
			respErr:         "",
			respRegionError: nil,
			backoffCnt:      2,
			backoffDetail:   []string{"regionScheduling+1", "tikvRPC+1"},
			regionIsValid:   true,
		},
	}
	s.True(s.runCaseAndCompare(ca))

	ca = replicaSelectorAccessPathCase{
		reqType:   tikvrpc.CmdPrewrite,
		readType:  kv.ReplicaReadLeader,
		accessErr: []RegionErrorType{NotLeaderWithNewLeader2Err, DeadLineExceededErr, NotLeaderErr},
		expect: &accessPathResult{
			accessPath: []string{
				"{addr: store1, replica-read: false, stale-read: false}",
				"{addr: store2, replica-read: false, stale-read: false}",
				"{addr: store3, replica-read: false, stale-read: false, forward_addr: store2}"},
			respErr:         "",
			respRegionError: fakeEpochNotMatch,
			backoffCnt:      2,
			backoffDetail:   []string{"regionScheduling+1", "tikvRPC+1"},
			regionIsValid:   false,
		},
	}
	s.True(s.runCaseAndCompare(ca))
}

func TestReplicaReadAccessPathByLearnerCase(t *testing.T) {
	s := new(testReplicaSelectorSuite)
	s.SetupTest(t)
	defer s.TearDownTest()

	// Add a TiKV learner peer to the region.
	rc := s.getRegion()
	storeID := uint64(4)
	s.cluster.AddStore(storeID, fmt.Sprintf("store%d", storeID))
	s.cluster.AddLearner(rc.meta.Id, storeID, s.cluster.AllocID())
	rc.invalidate(Other) // invalid region cache to reload region.

	ca := replicaSelectorAccessPathCase{
		reqType:   tikvrpc.CmdGet,
		readType:  kv.ReplicaReadLearner,
		accessErr: []RegionErrorType{ServerIsBusyErr},
		expect: &accessPathResult{
			accessPath: []string{
				"{addr: store4, replica-read: true, stale-read: false}",
				"{addr: store1, replica-read: true, stale-read: false}",
			},
			respErr:         "",
			respRegionError: nil,
			backoffCnt:      0,
			backoffDetail:   []string{},
			regionIsValid:   true,
		},
	}
	s.True(s.runCaseAndCompare(ca))
}

<<<<<<< HEAD
=======
func TestReplicaReadAvoidSlowStore(t *testing.T) {
	s := new(testReplicaSelectorSuite)
	s.SetupTest(t)
	defer s.TearDownTest()

	s.changeRegionLeader(3)
	store, exists := s.cache.stores.get(1)
	s.True(exists)

	for _, staleRead := range []bool{false, true} {
		for _, withLabel := range []bool{false, true} {
			var label *metapb.StoreLabel
			if withLabel {
				label = &metapb.StoreLabel{Key: "id", Value: "1"}
			}

			s.T().Logf("test case: stale read: %v, with label: %v, slow: false", staleRead, withLabel)

			ca := replicaSelectorAccessPathCase{
				reqType:         tikvrpc.CmdGet,
				readType:        kv.ReplicaReadMixed,
				staleRead:       staleRead,
				timeout:         0,
				busyThresholdMs: 0,
				label:           label,
				accessErr:       []RegionErrorType{},
				expect: &accessPathResult{
					accessPath: []string{
						fmt.Sprintf("{addr: store1, replica-read: %v, stale-read: %v}", !staleRead, staleRead),
					},
					respErr:         "",
					respRegionError: nil,
					backoffCnt:      0,
					backoffDetail:   []string{},
					regionIsValid:   true,
				},
			}
			s.True(s.runCaseAndCompare(ca))

			s.T().Logf("test case: stale read: %v, with label: %v, slow: true", staleRead, withLabel)
			expectedFirstStore := 2
			if withLabel {
				// Leader is preferred in this case
				expectedFirstStore = 3
			}
			ca = replicaSelectorAccessPathCase{
				reqType:         tikvrpc.CmdGet,
				readType:        kv.ReplicaReadMixed,
				staleRead:       staleRead,
				timeout:         0,
				busyThresholdMs: 0,
				label:           label,
				accessErr:       []RegionErrorType{},
				expect: &accessPathResult{
					accessPath: []string{
						fmt.Sprintf("{addr: store%v, replica-read: %v, stale-read: %v}", expectedFirstStore, !staleRead, staleRead),
					},
					respErr:         "",
					respRegionError: nil,
					backoffCnt:      0,
					backoffDetail:   []string{},
					regionIsValid:   true,
				},
				beforeRun: func() {
					s.resetStoreState()
					store.healthStatus.updateTiKVServerSideSlowScore(100, time.Now())
				},
			}
			// v1 doesn't support avoiding slow stores. We only test this on v2.
			s.True(s.runCase(ca, true))

			s.T().Logf("test case: stale read: %v, with label: %v, slow: false, encoutner err: true", staleRead, withLabel)
			var expectedSecondPath string
			if staleRead {
				// Retry leader, and fallback to leader-read mode.
				expectedSecondPath = "{addr: store3, replica-read: false, stale-read: false}"
			} else {
				if withLabel {
					// Prefer retrying leader.
					expectedSecondPath = "{addr: store3, replica-read: true, stale-read: false}"
				} else {
					// Retry any another replica.
					expectedSecondPath = "{addr: store2, replica-read: true, stale-read: false}"
				}
			}
			ca = replicaSelectorAccessPathCase{
				reqType:         tikvrpc.CmdGet,
				readType:        kv.ReplicaReadMixed,
				staleRead:       staleRead,
				timeout:         0,
				busyThresholdMs: 0,
				label:           label,
				accessErr:       []RegionErrorType{ServerIsBusyErr},
				expect: &accessPathResult{
					accessPath: []string{
						fmt.Sprintf("{addr: store1, replica-read: %v, stale-read: %v}", !staleRead, staleRead),
						// Retry leader.
						// For stale read, it fallbacks to leader read. However, replica-read doesn't do so.
						expectedSecondPath,
					},
					respErr:         "",
					respRegionError: nil,
					backoffCnt:      0,
					backoffDetail:   []string{},
					regionIsValid:   true,
				},
			}
			s.True(s.runCaseAndCompare(ca))

			s.T().Logf("test case: stale read: %v, with label: %v, slow: true, encoutner err: true", staleRead, withLabel)
			if expectedFirstStore == 3 {
				// Retry on store 2 which is a follower.
				// Stale-read mode falls back to replica-read mode.
				expectedSecondPath = "{addr: store2, replica-read: true, stale-read: false}"
			} else {
				if staleRead {
					// Retry in leader read mode
					expectedSecondPath = "{addr: store3, replica-read: false, stale-read: false}"
				} else {
					// Retry with the same mode, which is replica-read mode.
					expectedSecondPath = "{addr: store3, replica-read: true, stale-read: false}"
				}
			}

			ca = replicaSelectorAccessPathCase{
				reqType:         tikvrpc.CmdGet,
				readType:        kv.ReplicaReadMixed,
				staleRead:       staleRead,
				timeout:         0,
				busyThresholdMs: 0,
				label:           label,
				accessErr:       []RegionErrorType{ServerIsBusyErr},
				expect: &accessPathResult{
					accessPath: []string{
						fmt.Sprintf("{addr: store%v, replica-read: %v, stale-read: %v}", expectedFirstStore, !staleRead, staleRead),
						expectedSecondPath,
					},
					respErr:         "",
					respRegionError: nil,
					backoffCnt:      0,
					backoffDetail:   []string{},
					regionIsValid:   true,
				},
				beforeRun: func() {
					s.resetStoreState()
					store.healthStatus.updateTiKVServerSideSlowScore(100, time.Now())
				},
			}
			s.True(s.runCase(ca, true))
		}
	}
}

func TestReplicaReadAccessPathByGenError(t *testing.T) {
	t.Skip("skip TestReplicaReadAccessPathByGenError because it's unstable and slow.")
	s := new(testReplicaSelectorSuite)
	s.SetupTest(t)
	defer func(lv zapcore.Level) {
		log.SetLevel(lv)
		s.TearDownTest()
	}(log.GetLevel())
	log.SetLevel(zapcore.ErrorLevel)

	maxAccessErrCnt := 4
	if israce.RaceEnabled {
		// When run this test with race, it will take a long time, so we reduce the maxAccessErrCnt to 2 to speed up test to avoid timeout.
		maxAccessErrCnt = 2
	}
	totalValidCaseCount := 0
	totalCaseCount := 0
	lastLogCnt := 0
	testCase := func(req tikvrpc.CmdType, readType kv.ReplicaReadType, staleRead bool, timeout time.Duration, busyThresholdMs uint32, label *metapb.StoreLabel) {
		isRead := isReadReq(req)
		accessErrGen := newAccessErrGenerator(isRead, staleRead, maxAccessErrCnt)
		for {
			accessErr, done := accessErrGen.genAccessErr(staleRead)
			if done {
				break
			}
			ca := replicaSelectorAccessPathCase{
				reqType:         req,
				readType:        readType,
				staleRead:       staleRead,
				timeout:         timeout,
				busyThresholdMs: busyThresholdMs,
				label:           label,
				accessErr:       accessErr,
			}
			valid := s.runCaseAndCompare(ca)
			if valid {
				totalValidCaseCount++
			}
			totalCaseCount++
			if totalCaseCount-lastLogCnt > 100000 {
				lastLogCnt = totalCaseCount
				logutil.BgLogger().Info("TestReplicaReadAccessPathByGenError is running",
					zap.Int("total-case", totalCaseCount),
					zap.Int("valid-case", totalValidCaseCount),
					zap.Int("invalid-case", totalCaseCount-totalValidCaseCount),
					zap.String("req", req.String()),
					zap.String("read-type", readType.String()),
					zap.Bool("stale-read", staleRead),
					zap.Duration("timeout", timeout),
					zap.Any("label", label),
				)
			}
		}
	}

	testCase(tikvrpc.CmdPrewrite, kv.ReplicaReadLeader, false, 0, 0, nil)
	testCase(tikvrpc.CmdPrewrite, kv.ReplicaReadLeader, false, 0, 10, nil)
	testCase(tikvrpc.CmdGet, kv.ReplicaReadLeader, false, 0, 0, nil)
	testCase(tikvrpc.CmdGet, kv.ReplicaReadLeader, false, 0, 10, nil)
	testCase(tikvrpc.CmdGet, kv.ReplicaReadFollower, false, 0, 0, nil)
	testCase(tikvrpc.CmdGet, kv.ReplicaReadPreferLeader, false, 0, 0, nil)
	testCase(tikvrpc.CmdGet, kv.ReplicaReadMixed, false, 0, 0, nil)
	testCase(tikvrpc.CmdGet, kv.ReplicaReadLeader, false, time.Second, 0, nil)
	testCase(tikvrpc.CmdGet, kv.ReplicaReadMixed, false, time.Second, 0, nil)
	testCase(tikvrpc.CmdGet, kv.ReplicaReadMixed, false, time.Second, 0, &metapb.StoreLabel{Key: "id", Value: "1"})
	testCase(tikvrpc.CmdGet, kv.ReplicaReadMixed, false, time.Second, 0, &metapb.StoreLabel{Key: "id", Value: "2"})
	testCase(tikvrpc.CmdGet, kv.ReplicaReadMixed, false, time.Second, 0, &metapb.StoreLabel{Key: "id", Value: "3"})
	testCase(tikvrpc.CmdGet, kv.ReplicaReadMixed, true, 0, 0, nil)
	testCase(tikvrpc.CmdGet, kv.ReplicaReadMixed, true, 0, 0, &metapb.StoreLabel{Key: "id", Value: "1"})
	testCase(tikvrpc.CmdGet, kv.ReplicaReadMixed, true, 0, 0, &metapb.StoreLabel{Key: "id", Value: "2"})
	testCase(tikvrpc.CmdGet, kv.ReplicaReadMixed, true, 0, 0, &metapb.StoreLabel{Key: "id", Value: "3"})
	testCase(tikvrpc.CmdGet, kv.ReplicaReadMixed, true, time.Second, 0, &metapb.StoreLabel{Key: "id", Value: "1"})
	testCase(tikvrpc.CmdGet, kv.ReplicaReadMixed, true, time.Second, 0, &metapb.StoreLabel{Key: "id", Value: "2"})
	testCase(tikvrpc.CmdGet, kv.ReplicaReadMixed, true, time.Second, 0, &metapb.StoreLabel{Key: "id", Value: "3"})

	// Test for forwarding proxy.
	s.cache.enableForwarding = true
	testCase(tikvrpc.CmdPrewrite, kv.ReplicaReadLeader, false, 0, 0, nil)
	testCase(tikvrpc.CmdPrewrite, kv.ReplicaReadLeader, false, 0, 10, nil)
	testCase(tikvrpc.CmdGet, kv.ReplicaReadLeader, false, 0, 0, nil)
	testCase(tikvrpc.CmdGet, kv.ReplicaReadLeader, false, 0, 10, nil)

	logutil.BgLogger().Info("TestReplicaReadAccessPathByGenError Finished",
		zap.Int("total-case", totalCaseCount),
		zap.Int("valid-case", totalValidCaseCount),
		zap.Int("invalid-case", totalCaseCount-totalValidCaseCount))
}

>>>>>>> 6cb0704f
func (s *testReplicaSelectorSuite) changeRegionLeader(storeId uint64) {
	loc, err := s.cache.LocateKey(s.bo, []byte("key"))
	s.Nil(err)
	rc := s.cache.GetCachedRegionWithRLock(loc.Region)
	for _, peer := range rc.meta.Peers {
		if peer.StoreId == storeId {
			s.cluster.ChangeLeader(rc.meta.Id, peer.Id)
		}
	}
	// Invalidate region cache to reload.
	s.cache.InvalidateCachedRegion(loc.Region)
}

func (s *testReplicaSelectorSuite) runCaseAndCompare(ca replicaSelectorAccessPathCase) bool {
	sender := ca.run(s)
	ca.checkResult(s, sender)
	return !ca.accessErrInValid
}

func (s *testReplicaSelectorSuite) runMultiCaseAndCompare(cas []replicaSelectorAccessPathCase) bool {
	valid := true
	for _, ca := range cas {
		sender := ca.run(s)
		ca.checkResult(s, sender)
		valid = valid && !ca.accessErrInValid
	}
	return valid
}

func (ca *replicaSelectorAccessPathCase) checkResult(s *testReplicaSelectorSuite, sender *RegionRequestSender) {
	if ca.expect == nil {
		return
	}
	msg := fmt.Sprintf("enable_forwarding: %v\n%v\nsender: %v\n", s.cache.enableForwarding, ca.Format(), sender.String())
	expect := ca.expect
	result := ca.result
	s.Equal(expect.accessPath, result.accessPath, msg)
	s.Equal(expect.respErr, result.respErr, msg)
	s.Equal(expect.respRegionError, result.respRegionError, msg)
	s.Equal(expect.regionIsValid, result.regionIsValid, msg)
	s.Equal(expect.backoffCnt, result.backoffCnt, msg)
	s.Equal(expect.backoffDetail, result.backoffDetail, msg)
}

func (ca *replicaSelectorAccessPathCase) run(s *testReplicaSelectorSuite) *RegionRequestSender {
	access := []string{}
	fnClient := &fnClient{fn: func(ctx context.Context, addr string, req *tikvrpc.Request, timeout time.Duration) (response *tikvrpc.Response, err error) {
		idx := len(access)
		if req.ForwardedHost == "" {
			access = append(access, fmt.Sprintf("{addr: %v, replica-read: %v, stale-read: %v}", addr, req.ReplicaRead, req.StaleRead))
		} else {
			access = append(access, fmt.Sprintf("{addr: %v, replica-read: %v, stale-read: %v, forward_addr: %v}", addr, req.ReplicaRead, req.StaleRead, req.ForwardedHost))
			addr = req.ForwardedHost
		}
		if idx < len(ca.accessErr) {
			if !ca.accessErr[idx].Valid(addr, req) {
				// mark this case is invalid. just ignore this case.
				ca.accessErrInValid = true
			} else {
				rc := s.getRegion()
				s.NotNil(rc)
				regionErr, err := ca.genAccessErr(s.cache, rc, ca.accessErr[idx])
				if regionErr != nil {
					return &tikvrpc.Response{Resp: &kvrpcpb.GetResponse{
						RegionError: regionErr,
					}}, nil
				}
				if err != nil {
					return nil, err
				}
			}
		}
		return &tikvrpc.Response{Resp: &kvrpcpb.GetResponse{
			Value: []byte("hello world"),
		}}, nil
	}}
	sender := NewRegionRequestSender(s.cache, fnClient)
	req, opts, timeout := ca.buildRequest(s)
	beforeRun(s, ca)
	rc := s.getRegion()
	s.NotNil(rc)
	bo := retry.NewBackofferWithVars(context.Background(), 40000, nil)
	resp, _, _, err := sender.SendReqCtx(bo, req, rc.VerID(), timeout, tikvrpc.TiKV, opts...)
	ca.recordResult(s, bo, sender.replicaSelector.region, access, resp, err)
	afterRun(ca, sender)
	return sender
}

func beforeRun(s *testReplicaSelectorSuite, ca *replicaSelectorAccessPathCase) {
	if ca.beforeRun != nil {
		ca.beforeRun()
	} else {
		s.resetStoreState()
	}
}

func afterRun(ca *replicaSelectorAccessPathCase, sender *RegionRequestSender) {
	if ca.afterRun != nil {
		ca.afterRun(sender.replicaSelector)
	} else {
		sender.replicaSelector.invalidateRegion() // invalidate region to reload for next test case.
	}
}

func (ca *replicaSelectorAccessPathCase) buildRequest(s *testReplicaSelectorSuite) (*tikvrpc.Request, []StoreSelectorOption, time.Duration) {
	var req *tikvrpc.Request
	switch ca.reqType {
	case tikvrpc.CmdGet:
		req = tikvrpc.NewRequest(tikvrpc.CmdGet, &kvrpcpb.GetRequest{
			Key: []byte("key"),
		})
	case tikvrpc.CmdPrewrite:
		req = tikvrpc.NewRequest(tikvrpc.CmdPrewrite, &kvrpcpb.PrewriteRequest{})
	default:
		s.FailNow("unsupported reqType " + ca.reqType.String())
	}
	if ca.staleRead {
		req.EnableStaleWithMixedReplicaRead()
		req.ReadReplicaScope = oracle.GlobalTxnScope
		req.TxnScope = oracle.GlobalTxnScope
	} else {
		req.ReplicaReadType = ca.readType
		req.ReplicaRead = ca.readType.IsFollowerRead()
	}
	if ca.busyThresholdMs > 0 {
		req.BusyThresholdMs = ca.busyThresholdMs
	}
	opts := []StoreSelectorOption{}
	if ca.label != nil {
		opts = append(opts, WithMatchLabels([]*metapb.StoreLabel{ca.label}))
	}
	timeout := ca.timeout
	if timeout == 0 {
		timeout = client.ReadTimeoutShort
	}
	return req, opts, timeout
}

func (ca *replicaSelectorAccessPathCase) recordResult(s *testReplicaSelectorSuite, bo *retry.Backoffer, region *Region, access []string, resp *tikvrpc.Response, err error) {
	ca.result.accessPath = access
	ca.result.regionIsValid = region.isValid()
	msg := ca.Format()
	if err == nil {
		s.NotNil(resp, msg)
		regionErr, err := resp.GetRegionError()
		s.Nil(err, msg)
		ca.result.respRegionError = regionErr
	} else {
		ca.result.respErr = err.Error()
	}
	ca.result.backoffCnt = bo.GetTotalBackoffTimes()
	detail := make([]string, 0, len(bo.GetBackoffTimes()))
	for tp, cnt := range bo.GetBackoffTimes() {
		detail = append(detail, fmt.Sprintf("%v+%v", tp, cnt))
	}
	sort.Strings(detail)
	ca.result.backoffDetail = detail
}

func (ca *replicaSelectorAccessPathCase) genAccessErr(regionCache *RegionCache, r *Region, accessErr RegionErrorType) (regionErr *errorpb.Error, err error) {
	genNotLeaderErr := func(storeID uint64) *errorpb.Error {
		var peerInStore *metapb.Peer
		for _, peer := range r.meta.Peers {
			if peer.StoreId == storeID {
				peerInStore = peer
				break
			}
		}
		return &errorpb.Error{
			NotLeader: &errorpb.NotLeader{
				RegionId: r.meta.Id,
				Leader:   peerInStore,
			},
		}
	}
	switch accessErr {
	case NotLeaderWithNewLeader1Err:
		regionErr = genNotLeaderErr(1)
	case NotLeaderWithNewLeader2Err:
		regionErr = genNotLeaderErr(2)
	case NotLeaderWithNewLeader3Err:
		regionErr = genNotLeaderErr(3)
	default:
		regionErr, err = accessErr.GenError()
	}
	if err != nil {
		// inject unreachable liveness.
		unreachable.injectConstantLiveness(regionCache.stores)
	}
	return regionErr, err
}

func (c *replicaSelectorAccessPathCase) Format() string {
	label := ""
	if c.label != nil {
		label = fmt.Sprintf("%v->%v", c.label.Key, c.label.Value)
	}
	respRegionError := ""
	if c.result.respRegionError != nil {
		respRegionError = c.result.respRegionError.String()
	}
	accessErr := make([]string, len(c.accessErr))
	for i := range c.accessErr {
		accessErr[i] = c.accessErr[i].String()
	}
	return fmt.Sprintf("{\n"+
		"\treq: %v\n"+
		"\tread_type: %v\n"+
		"\tstale_read: %v\n"+
		"\ttimeout: %v\n"+
		"\tbusy_threshold_ms: %v\n"+
		"\tlabel: %v\n"+
		"\taccess_err: %v\n"+
		"\taccess_path: %v\n"+
		"\tresp_err: %v\n"+
		"\tresp_region_err: %v\n"+
		"\tbackoff_cnt: %v\n"+
		"\tbackoff_detail: %v\n"+
		"\tregion_is_valid: %v\n}",
		c.reqType, c.readType, c.staleRead, c.timeout, c.busyThresholdMs, label, strings.Join(accessErr, ", "), strings.Join(c.result.accessPath, ", "),
		c.result.respErr, respRegionError, c.result.backoffCnt, strings.Join(c.result.backoffDetail, ", "), c.result.regionIsValid)
}

func (s *testReplicaSelectorSuite) resetStoreState() {
	// reset slow score, since serverIsBusyErr will mark the store is slow, and affect remaining test cases.
	reachable.injectConstantLiveness(s.cache.stores) // inject reachable liveness.
	rc := s.getRegion()
	s.NotNil(rc)
	for _, store := range rc.getStore().stores {
		store.loadStats.Store(nil)
		store.healthStatus.clientSideSlowScore.resetSlowScore()
		store.healthStatus.resetTiKVServerSideSlowScoreForTest()
		store.healthStatus.updateSlowFlag()
		atomic.StoreUint32(&store.livenessState, uint32(reachable))
		store.setResolveState(resolved)
	}
	regionStore := rc.getStore()
	for _, storeIdx := range regionStore.accessIndex[tiKVOnly] {
		epoch := regionStore.storeEpochs[storeIdx]
		storeEpoch := regionStore.stores[storeIdx].epoch
		if epoch != storeEpoch {
			rc.invalidate(EpochNotMatch)
			break
		}
	}
}

type RegionErrorType int

const (
	NotLeaderErr RegionErrorType = iota + 1
	NotLeaderWithNewLeader1Err
	NotLeaderWithNewLeader2Err
	NotLeaderWithNewLeader3Err
	RegionNotFoundErr
	KeyNotInRegionErr
	EpochNotMatchErr
	ServerIsBusyErr
	ServerIsBusyWithEstimatedWaitMsErr
	StaleCommandErr
	StoreNotMatchErr
	RaftEntryTooLargeErr
	MaxTimestampNotSyncedErr
	ReadIndexNotReadyErr
	ProposalInMergingModeErr
	DataIsNotReadyErr
	RegionNotInitializedErr
	DiskFullErr
	RecoveryInProgressErr
	FlashbackInProgressErr
	FlashbackNotPreparedErr
	IsWitnessErr
	MismatchPeerIdErr
	BucketVersionNotMatchErr
	// following error type is not region error.
	DeadLineExceededErr
	RegionErrorTypeMax
)

func (tp RegionErrorType) GenRegionError() *errorpb.Error {
	err := &errorpb.Error{}
	switch tp {
	case NotLeaderErr:
		err.NotLeader = &errorpb.NotLeader{}
	case RegionNotFoundErr:
		err.RegionNotFound = &errorpb.RegionNotFound{}
	case KeyNotInRegionErr:
		err.KeyNotInRegion = &errorpb.KeyNotInRegion{}
	case EpochNotMatchErr:
		err.EpochNotMatch = &errorpb.EpochNotMatch{}
	case ServerIsBusyErr:
		err.ServerIsBusy = &errorpb.ServerIsBusy{}
	case ServerIsBusyWithEstimatedWaitMsErr:
		err.ServerIsBusy = &errorpb.ServerIsBusy{EstimatedWaitMs: 10}
	case StaleCommandErr:
		err.StaleCommand = &errorpb.StaleCommand{}
	case StoreNotMatchErr:
		err.StoreNotMatch = &errorpb.StoreNotMatch{}
	case RaftEntryTooLargeErr:
		err.RaftEntryTooLarge = &errorpb.RaftEntryTooLarge{}
	case MaxTimestampNotSyncedErr:
		err.MaxTimestampNotSynced = &errorpb.MaxTimestampNotSynced{}
	case ReadIndexNotReadyErr:
		err.ReadIndexNotReady = &errorpb.ReadIndexNotReady{}
	case ProposalInMergingModeErr:
		err.ProposalInMergingMode = &errorpb.ProposalInMergingMode{}
	case DataIsNotReadyErr:
		err.DataIsNotReady = &errorpb.DataIsNotReady{}
	case RegionNotInitializedErr:
		err.RegionNotInitialized = &errorpb.RegionNotInitialized{}
	case DiskFullErr:
		err.DiskFull = &errorpb.DiskFull{}
	case RecoveryInProgressErr:
		err.RecoveryInProgress = &errorpb.RecoveryInProgress{}
	case FlashbackInProgressErr:
		err.FlashbackInProgress = &errorpb.FlashbackInProgress{}
	case FlashbackNotPreparedErr:
		err.FlashbackNotPrepared = &errorpb.FlashbackNotPrepared{}
	case IsWitnessErr:
		err.IsWitness = &errorpb.IsWitness{}
	case MismatchPeerIdErr:
		err.MismatchPeerId = &errorpb.MismatchPeerId{}
	case BucketVersionNotMatchErr:
		err.BucketVersionNotMatch = &errorpb.BucketVersionNotMatch{}
	default:
		return nil
	}
	return err
}

func (tp RegionErrorType) GenError() (*errorpb.Error, error) {
	regionErr := tp.GenRegionError()
	if regionErr != nil {
		return regionErr, nil
	}
	switch tp {
	case DeadLineExceededErr:
		return nil, context.DeadlineExceeded
	}
	return nil, nil
}

func (tp RegionErrorType) Valid(addr string, req *tikvrpc.Request) bool {
	// leader-read.
	if !req.StaleRead && !req.ReplicaRead {
		switch tp {
		case DataIsNotReadyErr:
			// DataIsNotReadyErr only return when req is a stale read.
			return false
		}
	}
	// replica-read.
	if !req.StaleRead && req.ReplicaRead {
		switch tp {
		case NotLeaderErr, NotLeaderWithNewLeader1Err, NotLeaderWithNewLeader2Err, NotLeaderWithNewLeader3Err:
			// NotLeaderErr will not return in replica read.
			return false
		case DataIsNotReadyErr:
			// DataIsNotReadyErr only return when req is a stale read.
			return false
		}
	}
	// stale-read.
	if req.StaleRead && !req.ReplicaRead {
		switch tp {
		case NotLeaderErr, NotLeaderWithNewLeader1Err, NotLeaderWithNewLeader2Err, NotLeaderWithNewLeader3Err:
			// NotLeaderErr will not return in stale read.
			return false
		}
	}
	// store1 can't return a not leader error with new leader in store1.
	if addr == "store1" && tp == NotLeaderWithNewLeader1Err {
		return false
	}
	// ditto.
	if addr == "store2" && tp == NotLeaderWithNewLeader2Err {
		return false
	}
	// ditto.
	if addr == "store3" && tp == NotLeaderWithNewLeader3Err {
		return false
	}
	return true
}

func (tp RegionErrorType) String() string {
	switch tp {
	case NotLeaderErr:
		return "NotLeaderErr"
	case NotLeaderWithNewLeader1Err:
		return "NotLeaderWithNewLeader1Err"
	case NotLeaderWithNewLeader2Err:
		return "NotLeaderWithNewLeader2Err"
	case NotLeaderWithNewLeader3Err:
		return "NotLeaderWithNewLeader3Err"
	case RegionNotFoundErr:
		return "RegionNotFoundErr"
	case KeyNotInRegionErr:
		return "KeyNotInRegionErr"
	case EpochNotMatchErr:
		return "EpochNotMatchErr"
	case ServerIsBusyErr:
		return "ServerIsBusyErr"
	case ServerIsBusyWithEstimatedWaitMsErr:
		return "ServerIsBusyWithEstimatedWaitMsErr"
	case StaleCommandErr:
		return "StaleCommandErr"
	case StoreNotMatchErr:
		return "StoreNotMatchErr"
	case RaftEntryTooLargeErr:
		return "RaftEntryTooLargeErr"
	case MaxTimestampNotSyncedErr:
		return "MaxTimestampNotSyncedErr"
	case ReadIndexNotReadyErr:
		return "ReadIndexNotReadyErr"
	case ProposalInMergingModeErr:
		return "ProposalInMergingModeErr"
	case DataIsNotReadyErr:
		return "DataIsNotReadyErr"
	case RegionNotInitializedErr:
		return "RegionNotInitializedErr"
	case DiskFullErr:
		return "DiskFullErr"
	case RecoveryInProgressErr:
		return "RecoveryInProgressErr"
	case FlashbackInProgressErr:
		return "FlashbackInProgressErr"
	case FlashbackNotPreparedErr:
		return "FlashbackNotPreparedErr"
	case IsWitnessErr:
		return "IsWitnessErr"
	case MismatchPeerIdErr:
		return "MismatchPeerIdErr"
	case BucketVersionNotMatchErr:
		return "BucketVersionNotMatchErr"
	case DeadLineExceededErr:
		return "DeadLineExceededErr"
	default:
		return "unknown_" + strconv.Itoa(int(tp))
	}
}

func getAllRegionErrors(filter func(errorType RegionErrorType) bool) []RegionErrorType {
	errs := make([]RegionErrorType, 0, int(RegionErrorTypeMax))
	for tp := NotLeaderErr; tp < RegionErrorTypeMax; tp++ {
		if filter != nil && filter(tp) == false {
			continue
		}
		errs = append(errs, tp)
	}
	return errs
}

func (s *testReplicaSelectorSuite) getRegion() *Region {
	for i := 0; i < 100; i++ {
		loc, err := s.cache.LocateKey(s.bo, []byte("key"))
		s.Nil(err)
		rc := s.cache.GetCachedRegionWithRLock(loc.Region)
		if rc == nil {
			time.Sleep(time.Millisecond * 10)
			continue
		}
		return rc
	}
	return nil
}

func TestTiKVClientReadTimeout(t *testing.T) {
	if israce.RaceEnabled {
		t.Skip("the test run with race will failed, so skip it")
	}
	config.UpdateGlobal(func(conf *config.Config) {
		// enable batch client.
		conf.TiKVClient.MaxBatchSize = 128
	})()
	s := new(testReplicaSelectorSuite)
	s.SetupTest(t)
	defer s.TearDownTest()

	server, port := mockserver.StartMockTikvService()
	s.True(port > 0)
	server.SetMetaChecker(func(ctx context.Context) error {
		time.Sleep(time.Millisecond * 10)
		return nil
	})
	rpcClient := client.NewRPCClient()
	defer func() {
		rpcClient.Close()
		server.Stop()
	}()

	accessPath := []string{}
	fnClient := &fnClient{fn: func(ctx context.Context, addr string, req *tikvrpc.Request, timeout time.Duration) (response *tikvrpc.Response, err error) {
		accessPath = append(accessPath, addr)
		accessPath = append(accessPath, fmt.Sprintf("{addr: %v, replica-read: %v, stale-read: %v, timeout: %v}", addr, req.ReplicaRead, req.StaleRead, req.MaxExecutionDurationMs))
		return rpcClient.SendRequest(ctx, server.Addr(), req, timeout)
	}}
	rc := s.getRegion()
	s.NotNil(rc)
	req := tikvrpc.NewRequest(tikvrpc.CmdGet, &kvrpcpb.GetRequest{Key: []byte("key"), Version: 1})
	req.ReplicaReadType = kv.ReplicaReadLeader
	req.MaxExecutionDurationMs = 1
	bo := retry.NewBackofferWithVars(context.Background(), 2000, nil)
	sender := NewRegionRequestSender(s.cache, fnClient)
	resp, _, err := sender.SendReq(bo, req, rc.VerID(), time.Millisecond)
	s.Nil(err)
	s.NotNil(resp)
	regionErr, _ := resp.GetRegionError()
	s.True(IsFakeRegionError(regionErr))
	s.Equal(0, bo.GetTotalBackoffTimes())
	s.Equal([]string{
		"store1", "{addr: store1, replica-read: false, stale-read: false, timeout: 1}",
		"store2", "{addr: store2, replica-read: true, stale-read: false, timeout: 1}",
		"store3", "{addr: store3, replica-read: true, stale-read: false, timeout: 1}",
	}, accessPath)
	// clear max execution duration for retry.
	req.MaxExecutionDurationMs = 0
	sender = NewRegionRequestSender(s.cache, fnClient)
	resp, _, err = sender.SendReq(bo, req, rc.VerID(), time.Second) // use a longer timeout.
	s.Nil(err)
	s.NotNil(resp)
	regionErr, _ = resp.GetRegionError()
	s.Nil(regionErr)
	s.Equal(0, bo.GetTotalBackoffTimes())
	s.Equal([]string{
		"store1", "{addr: store1, replica-read: false, stale-read: false, timeout: 1}",
		"store2", "{addr: store2, replica-read: true, stale-read: false, timeout: 1}",
		"store3", "{addr: store3, replica-read: true, stale-read: false, timeout: 1}",
		"store1", "{addr: store1, replica-read: true, stale-read: false, timeout: 1000}",
	}, accessPath)
}

func TestReplicaFlag(t *testing.T) {
	r := &replica{}
	allFlags := []uint8{deadlineErrUsingConfTimeoutFlag, dataIsNotReadyFlag, notLeaderFlag, serverIsBusyFlag}
	for i, flag := range allFlags {
		if i > 0 {
			require.True(t, flag > allFlags[i-1])
		}
		for j := i; j < len(allFlags); j++ {
			require.Equal(t, false, r.hasFlag(allFlags[j]))
		}
		r.addFlag(flag)
		require.Equal(t, true, r.hasFlag(flag))
	}
	for i, flag := range allFlags {
		for j := i; j < len(allFlags); j++ {
			require.Equal(t, true, r.hasFlag(allFlags[j]))
		}
		r.deleteFlag(flag)
		require.Equal(t, false, r.hasFlag(flag))
	}
}

func BenchmarkReplicaSelector(b *testing.B) {
	mvccStore := mocktikv.MustNewMVCCStore()
	cluster := mocktikv.NewCluster(mvccStore)
	mocktikv.BootstrapWithMultiStores(cluster, 3)
	pdCli := &CodecPDClient{mocktikv.NewPDClient(cluster), apicodec.NewCodecV1(apicodec.ModeTxn)}
	cache := NewRegionCache(pdCli)
	defer func() {
		cache.Close()
		mvccStore.Close()
	}()

	cnt := 0
	allErrs := getAllRegionErrors(nil)
	fnClient := &fnClient{fn: func(ctx context.Context, addr string, req *tikvrpc.Request, timeout time.Duration) (response *tikvrpc.Response, err error) {
		pberr, err := allErrs[cnt%len(allErrs)].GenError()
		cnt++
		return &tikvrpc.Response{Resp: &kvrpcpb.GetResponse{
			RegionError: pberr,
			Value:       []byte("value"),
		}}, err
	}}
	f, _ := os.Create("cpu.profile")
	pprof.StartCPUProfile(f)
	defer func() {
		pprof.StopCPUProfile()
		f.Close()
	}()

	b.ResetTimer()
	for i := 0; i < b.N; i++ {
		bo := retry.NewBackofferWithVars(context.Background(), 40000, nil)
		req := tikvrpc.NewRequest(tikvrpc.CmdGet, &kvrpcpb.GetRequest{
			Key: []byte("key"),
		})
		req.ReplicaReadType = kv.ReplicaReadMixed
		loc, err := cache.LocateKey(bo, []byte("key"))
		if err != nil {
			b.Fail()
		}
		sender := NewRegionRequestSender(cache, fnClient)
		sender.SendReqCtx(bo, req, loc.Region, client.ReadTimeoutShort, tikvrpc.TiKV)
	}
}<|MERGE_RESOLUTION|>--- conflicted
+++ resolved
@@ -92,8 +92,8 @@
 	accessErrInValid bool
 	expect           *accessPathResult
 	result           accessPathResult
-	beforeRun        func()                // beforeRun will be called before the test case execute, if it is nil, resetStoreState will be called.
-	afterRun         func(ReplicaSelector) // afterRun will be called after the test case execute, if it is nil, invalidateRegion will be called.
+	beforeRun        func()                 // beforeRun will be called before the test case execute, if it is nil, resetStoreState will be called.
+	afterRun         func(*replicaSelector) // afterRun will be called after the test case execute, if it is nil, invalidateRegion will be called.
 }
 
 type accessPathResult struct {
@@ -115,21 +115,14 @@
 	rc := s.getRegion()
 	s.NotNil(rc)
 	rc.invalidate(Other)
-<<<<<<< HEAD
 	selector, err := newReplicaSelector(s.cache, rc.VerID(), req)
-	s.NotNil(err)
-	s.Equal("cached region invalid", err.Error())
-=======
-	selector, err := newReplicaSelectorV2(s.cache, rc.VerID(), req)
 	s.Nil(err)
->>>>>>> 6cb0704f
 	s.Nil(selector)
 	s.Equal("", selector.String())
-	selector2, err := NewReplicaSelector(s.cache, rc.VerID(), req)
+	selector2, err := newReplicaSelector(s.cache, rc.VerID(), req)
 	s.Nil(err)
 	s.Nil(selector2)
-	s.False(selector2 == nil) // since never returns a nil interface value
-	s.False(selector2.isValid())
+	s.True(selector2 == nil)
 	s.Equal("", selector2.String())
 
 	rc = s.getRegion()
@@ -1416,7 +1409,7 @@
 				backoffDetail:   []string{"regionScheduling+1"},
 				regionIsValid:   true,
 			},
-			afterRun: func(_ ReplicaSelector) { /* don't invalid region */ },
+			afterRun: func(_ *replicaSelector) { /* don't invalid region */ },
 		},
 		{
 			reqType:   tikvrpc.CmdGet,
@@ -1434,7 +1427,7 @@
 				backoffDetail:   []string{},
 				regionIsValid:   true,
 			},
-			afterRun: func(_ ReplicaSelector) { /* don't invalid region */ },
+			afterRun: func(_ *replicaSelector) { /* don't invalid region */ },
 		},
 		{
 			reqType:   tikvrpc.CmdGet,
@@ -1740,7 +1733,7 @@
 				backoffDetail:   []string{},
 				regionIsValid:   true,
 			},
-			afterRun: func(_ ReplicaSelector) { /* don't invalid region */ },
+			afterRun: func(_ *replicaSelector) { /* don't invalid region */ },
 		},
 		{
 			reqType:   tikvrpc.CmdGet,
@@ -1784,7 +1777,7 @@
 				backoffDetail:   []string{},
 				regionIsValid:   true,
 			},
-			afterRun: func(_ ReplicaSelector) { /* don't invalid region */ },
+			afterRun: func(_ *replicaSelector) { /* don't invalid region */ },
 		},
 		{
 			reqType:   tikvrpc.CmdGet,
@@ -2133,7 +2126,7 @@
 				backoffDetail:   []string{"tikvRPC+2"},
 				regionIsValid:   true,
 			},
-			afterRun: func(_ ReplicaSelector) { /* don't invalid region */ },
+			afterRun: func(_ *replicaSelector) { /* don't invalid region */ },
 		},
 		{
 			reqType:   tikvrpc.CmdGet,
@@ -2152,7 +2145,7 @@
 				backoffDetail:   []string{"tikvServerBusy+1"},
 				regionIsValid:   false,
 			},
-			afterRun: func(_ ReplicaSelector) { /* don't invalid region */ },
+			afterRun: func(_ *replicaSelector) { /* don't invalid region */ },
 		},
 	}
 	s.True(s.runMultiCaseAndCompare(cas))
@@ -2387,7 +2380,7 @@
 				backoffDetail:   []string{"tikvRPC+1"},
 				regionIsValid:   true,
 			},
-			afterRun: func(_ ReplicaSelector) { /* don't invalid region */ },
+			afterRun: func(_ *replicaSelector) { /* don't invalid region */ },
 		},
 		{
 			reqType:   tikvrpc.CmdGet,
@@ -2463,8 +2456,8 @@
 			backoffDetail:   []string{"tikvRPC+1", "tikvServerBusy+2"},
 			regionIsValid:   false,
 		},
-		afterRun: func(selector ReplicaSelector) {
-			base := selector.getBaseReplicaSelector()
+		afterRun: func(selector *replicaSelector) {
+			base := selector.baseReplicaSelector
 			s.NotNil(base)
 			s.True(base.replicas[0].isEpochStale())
 			s.True(base.replicas[0].epoch < atomic.LoadUint32(&base.replicas[0].store.epoch))
@@ -2561,8 +2554,6 @@
 	s.True(s.runCaseAndCompare(ca))
 }
 
-<<<<<<< HEAD
-=======
 func TestReplicaReadAvoidSlowStore(t *testing.T) {
 	s := new(testReplicaSelectorSuite)
 	s.SetupTest(t)
@@ -2631,8 +2622,7 @@
 					store.healthStatus.updateTiKVServerSideSlowScore(100, time.Now())
 				},
 			}
-			// v1 doesn't support avoiding slow stores. We only test this on v2.
-			s.True(s.runCase(ca, true))
+			s.True(s.runCaseAndCompare(ca))
 
 			s.T().Logf("test case: stale read: %v, with label: %v, slow: false, encoutner err: true", staleRead, withLabel)
 			var expectedSecondPath string
@@ -2711,101 +2701,11 @@
 					store.healthStatus.updateTiKVServerSideSlowScore(100, time.Now())
 				},
 			}
-			s.True(s.runCase(ca, true))
+			s.True(s.runCaseAndCompare(ca))
 		}
 	}
 }
 
-func TestReplicaReadAccessPathByGenError(t *testing.T) {
-	t.Skip("skip TestReplicaReadAccessPathByGenError because it's unstable and slow.")
-	s := new(testReplicaSelectorSuite)
-	s.SetupTest(t)
-	defer func(lv zapcore.Level) {
-		log.SetLevel(lv)
-		s.TearDownTest()
-	}(log.GetLevel())
-	log.SetLevel(zapcore.ErrorLevel)
-
-	maxAccessErrCnt := 4
-	if israce.RaceEnabled {
-		// When run this test with race, it will take a long time, so we reduce the maxAccessErrCnt to 2 to speed up test to avoid timeout.
-		maxAccessErrCnt = 2
-	}
-	totalValidCaseCount := 0
-	totalCaseCount := 0
-	lastLogCnt := 0
-	testCase := func(req tikvrpc.CmdType, readType kv.ReplicaReadType, staleRead bool, timeout time.Duration, busyThresholdMs uint32, label *metapb.StoreLabel) {
-		isRead := isReadReq(req)
-		accessErrGen := newAccessErrGenerator(isRead, staleRead, maxAccessErrCnt)
-		for {
-			accessErr, done := accessErrGen.genAccessErr(staleRead)
-			if done {
-				break
-			}
-			ca := replicaSelectorAccessPathCase{
-				reqType:         req,
-				readType:        readType,
-				staleRead:       staleRead,
-				timeout:         timeout,
-				busyThresholdMs: busyThresholdMs,
-				label:           label,
-				accessErr:       accessErr,
-			}
-			valid := s.runCaseAndCompare(ca)
-			if valid {
-				totalValidCaseCount++
-			}
-			totalCaseCount++
-			if totalCaseCount-lastLogCnt > 100000 {
-				lastLogCnt = totalCaseCount
-				logutil.BgLogger().Info("TestReplicaReadAccessPathByGenError is running",
-					zap.Int("total-case", totalCaseCount),
-					zap.Int("valid-case", totalValidCaseCount),
-					zap.Int("invalid-case", totalCaseCount-totalValidCaseCount),
-					zap.String("req", req.String()),
-					zap.String("read-type", readType.String()),
-					zap.Bool("stale-read", staleRead),
-					zap.Duration("timeout", timeout),
-					zap.Any("label", label),
-				)
-			}
-		}
-	}
-
-	testCase(tikvrpc.CmdPrewrite, kv.ReplicaReadLeader, false, 0, 0, nil)
-	testCase(tikvrpc.CmdPrewrite, kv.ReplicaReadLeader, false, 0, 10, nil)
-	testCase(tikvrpc.CmdGet, kv.ReplicaReadLeader, false, 0, 0, nil)
-	testCase(tikvrpc.CmdGet, kv.ReplicaReadLeader, false, 0, 10, nil)
-	testCase(tikvrpc.CmdGet, kv.ReplicaReadFollower, false, 0, 0, nil)
-	testCase(tikvrpc.CmdGet, kv.ReplicaReadPreferLeader, false, 0, 0, nil)
-	testCase(tikvrpc.CmdGet, kv.ReplicaReadMixed, false, 0, 0, nil)
-	testCase(tikvrpc.CmdGet, kv.ReplicaReadLeader, false, time.Second, 0, nil)
-	testCase(tikvrpc.CmdGet, kv.ReplicaReadMixed, false, time.Second, 0, nil)
-	testCase(tikvrpc.CmdGet, kv.ReplicaReadMixed, false, time.Second, 0, &metapb.StoreLabel{Key: "id", Value: "1"})
-	testCase(tikvrpc.CmdGet, kv.ReplicaReadMixed, false, time.Second, 0, &metapb.StoreLabel{Key: "id", Value: "2"})
-	testCase(tikvrpc.CmdGet, kv.ReplicaReadMixed, false, time.Second, 0, &metapb.StoreLabel{Key: "id", Value: "3"})
-	testCase(tikvrpc.CmdGet, kv.ReplicaReadMixed, true, 0, 0, nil)
-	testCase(tikvrpc.CmdGet, kv.ReplicaReadMixed, true, 0, 0, &metapb.StoreLabel{Key: "id", Value: "1"})
-	testCase(tikvrpc.CmdGet, kv.ReplicaReadMixed, true, 0, 0, &metapb.StoreLabel{Key: "id", Value: "2"})
-	testCase(tikvrpc.CmdGet, kv.ReplicaReadMixed, true, 0, 0, &metapb.StoreLabel{Key: "id", Value: "3"})
-	testCase(tikvrpc.CmdGet, kv.ReplicaReadMixed, true, time.Second, 0, &metapb.StoreLabel{Key: "id", Value: "1"})
-	testCase(tikvrpc.CmdGet, kv.ReplicaReadMixed, true, time.Second, 0, &metapb.StoreLabel{Key: "id", Value: "2"})
-	testCase(tikvrpc.CmdGet, kv.ReplicaReadMixed, true, time.Second, 0, &metapb.StoreLabel{Key: "id", Value: "3"})
-
-	// Test for forwarding proxy.
-	s.cache.enableForwarding = true
-	testCase(tikvrpc.CmdPrewrite, kv.ReplicaReadLeader, false, 0, 0, nil)
-	testCase(tikvrpc.CmdPrewrite, kv.ReplicaReadLeader, false, 0, 10, nil)
-	testCase(tikvrpc.CmdGet, kv.ReplicaReadLeader, false, 0, 0, nil)
-	testCase(tikvrpc.CmdGet, kv.ReplicaReadLeader, false, 0, 10, nil)
-
-	logutil.BgLogger().Info("TestReplicaReadAccessPathByGenError Finished",
-		zap.Int("total-case", totalCaseCount),
-		zap.Int("valid-case", totalValidCaseCount),
-		zap.Int("invalid-case", totalCaseCount-totalValidCaseCount))
-}
-
->>>>>>> 6cb0704f
 func (s *testReplicaSelectorSuite) changeRegionLeader(storeId uint64) {
 	loc, err := s.cache.LocateKey(s.bo, []byte("key"))
 	s.Nil(err)
