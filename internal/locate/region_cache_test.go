// Copyright 2021 TiKV Authors
//
// Licensed under the Apache License, Version 2.0 (the "License");
// you may not use this file except in compliance with the License.
// You may obtain a copy of the License at
//
//     http://www.apache.org/licenses/LICENSE-2.0
//
// Unless required by applicable law or agreed to in writing, software
// distributed under the License is distributed on an "AS IS" BASIS,
// WITHOUT WARRANTIES OR CONDITIONS OF ANY KIND, either express or implied.
// See the License for the specific language governing permissions and
// limitations under the License.

// NOTE: The code in this file is based on code from the
// TiDB project, licensed under the Apache License v 2.0
//
// https://github.com/pingcap/tidb/tree/cc5e161ac06827589c4966674597c137cc9e809c/store/tikv/locate/region_cache_test.go
//

// Copyright 2016 PingCAP, Inc.
//
// Licensed under the Apache License, Version 2.0 (the "License");
// you may not use this file except in compliance with the License.
// You may obtain a copy of the License at
//
//     http://www.apache.org/licenses/LICENSE-2.0
//
// Unless required by applicable law or agreed to in writing, software
// distributed under the License is distributed on an "AS IS" BASIS,
// WITHOUT WARRANTIES OR CONDITIONS OF ANY KIND, either express or implied.
// See the License for the specific language governing permissions and
// limitations under the License.

package locate

import (
	"context"
	"errors"
	"fmt"
	"math/rand"
	"reflect"
	"sync"
	"sync/atomic"
	"testing"
	"time"
	"unsafe"

	"github.com/gogo/protobuf/proto"
	"github.com/pingcap/kvproto/pkg/errorpb"
	"github.com/pingcap/kvproto/pkg/metapb"
	"github.com/stretchr/testify/suite"
	"github.com/tikv/client-go/v2/config/retry"
	"github.com/tikv/client-go/v2/internal/apicodec"
	"github.com/tikv/client-go/v2/internal/mockstore/mocktikv"
	"github.com/tikv/client-go/v2/kv"
	pd "github.com/tikv/pd/client"
	uatomic "go.uber.org/atomic"
)

func TestRegionCache(t *testing.T) {
	suite.Run(t, new(testRegionCacheSuite))
}

type testRegionCacheSuite struct {
	suite.Suite
	mvccStore mocktikv.MVCCStore
	cluster   *mocktikv.Cluster
	store1    uint64 // store1 is leader
	store2    uint64 // store2 is follower
	peer1     uint64 // peer1 is leader
	peer2     uint64 // peer2 is follower
	region1   uint64
	cache     *RegionCache
	bo        *retry.Backoffer
}

func (s *testRegionCacheSuite) SetupTest() {
	s.mvccStore = mocktikv.MustNewMVCCStore()
	s.cluster = mocktikv.NewCluster(s.mvccStore)
	storeIDs, peerIDs, regionID, _ := mocktikv.BootstrapWithMultiStores(s.cluster, 2)
	s.region1 = regionID
	s.store1 = storeIDs[0]
	s.store2 = storeIDs[1]
	s.peer1 = peerIDs[0]
	s.peer2 = peerIDs[1]
	pdCli := &CodecPDClient{mocktikv.NewPDClient(s.cluster), apicodec.NewCodecV1(apicodec.ModeTxn)}
	s.cache = NewRegionCache(pdCli)
	s.bo = retry.NewBackofferWithVars(context.Background(), 5000, nil)
}

func (s *testRegionCacheSuite) TearDownTest() {
	s.cache.Close()
	s.mvccStore.Close()
}

func (s *testRegionCacheSuite) storeAddr(id uint64) string {
	return fmt.Sprintf("store%d", id)
}

func (s *testRegionCacheSuite) checkCache(len int) {
	ts := time.Now().Unix()
	s.Equal(validRegions(s.cache.mu.regions, ts), len)
	s.Equal(validRegionsSearchedByVersions(s.cache.mu.latestVersions, s.cache.mu.regions, ts), len)
	s.Equal(s.cache.mu.sorted.ValidRegionsInBtree(ts), len)
}

func validRegionsSearchedByVersions(
	versions map[uint64]RegionVerID,
	regions map[RegionVerID]*Region,
	ts int64,
) (count int) {
	for _, ver := range versions {
		region, ok := regions[ver]
		if !ok || !region.checkRegionCacheTTL(ts) {
			continue
		}
		count++
	}
	return
}

func validRegions(regions map[RegionVerID]*Region, ts int64) (len int) {
	for _, region := range regions {
		if !region.checkRegionCacheTTL(ts) {
			continue
		}
		len++
	}
	return
}

func (s *testRegionCacheSuite) getRegion(key []byte) *Region {
	_, err := s.cache.LocateKey(s.bo, key)
	s.Nil(err)
	r := s.cache.searchCachedRegion(key, false)
	s.NotNil(r)
	return r
}

func (s *testRegionCacheSuite) getRegionWithEndKey(key []byte) *Region {
	_, err := s.cache.LocateEndKey(s.bo, key)
	s.Nil(err)
	r := s.cache.searchCachedRegion(key, true)
	s.NotNil(r)
	return r
}

func (s *testRegionCacheSuite) getAddr(key []byte, replicaRead kv.ReplicaReadType, seed uint32) string {
	loc, err := s.cache.LocateKey(s.bo, key)
	s.Nil(err)
	ctx, err := s.cache.GetTiKVRPCContext(s.bo, loc.Region, replicaRead, seed)
	s.Nil(err)
	if ctx == nil {
		return ""
	}
	return ctx.Addr
}

func (s *testRegionCacheSuite) TestStoreLabels() {
	testcases := []struct {
		storeID uint64
	}{
		{
			storeID: s.store1,
		},
		{
			storeID: s.store2,
		},
	}
	for _, testcase := range testcases {
		s.T().Log(testcase.storeID)
		store := s.cache.getStoreByStoreID(testcase.storeID)
		_, err := store.initResolve(s.bo, s.cache)
		s.Nil(err)
		labels := []*metapb.StoreLabel{
			{
				Key:   "id",
				Value: fmt.Sprintf("%v", testcase.storeID),
			},
		}
		stores := s.cache.getStoresByLabels(labels)
		s.Equal(len(stores), 1)
		s.Equal(stores[0].labels, labels)
	}
}

func (s *testRegionCacheSuite) TestSimple() {
	seed := rand.Uint32()
	r := s.getRegion([]byte("a"))
	s.NotNil(r)
	s.Equal(r.GetID(), s.region1)
	s.Equal(s.getAddr([]byte("a"), kv.ReplicaReadLeader, 0), s.storeAddr(s.store1))
	s.Equal(s.getAddr([]byte("a"), kv.ReplicaReadFollower, seed), s.storeAddr(s.store2))
	s.checkCache(1)
	s.Equal(r.GetMeta(), r.meta)
	s.Equal(r.GetLeaderPeerID(), r.meta.Peers[r.getStore().workTiKVIdx].Id)
	s.cache.mu.regions[r.VerID()].lastAccess = 0
	r = s.cache.searchCachedRegion([]byte("a"), true)
	s.Nil(r)
}

// TestResolveStateTransition verifies store's resolve state transition. For example,
// a newly added store is in unresolved state and will be resolved soon if it's an up store,
// or in tombstone state if it's a tombstone.
func (s *testRegionCacheSuite) TestResolveStateTransition() {
	cache := s.cache
	bo := retry.NewNoopBackoff(context.Background())

	// Check resolving normal stores. The resolve state should be resolved.
	for _, storeMeta := range s.cluster.GetAllStores() {
		store := cache.getStoreByStoreID(storeMeta.GetId())
		s.Equal(store.getResolveState(), unresolved)
		addr, err := store.initResolve(bo, cache)
		s.Nil(err)
		s.Equal(addr, storeMeta.GetAddress())
		s.Equal(store.getResolveState(), resolved)
	}

	waitResolve := func(s *Store) {
		for i := 0; i < 10; i++ {
			if s.getResolveState() != needCheck {
				break
			}
			time.Sleep(50 * time.Millisecond)
		}
	}

	// Mark the store needCheck. The resolve state should be resolved soon.
	store := cache.getStoreByStoreID(s.store1)
	store.markNeedCheck(cache.notifyCheckCh)
	waitResolve(store)
	s.Equal(store.getResolveState(), resolved)

	// Mark the store needCheck and it becomes a tombstone. The resolve state should be tombstone.
	s.cluster.MarkTombstone(s.store1)
	store.markNeedCheck(cache.notifyCheckCh)
	waitResolve(store)
	s.Equal(store.getResolveState(), tombstone)
	s.cluster.StartStore(s.store1)

	// Mark the store needCheck and it's deleted from PD. The resolve state should be tombstone.
	cache.clear()
	store = cache.getStoreByStoreID(s.store1)
	store.initResolve(bo, cache)
	s.Equal(store.getResolveState(), resolved)
	storeMeta := s.cluster.GetStore(s.store1)
	s.cluster.RemoveStore(s.store1)
	store.markNeedCheck(cache.notifyCheckCh)
	waitResolve(store)
	s.Equal(store.getResolveState(), tombstone)
	s.cluster.AddStore(storeMeta.GetId(), storeMeta.GetAddress(), storeMeta.GetLabels()...)

	// Mark the store needCheck and its address and labels are changed.
	// The resolve state should be deleted and a new store is added to the cache.
	cache.clear()
	store = cache.getStoreByStoreID(s.store1)
	store.initResolve(bo, cache)
	s.Equal(store.getResolveState(), resolved)
	s.cluster.UpdateStoreAddr(s.store1, store.addr+"0", &metapb.StoreLabel{Key: "k", Value: "v"})
	store.markNeedCheck(cache.notifyCheckCh)
	waitResolve(store)
	s.Equal(store.getResolveState(), deleted)
	newStore := cache.getStoreByStoreID(s.store1)
	s.Equal(newStore.getResolveState(), resolved)
	s.Equal(newStore.addr, store.addr+"0")
	s.Equal(newStore.labels, []*metapb.StoreLabel{{Key: "k", Value: "v"}})

	// Check initResolve()ing a tombstone store. The resolve state should be tombstone.
	cache.clear()
	s.cluster.MarkTombstone(s.store1)
	store = cache.getStoreByStoreID(s.store1)
	for i := 0; i < 2; i++ {
		addr, err := store.initResolve(bo, cache)
		s.Nil(err)
		s.Equal(addr, "")
		s.Equal(store.getResolveState(), tombstone)
	}
	s.cluster.StartStore(s.store1)
	cache.clear()

	// Check initResolve()ing a dropped store. The resolve state should be tombstone.
	cache.clear()
	storeMeta = s.cluster.GetStore(s.store1)
	s.cluster.RemoveStore(s.store1)
	store = cache.getStoreByStoreID(s.store1)
	for i := 0; i < 2; i++ {
		addr, err := store.initResolve(bo, cache)
		s.Nil(err)
		s.Equal(addr, "")
		s.Equal(store.getResolveState(), tombstone)
	}
	s.cluster.AddStore(storeMeta.GetId(), storeMeta.GetAddress(), storeMeta.GetLabels()...)
}

func (s *testRegionCacheSuite) TestTiFlashDownPeersAndAsyncReload() {
	store3 := s.cluster.AllocID()
	peer3 := s.cluster.AllocID()
	s.cluster.AddStore(store3, s.storeAddr(store3))
	s.cluster.AddPeer(s.region1, store3, peer3)
	s.cluster.UpdateStoreAddr(store3, s.storeAddr(store3), &metapb.StoreLabel{Key: "engine", Value: "tiflash"})
	store4 := s.cluster.AllocID()
	peer4 := s.cluster.AllocID()
	s.cluster.AddStore(store4, s.storeAddr(store4))
	s.cluster.AddPeer(s.region1, store4, peer4)
	s.cluster.UpdateStoreAddr(store4, s.storeAddr(store4), &metapb.StoreLabel{Key: "engine", Value: "tiflash"})

	// load region to region cache with no down tiflash peer
	loc, err := s.cache.LocateKey(s.bo, []byte("a"))
	s.Nil(err)
	s.Equal(loc.Region.id, s.region1)
	ctx, err := s.cache.GetTiFlashRPCContext(s.bo, loc.Region, true, LabelFilterNoTiFlashWriteNode)
	s.Nil(err)
	s.NotNil(ctx)
	region := s.cache.GetCachedRegionWithRLock(loc.Region)
	s.Equal(region.hasUnavailableTiFlashStore, false)
	s.Equal(region.asyncReload.Load(), false)
	s.cache.clear()

	s.cluster.MarkPeerDown(peer3)
	s.cache.reloadRegion(loc.Region.id)
	loc, err = s.cache.LocateKey(s.bo, []byte("a"))
	s.Nil(err)
	s.Equal(loc.Region.id, s.region1)
	region = s.cache.GetCachedRegionWithRLock(loc.Region)
	s.Equal(region.hasUnavailableTiFlashStore, true)
	s.Equal(region.asyncReload.Load(), false)

	SetRegionCacheTTLSec(3)
	var wg sync.WaitGroup
	wg.Add(1)
	go func() {
		defer wg.Done()
		for i := 0; i <= 3; i++ {
			s.cache.GetTiFlashRPCContext(s.bo, loc.Region, true, LabelFilterNoTiFlashWriteNode)
			time.Sleep(1 * time.Second)
		}
	}()
	wg.Wait()
	s.cache.GetTiFlashRPCContext(s.bo, loc.Region, true, LabelFilterNoTiFlashWriteNode)
	s.Equal(region.hasUnavailableTiFlashStore, true)
	s.Equal(region.asyncReload.Load(), true)

}

// TestFilterDownPeersOrPeersOnTombstoneOrDroppedStore verifies the RegionCache filter
// region's down peers and peers on tombstone or dropped stores. RegionCache shouldn't
// report errors in such cases if there are available peers.
func (s *testRegionCacheSuite) TestFilterDownPeersOrPeersOnTombstoneOrDroppedStores() {
	key := []byte("a")
	bo := retry.NewBackofferWithVars(context.Background(), 100, nil)

	verifyGetRPCCtx := func(meta *metapb.Region) {
		loc, err := s.cache.LocateKey(bo, key)
		s.NotNil(loc)
		s.Nil(err)
		ctx, err := s.cache.GetTiKVRPCContext(bo, loc.Region, kv.ReplicaReadLeader, 0)
		s.Nil(err)
		s.NotNil(ctx)
		s.Equal(ctx.Meta, meta)
		ctx, err = s.cache.GetTiKVRPCContext(bo, loc.Region, kv.ReplicaReadFollower, rand.Uint32())
		s.Nil(err)
		s.NotNil(ctx)
		s.Equal(ctx.Meta, meta)
	}

	// When all peers are normal, the cached region should contain all peers.
	reg, err := s.cache.findRegionByKey(bo, key, false)
	s.NotNil(reg)
	s.Nil(err)
	regInPD, _ := s.cluster.GetRegion(reg.GetID())
	s.Equal(reg.meta, regInPD)
	s.Equal(len(reg.meta.GetPeers()), len(reg.getStore().stores))
	verifyGetRPCCtx(reg.meta)
	s.checkCache(1)
	s.cache.clear()

	// Shouldn't contain the peer on the tombstone store.
	s.cluster.MarkTombstone(s.store1)
	reg, err = s.cache.findRegionByKey(bo, key, false)
	s.NotNil(reg)
	s.Nil(err)
	s.Equal(len(reg.meta.GetPeers()), len(regInPD.GetPeers())-1)
	s.Equal(len(reg.meta.GetPeers()), len(reg.getStore().stores))
	for _, peer := range reg.meta.GetPeers() {
		s.NotEqual(peer.GetStoreId(), s.store1)
	}
	for _, store := range reg.getStore().stores {
		s.NotEqual(store.storeID, s.store1)
	}
	verifyGetRPCCtx(reg.meta)
	s.checkCache(1)
	s.cache.clear()
	s.cluster.StartStore(s.store1)

	// Shouldn't contain the peer on the dropped store.
	store := s.cluster.GetStore(s.store1)
	s.cluster.RemoveStore(s.store1)
	reg, err = s.cache.findRegionByKey(bo, key, false)
	s.NotNil(reg)
	s.Nil(err)
	s.Equal(len(reg.meta.GetPeers()), len(regInPD.GetPeers())-1)
	s.Equal(len(reg.meta.GetPeers()), len(reg.getStore().stores))
	for _, peer := range reg.meta.GetPeers() {
		s.NotEqual(peer.GetStoreId(), s.store1)
	}
	for _, store := range reg.getStore().stores {
		s.NotEqual(store.storeID, s.store1)
	}
	verifyGetRPCCtx(reg.meta)
	s.checkCache(1)
	s.cache.clear()
	s.cluster.AddStore(store.GetId(), store.GetAddress(), store.GetLabels()...)

	// Report an error when there's no available peers.
	s.cluster.MarkTombstone(s.store1)
	s.cluster.MarkTombstone(s.store2)
	_, err = s.cache.findRegionByKey(bo, key, false)
	s.NotNil(err)
	s.Regexp(".*no available peers.", err.Error())
	s.cluster.StartStore(s.store1)
	s.cluster.StartStore(s.store2)
}

func (s *testRegionCacheSuite) TestUpdateLeader() {
	seed := rand.Uint32()
	loc, err := s.cache.LocateKey(s.bo, []byte("a"))
	s.Nil(err)
	// tikv-server reports `NotLeader`
	s.cache.UpdateLeader(loc.Region, &metapb.Peer{Id: s.peer2, StoreId: s.store2}, 0)

	r := s.getRegion([]byte("a"))
	s.NotNil(r)
	s.Equal(r.GetID(), s.region1)
	s.Equal(s.getAddr([]byte("a"), kv.ReplicaReadLeader, 0), s.storeAddr(s.store2))
	s.Equal(s.getAddr([]byte("a"), kv.ReplicaReadFollower, seed), s.storeAddr(s.store1))

	r = s.getRegionWithEndKey([]byte("z"))
	s.NotNil(r)
	s.Equal(r.GetID(), s.region1)
	s.Equal(s.getAddr([]byte("z"), kv.ReplicaReadLeader, 0), s.storeAddr(s.store2))
	s.Equal(s.getAddr([]byte("a"), kv.ReplicaReadFollower, seed), s.storeAddr(s.store1))
}

func (s *testRegionCacheSuite) TestUpdateLeader2() {
	seed := rand.Uint32()
	loc, err := s.cache.LocateKey(s.bo, []byte("a"))
	s.Nil(err)
	// new store3 becomes leader
	store3 := s.cluster.AllocID()
	peer3 := s.cluster.AllocID()
	s.cluster.AddStore(store3, s.storeAddr(store3))
	s.cluster.AddPeer(s.region1, store3, peer3)
	// tikv-server reports `NotLeader`
	s.cache.UpdateLeader(loc.Region, &metapb.Peer{Id: peer3, StoreId: store3}, 0)

	// Store3 does not exist in cache, causes a reload from PD.
	r := s.getRegion([]byte("a"))
	s.NotNil(r)
	s.Equal(r.GetID(), s.region1)
	s.Equal(s.getAddr([]byte("a"), kv.ReplicaReadLeader, 0), s.storeAddr(s.store1))
	follower := s.getAddr([]byte("a"), kv.ReplicaReadFollower, seed)
	if seed%2 == 0 {
		s.Equal(follower, s.storeAddr(s.store2))
	} else {
		s.Equal(follower, s.storeAddr(store3))
	}
	follower2 := s.getAddr([]byte("a"), kv.ReplicaReadFollower, seed+1)
	if (seed+1)%2 == 0 {
		s.Equal(follower2, s.storeAddr(s.store2))
	} else {
		s.Equal(follower2, s.storeAddr(store3))
	}
	s.NotEqual(follower, follower2)

	// tikv-server notifies new leader to pd-server.
	s.cluster.ChangeLeader(s.region1, peer3)
	// tikv-server reports `NotLeader` again.
	s.cache.UpdateLeader(r.VerID(), &metapb.Peer{Id: peer3, StoreId: store3}, 0)
	r = s.getRegion([]byte("a"))
	s.NotNil(r)
	s.Equal(r.GetID(), s.region1)
	s.Equal(s.getAddr([]byte("a"), kv.ReplicaReadLeader, 0), s.storeAddr(store3))
	follower = s.getAddr([]byte("a"), kv.ReplicaReadFollower, seed)
	if seed%2 == 0 {
		s.Equal(follower, s.storeAddr(s.store1))
	} else {
		s.Equal(follower, s.storeAddr(s.store2))
	}
	follower2 = s.getAddr([]byte("a"), kv.ReplicaReadFollower, seed+1)
	if (seed+1)%2 == 0 {
		s.Equal(follower2, s.storeAddr(s.store1))
	} else {
		s.Equal(follower2, s.storeAddr(s.store2))
	}
	s.NotEqual(follower, follower2)
}

func (s *testRegionCacheSuite) TestUpdateLeader3() {
	seed := rand.Uint32()
	loc, err := s.cache.LocateKey(s.bo, []byte("a"))
	s.Nil(err)
	// store2 becomes leader
	s.cluster.ChangeLeader(s.region1, s.peer2)
	// store2 gone, store3 becomes leader
	s.cluster.RemoveStore(s.store2)
	store3 := s.cluster.AllocID()
	peer3 := s.cluster.AllocID()
	s.cluster.AddStore(store3, s.storeAddr(store3))
	s.cluster.AddPeer(s.region1, store3, peer3)
	// tikv-server notifies new leader to pd-server.
	s.cluster.ChangeLeader(s.region1, peer3)
	// tikv-server reports `NotLeader`(store2 is the leader)
	s.cache.UpdateLeader(loc.Region, &metapb.Peer{Id: s.peer2, StoreId: s.store2}, 0)

	// Store2 does not exist any more, causes a reload from PD.
	r := s.getRegion([]byte("a"))
	s.Nil(err)
	s.NotNil(r)
	s.Equal(r.GetID(), s.region1)
	loc, err = s.cache.LocateKey(s.bo, []byte("a"))
	s.Nil(err)
	// return resolved store2 address and send fail
	ctx, err := s.cache.GetTiKVRPCContext(s.bo, loc.Region, kv.ReplicaReadLeader, seed)
	s.Nil(err)
	s.Equal(ctx.Addr, "store2")
	s.cache.OnSendFail(retry.NewNoopBackoff(context.Background()), ctx, false, errors.New("send fail"))
	s.cache.checkAndResolve(nil, func(*Store) bool { return true })
	s.cache.UpdateLeader(loc.Region, &metapb.Peer{Id: s.peer2, StoreId: s.store2}, 0)
	addr := s.getAddr([]byte("a"), kv.ReplicaReadLeader, 0)
	s.Equal(addr, "")
	addr = s.getAddr([]byte("a"), kv.ReplicaReadLeader, 0)
	s.Equal(addr, s.storeAddr(store3))

	addr = s.getAddr([]byte("a"), kv.ReplicaReadFollower, seed)
	addr2 := s.getAddr([]byte("a"), kv.ReplicaReadFollower, seed+1)
	s.NotEqual(addr, s.storeAddr(store3))
	s.NotEqual(addr2, s.storeAddr(store3))
}

func (s *testRegionCacheSuite) TestSendFailedButLeaderNotChange() {
	// 3 nodes and no.1 is leader.
	store3 := s.cluster.AllocID()
	peer3 := s.cluster.AllocID()
	s.cluster.AddStore(store3, s.storeAddr(store3))
	s.cluster.AddPeer(s.region1, store3, peer3)
	s.cluster.ChangeLeader(s.region1, s.peer1)

	loc, err := s.cache.LocateKey(s.bo, []byte("a"))
	s.Nil(err)
	ctx, err := s.cache.GetTiKVRPCContext(s.bo, loc.Region, kv.ReplicaReadLeader, 0)
	s.Nil(err)
	s.Equal(ctx.Peer.Id, s.peer1)
	s.Equal(len(ctx.Meta.Peers), 3)

	// verify follower to be one of store2 and store3
	seed := rand.Uint32()
	ctxFollower1, err := s.cache.GetTiKVRPCContext(s.bo, loc.Region, kv.ReplicaReadFollower, seed)
	s.Nil(err)
	if seed%2 == 0 {
		s.Equal(ctxFollower1.Peer.Id, s.peer2)
	} else {
		s.Equal(ctxFollower1.Peer.Id, peer3)
	}
	ctxFollower2, err := s.cache.GetTiKVRPCContext(s.bo, loc.Region, kv.ReplicaReadFollower, seed)
	s.Nil(err)
	if seed%2 == 0 {
		s.Equal(ctxFollower2.Peer.Id, s.peer2)
	} else {
		s.Equal(ctxFollower2.Peer.Id, peer3)
	}
	s.Equal(ctxFollower1.Peer.Id, ctxFollower2.Peer.Id)

	// send fail leader switch to 2
	s.cache.OnSendFail(s.bo, ctx, false, nil)
	ctx, err = s.cache.GetTiKVRPCContext(s.bo, loc.Region, kv.ReplicaReadLeader, 0)
	s.Nil(err)
	s.Equal(ctx.Peer.Id, s.peer2)

	// verify follower to be one of store1 and store3
	ctxFollower1, err = s.cache.GetTiKVRPCContext(s.bo, loc.Region, kv.ReplicaReadFollower, seed)
	s.Nil(err)
	if seed%2 == 0 {
		s.Equal(ctxFollower1.Peer.Id, s.peer1)
	} else {
		s.Equal(ctxFollower1.Peer.Id, peer3)
	}
	ctxFollower2, err = s.cache.GetTiKVRPCContext(s.bo, loc.Region, kv.ReplicaReadFollower, seed+1)
	s.Nil(err)
	if (seed+1)%2 == 0 {
		s.Equal(ctxFollower2.Peer.Id, s.peer1)
	} else {
		s.Equal(ctxFollower2.Peer.Id, peer3)
	}
	s.NotEqual(ctxFollower1.Peer.Id, ctxFollower2.Peer.Id)

	// access 1 it will return NotLeader, leader back to 2 again
	s.cache.UpdateLeader(loc.Region, &metapb.Peer{Id: s.peer2, StoreId: s.store2}, ctx.AccessIdx)
	ctx, err = s.cache.GetTiKVRPCContext(s.bo, loc.Region, kv.ReplicaReadLeader, 0)
	s.Nil(err)
	s.Equal(ctx.Peer.Id, s.peer2)

	// verify follower to be one of store1 and store3
	ctxFollower1, err = s.cache.GetTiKVRPCContext(s.bo, loc.Region, kv.ReplicaReadFollower, seed)
	s.Nil(err)
	if seed%2 == 0 {
		s.Equal(ctxFollower1.Peer.Id, s.peer1)
	} else {
		s.Equal(ctxFollower1.Peer.Id, peer3)
	}
	ctxFollower2, err = s.cache.GetTiKVRPCContext(s.bo, loc.Region, kv.ReplicaReadFollower, seed+1)
	s.Nil(err)
	if (seed+1)%2 == 0 {
		s.Equal(ctxFollower2.Peer.Id, s.peer1)
	} else {
		s.Equal(ctxFollower2.Peer.Id, peer3)
	}
	s.NotEqual(ctxFollower1.Peer.Id, ctxFollower2.Peer.Id)
}

func (s *testRegionCacheSuite) TestSendFailedInHibernateRegion() {
	// 3 nodes and no.1 is leader.
	store3 := s.cluster.AllocID()
	peer3 := s.cluster.AllocID()
	s.cluster.AddStore(store3, s.storeAddr(store3))
	s.cluster.AddPeer(s.region1, store3, peer3)
	s.cluster.ChangeLeader(s.region1, s.peer1)

	loc, err := s.cache.LocateKey(s.bo, []byte("a"))
	s.Nil(err)
	ctx, err := s.cache.GetTiKVRPCContext(s.bo, loc.Region, kv.ReplicaReadLeader, 0)
	s.Nil(err)
	s.Equal(ctx.Peer.Id, s.peer1)
	s.Equal(len(ctx.Meta.Peers), 3)

	// verify follower to be one of store2 and store3
	seed := rand.Uint32()
	ctxFollower1, err := s.cache.GetTiKVRPCContext(s.bo, loc.Region, kv.ReplicaReadFollower, seed)
	s.Nil(err)
	if seed%2 == 0 {
		s.Equal(ctxFollower1.Peer.Id, s.peer2)
	} else {
		s.Equal(ctxFollower1.Peer.Id, peer3)
	}
	ctxFollower2, err := s.cache.GetTiKVRPCContext(s.bo, loc.Region, kv.ReplicaReadFollower, seed)
	s.Nil(err)
	if seed%2 == 0 {
		s.Equal(ctxFollower2.Peer.Id, s.peer2)
	} else {
		s.Equal(ctxFollower2.Peer.Id, peer3)
	}
	s.Equal(ctxFollower1.Peer.Id, ctxFollower2.Peer.Id)

	// send fail leader switch to 2
	s.cache.OnSendFail(s.bo, ctx, false, nil)
	ctx, err = s.cache.GetTiKVRPCContext(s.bo, loc.Region, kv.ReplicaReadLeader, 0)
	s.Nil(err)
	s.Equal(ctx.Peer.Id, s.peer2)

	// verify follower to be one of store1 and store3
	ctxFollower1, err = s.cache.GetTiKVRPCContext(s.bo, loc.Region, kv.ReplicaReadFollower, seed)
	s.Nil(err)
	if seed%2 == 0 {
		s.Equal(ctxFollower1.Peer.Id, s.peer1)
	} else {
		s.Equal(ctxFollower1.Peer.Id, peer3)
	}
	s.True(ctxFollower1.Peer.Id == s.peer1 || ctxFollower1.Peer.Id == peer3)
	ctxFollower2, err = s.cache.GetTiKVRPCContext(s.bo, loc.Region, kv.ReplicaReadFollower, seed+1)
	s.Nil(err)
	if (seed+1)%2 == 0 {
		s.Equal(ctxFollower2.Peer.Id, s.peer1)
	} else {
		s.Equal(ctxFollower2.Peer.Id, peer3)
	}
	s.NotEqual(ctxFollower1.Peer.Id, ctxFollower2.Peer.Id)

	// access 2, it's in hibernate and return 0 leader, so switch to 3
	s.cache.UpdateLeader(loc.Region, nil, ctx.AccessIdx)
	ctx, err = s.cache.GetTiKVRPCContext(s.bo, loc.Region, kv.ReplicaReadLeader, 0)
	s.Nil(err)
	s.Equal(ctx.Peer.Id, peer3)

	// verify follower to be one of store1 and store2
	ctxFollower1, err = s.cache.GetTiKVRPCContext(s.bo, loc.Region, kv.ReplicaReadFollower, seed)
	s.Nil(err)
	if seed%2 == 0 {
		s.Equal(ctxFollower1.Peer.Id, s.peer1)
	} else {
		s.Equal(ctxFollower1.Peer.Id, s.peer2)
	}
	ctxFollower2, err = s.cache.GetTiKVRPCContext(s.bo, loc.Region, kv.ReplicaReadFollower, seed)
	s.Nil(err)
	if seed%2 == 0 {
		s.Equal(ctxFollower2.Peer.Id, s.peer1)
	} else {
		s.Equal(ctxFollower2.Peer.Id, s.peer2)
	}
	s.Equal(ctxFollower1.Peer.Id, ctxFollower2.Peer.Id)

	// again peer back to 1
	ctx, err = s.cache.GetTiKVRPCContext(s.bo, loc.Region, kv.ReplicaReadLeader, 0)
	s.Nil(err)
	s.cache.UpdateLeader(loc.Region, nil, ctx.AccessIdx)
	ctx, err = s.cache.GetTiKVRPCContext(s.bo, loc.Region, kv.ReplicaReadLeader, 0)
	s.Nil(err)
	s.Equal(ctx.Peer.Id, s.peer1)

	// verify follower to be one of store2 and store3
	ctxFollower1, err = s.cache.GetTiKVRPCContext(s.bo, loc.Region, kv.ReplicaReadFollower, seed)
	s.Nil(err)
	if seed%2 == 0 {
		s.Equal(ctxFollower1.Peer.Id, s.peer2)
	} else {
		s.Equal(ctxFollower1.Peer.Id, peer3)
	}
	ctxFollower2, err = s.cache.GetTiKVRPCContext(s.bo, loc.Region, kv.ReplicaReadFollower, seed+1)
	s.Nil(err)
	if (seed+1)%2 == 0 {
		s.Equal(ctxFollower2.Peer.Id, s.peer2)
	} else {
		s.Equal(ctxFollower2.Peer.Id, peer3)
	}
	s.NotEqual(ctxFollower1.Peer.Id, ctxFollower2.Peer.Id)
}

func (s *testRegionCacheSuite) TestSendFailInvalidateRegionsInSameStore() {
	// key range: ['' - 'm' - 'z']
	region2 := s.cluster.AllocID()
	newPeers := s.cluster.AllocIDs(2)
	s.cluster.Split(s.region1, region2, []byte("m"), newPeers, newPeers[0])

	// Check the two regions.
	loc1, err := s.cache.LocateKey(s.bo, []byte("a"))
	s.Nil(err)
	s.Equal(loc1.Region.id, s.region1)
	loc2, err := s.cache.LocateKey(s.bo, []byte("x"))
	s.Nil(err)
	s.Equal(loc2.Region.id, region2)

	// Send fail on region1
	ctx, _ := s.cache.GetTiKVRPCContext(s.bo, loc1.Region, kv.ReplicaReadLeader, 0)
	s.checkCache(2)
	s.cache.OnSendFail(s.bo, ctx, false, errors.New("test error"))

	// Get region2 cache will get nil then reload.
	ctx2, err := s.cache.GetTiKVRPCContext(s.bo, loc2.Region, kv.ReplicaReadLeader, 0)
	s.Nil(ctx2)
	s.Nil(err)
}

func (s *testRegionCacheSuite) TestSendFailedInMultipleNode() {
	// 3 nodes and no.1 is leader.
	store3 := s.cluster.AllocID()
	peer3 := s.cluster.AllocID()
	s.cluster.AddStore(store3, s.storeAddr(store3))
	s.cluster.AddPeer(s.region1, store3, peer3)
	s.cluster.ChangeLeader(s.region1, s.peer1)

	loc, err := s.cache.LocateKey(s.bo, []byte("a"))
	s.Nil(err)
	ctx, err := s.cache.GetTiKVRPCContext(s.bo, loc.Region, kv.ReplicaReadLeader, 0)
	s.Nil(err)
	s.Equal(ctx.Peer.Id, s.peer1)
	s.Equal(len(ctx.Meta.Peers), 3)

	// verify follower to be one of store2 and store3
	seed := rand.Uint32()
	ctxFollower1, err := s.cache.GetTiKVRPCContext(s.bo, loc.Region, kv.ReplicaReadFollower, seed)
	s.Nil(err)
	if seed%2 == 0 {
		s.Equal(ctxFollower1.Peer.Id, s.peer2)
	} else {
		s.Equal(ctxFollower1.Peer.Id, peer3)
	}
	ctxFollower2, err := s.cache.GetTiKVRPCContext(s.bo, loc.Region, kv.ReplicaReadFollower, seed)
	s.Nil(err)
	if seed%2 == 0 {
		s.Equal(ctxFollower2.Peer.Id, s.peer2)
	} else {
		s.Equal(ctxFollower2.Peer.Id, peer3)
	}
	s.Equal(ctxFollower1.Peer.Id, ctxFollower2.Peer.Id)

	// send fail leader switch to 2
	s.cache.OnSendFail(s.bo, ctx, false, nil)
	ctx, err = s.cache.GetTiKVRPCContext(s.bo, loc.Region, kv.ReplicaReadLeader, 0)
	s.Nil(err)
	s.Equal(ctx.Peer.Id, s.peer2)

	// verify follower to be one of store1 and store3
	ctxFollower1, err = s.cache.GetTiKVRPCContext(s.bo, loc.Region, kv.ReplicaReadFollower, seed)
	s.Nil(err)
	if seed%2 == 0 {
		s.Equal(ctxFollower1.Peer.Id, s.peer1)
	} else {
		s.Equal(ctxFollower1.Peer.Id, peer3)
	}
	ctxFollower2, err = s.cache.GetTiKVRPCContext(s.bo, loc.Region, kv.ReplicaReadFollower, seed+1)
	s.Nil(err)
	if (seed+1)%2 == 0 {
		s.Equal(ctxFollower2.Peer.Id, s.peer1)
	} else {
		s.Equal(ctxFollower2.Peer.Id, peer3)
	}
	s.NotEqual(ctxFollower1.Peer.Id, ctxFollower2.Peer.Id)

	// send 2 fail leader switch to 3
	s.cache.OnSendFail(s.bo, ctx, false, nil)
	ctx, err = s.cache.GetTiKVRPCContext(s.bo, loc.Region, kv.ReplicaReadLeader, 0)
	s.Nil(err)
	s.Equal(ctx.Peer.Id, peer3)

	// verify follower to be one of store1 and store2
	ctxFollower1, err = s.cache.GetTiKVRPCContext(s.bo, loc.Region, kv.ReplicaReadFollower, seed)
	s.Nil(err)
	if seed%2 == 0 {
		s.Equal(ctxFollower1.Peer.Id, s.peer1)
	} else {
		s.Equal(ctxFollower1.Peer.Id, s.peer2)
	}
	s.True(ctxFollower1.Peer.Id == s.peer1 || ctxFollower1.Peer.Id == s.peer2)
	ctxFollower2, err = s.cache.GetTiKVRPCContext(s.bo, loc.Region, kv.ReplicaReadFollower, seed)
	s.Nil(err)
	if seed%2 == 0 {
		s.Equal(ctxFollower2.Peer.Id, s.peer1)
	} else {
		s.Equal(ctxFollower2.Peer.Id, s.peer2)
	}
	s.Equal(ctxFollower1.Peer.Id, ctxFollower2.Peer.Id)

	// 3 can be access, so switch to 1
	s.cache.UpdateLeader(loc.Region, &metapb.Peer{Id: s.peer1, StoreId: s.store1}, ctx.AccessIdx)
	ctx, err = s.cache.GetTiKVRPCContext(s.bo, loc.Region, kv.ReplicaReadLeader, 0)
	s.Nil(err)
	s.Equal(ctx.Peer.Id, s.peer1)

	// verify follower to be one of store2 and store3
	ctxFollower1, err = s.cache.GetTiKVRPCContext(s.bo, loc.Region, kv.ReplicaReadFollower, seed)
	s.Nil(err)
	if seed%2 == 0 {
		s.Equal(ctxFollower1.Peer.Id, s.peer2)
	} else {
		s.Equal(ctxFollower1.Peer.Id, peer3)
	}
	ctxFollower2, err = s.cache.GetTiKVRPCContext(s.bo, loc.Region, kv.ReplicaReadFollower, seed+1)
	s.Nil(err)
	if (seed+1)%2 == 0 {
		s.Equal(ctxFollower2.Peer.Id, s.peer2)
	} else {
		s.Equal(ctxFollower2.Peer.Id, peer3)
	}
	s.NotEqual(ctxFollower1.Peer.Id, ctxFollower2.Peer.Id)
}

func (s *testRegionCacheSuite) TestLabelSelectorTiKVPeer() {
	dc1Label := []*metapb.StoreLabel{
		{
			Key:   "zone",
			Value: "dc-1",
		},
	}
	dc2Label := []*metapb.StoreLabel{
		{
			Key:   "zone",
			Value: "dc-2",
		},
	}
	dc3Label := []*metapb.StoreLabel{
		{
			Key:   "zone",
			Value: "dc-3",
		},
	}
	s.cluster.UpdateStoreLabels(s.store1, dc1Label)
	s.cluster.UpdateStoreLabels(s.store2, dc2Label)

	store3 := s.cluster.AllocID()
	peer3 := s.cluster.AllocID()
	s.cluster.AddStore(store3, s.storeAddr(store3))
	s.cluster.AddPeer(s.region1, store3, peer3)
	s.cluster.UpdateStoreLabels(store3, dc1Label)
	// Region have 3 peer, leader located in dc-1, followers located in dc-1, dc-2
	loc, err := s.cache.LocateKey(s.bo, []byte("a"))
	s.Nil(err)
	seed := rand.Uint32()

	testcases := []struct {
		name               string
		t                  kv.ReplicaReadType
		labels             []*metapb.StoreLabel
		expectStoreIDRange map[uint64]struct{}
	}{
		{
			name:   "any Peer,located in dc-1",
			t:      kv.ReplicaReadMixed,
			labels: dc1Label,
			expectStoreIDRange: map[uint64]struct{}{
				s.store1: {},
				store3:   {},
			},
		},
		{
			name:   "any Peer,located in dc-2",
			t:      kv.ReplicaReadMixed,
			labels: dc2Label,
			expectStoreIDRange: map[uint64]struct{}{
				s.store2: {},
			},
		},
		{
			name:   "only follower,located in dc-1",
			t:      kv.ReplicaReadFollower,
			labels: dc1Label,
			expectStoreIDRange: map[uint64]struct{}{
				store3: {},
			},
		},
		{
			name:   "only leader, shouldn't consider labels",
			t:      kv.ReplicaReadLeader,
			labels: dc2Label,
			expectStoreIDRange: map[uint64]struct{}{
				s.store1: {},
			},
		},
		{
			name:   "no label matching, fallback to leader",
			t:      kv.ReplicaReadMixed,
			labels: dc3Label,
			expectStoreIDRange: map[uint64]struct{}{
				s.store1: {},
			},
		},
	}

	for _, testcase := range testcases {
		s.T().Log(testcase.name)
		ctx, err := s.cache.GetTiKVRPCContext(s.bo, loc.Region, testcase.t, seed, WithMatchLabels(testcase.labels))
		s.Nil(err)
		_, exist := testcase.expectStoreIDRange[ctx.Store.storeID]
		s.Equal(exist, true)
	}
}

func (s *testRegionCacheSuite) TestSplit() {
	seed := rand.Uint32()
	r := s.getRegion([]byte("x"))
	s.Equal(r.GetID(), s.region1)
	s.Equal(s.getAddr([]byte("x"), kv.ReplicaReadLeader, 0), s.storeAddr(s.store1))
	s.Equal(s.getAddr([]byte("x"), kv.ReplicaReadFollower, seed), s.storeAddr(s.store2))

	// split to ['' - 'm' - 'z']
	region2 := s.cluster.AllocID()
	newPeers := s.cluster.AllocIDs(2)
	s.cluster.Split(s.region1, region2, []byte("m"), newPeers, newPeers[0])

	// tikv-server reports `NotInRegion`
	s.cache.InvalidateCachedRegion(r.VerID())
	s.checkCache(0)

	r = s.getRegion([]byte("x"))
	s.Equal(r.GetID(), region2)
	s.Equal(s.getAddr([]byte("x"), kv.ReplicaReadLeader, 0), s.storeAddr(s.store1))
	s.Equal(s.getAddr([]byte("x"), kv.ReplicaReadFollower, seed), s.storeAddr(s.store2))
	s.checkCache(1)

	r = s.getRegionWithEndKey([]byte("m"))
	s.Equal(r.GetID(), s.region1)
	s.checkCache(2)
}

func (s *testRegionCacheSuite) TestMerge() {
	// key range: ['' - 'm' - 'z']
	region2 := s.cluster.AllocID()
	newPeers := s.cluster.AllocIDs(2)
	s.cluster.Split(s.region1, region2, []byte("m"), newPeers, newPeers[0])

	loc, err := s.cache.LocateKey(s.bo, []byte("x"))
	s.Nil(err)
	s.Equal(loc.Region.id, region2)

	// merge to single region
	s.cluster.Merge(s.region1, region2)

	// tikv-server reports `NotInRegion`
	s.cache.InvalidateCachedRegion(loc.Region)
	s.checkCache(0)

	loc, err = s.cache.LocateKey(s.bo, []byte("x"))
	s.Nil(err)
	s.Equal(loc.Region.id, s.region1)
	s.checkCache(1)
}

func (s *testRegionCacheSuite) TestReconnect() {
	seed := rand.Uint32()
	loc, err := s.cache.LocateKey(s.bo, []byte("a"))
	s.Nil(err)

	// connect tikv-server failed, cause drop cache
	s.cache.InvalidateCachedRegion(loc.Region)

	r := s.getRegion([]byte("a"))
	s.NotNil(r)
	s.Equal(r.GetID(), s.region1)
	s.Equal(s.getAddr([]byte("a"), kv.ReplicaReadLeader, 0), s.storeAddr(s.store1))
	s.Equal(s.getAddr([]byte("x"), kv.ReplicaReadFollower, seed), s.storeAddr(s.store2))
	s.checkCache(1)
}

func (s *testRegionCacheSuite) TestRegionEpochAheadOfTiKV() {
	// Create a separated region cache to do this test.
	pdCli := &CodecPDClient{mocktikv.NewPDClient(s.cluster), apicodec.NewCodecV1(apicodec.ModeTxn)}
	cache := NewRegionCache(pdCli)
	defer cache.Close()

	region := createSampleRegion([]byte("k1"), []byte("k2"))
	region.meta.Id = 1
	region.meta.RegionEpoch = &metapb.RegionEpoch{Version: 10, ConfVer: 10}
	cache.insertRegionToCache(region, true, true)

	r1 := metapb.Region{Id: 1, RegionEpoch: &metapb.RegionEpoch{Version: 9, ConfVer: 10}}
	r2 := metapb.Region{Id: 1, RegionEpoch: &metapb.RegionEpoch{Version: 10, ConfVer: 9}}

	bo := retry.NewBackofferWithVars(context.Background(), 2000000, nil)

	_, err := cache.OnRegionEpochNotMatch(bo, &RPCContext{Region: region.VerID()}, []*metapb.Region{&r1})
	s.Nil(err)
	_, err = cache.OnRegionEpochNotMatch(bo, &RPCContext{Region: region.VerID()}, []*metapb.Region{&r2})
	s.Nil(err)
	s.Equal(bo.ErrorsNum(), 2)
}

func (s *testRegionCacheSuite) TestRegionEpochOnTiFlash() {
	// add store3 as tiflash
	store3 := s.cluster.AllocID()
	peer3 := s.cluster.AllocID()
	s.cluster.UpdateStoreAddr(s.store1, s.storeAddr(s.store1), &metapb.StoreLabel{Key: "engine", Value: "tiflash"})
	s.cluster.AddStore(store3, s.storeAddr(store3))
	s.cluster.AddPeer(s.region1, store3, peer3)
	s.cluster.ChangeLeader(s.region1, peer3)

	// pre-load region cache
	loc1, err := s.cache.LocateKey(s.bo, []byte("a"))
	s.Nil(err)
	s.Equal(loc1.Region.id, s.region1)
	lctx, err := s.cache.GetTiKVRPCContext(s.bo, loc1.Region, kv.ReplicaReadLeader, 0)
	s.Nil(err)
	s.Equal(lctx.Peer.Id, peer3)

	// epoch-not-match on tiflash
	ctxTiFlash, err := s.cache.GetTiFlashRPCContext(s.bo, loc1.Region, true, LabelFilterNoTiFlashWriteNode)
	s.Nil(err)
	s.Equal(ctxTiFlash.Peer.Id, s.peer1)
	ctxTiFlash.Peer.Role = metapb.PeerRole_Learner
	r := ctxTiFlash.Meta
	reqSend := NewRegionRequestSender(s.cache, nil)
	regionErr := &errorpb.Error{EpochNotMatch: &errorpb.EpochNotMatch{CurrentRegions: []*metapb.Region{r}}}
	reqSend.onRegionError(s.bo, ctxTiFlash, nil, regionErr)

	// check leader read should not go to tiflash
	lctx, err = s.cache.GetTiKVRPCContext(s.bo, loc1.Region, kv.ReplicaReadLeader, 0)
	s.Nil(err)
	s.NotEqual(lctx.Peer.Id, s.peer1)
}

const regionSplitKeyFormat = "t%08d"

func createClusterWithStoresAndRegions(regionCnt, storeCount int) *mocktikv.Cluster {
	cluster := mocktikv.NewCluster(mocktikv.MustNewMVCCStore())
	_, _, regionID, _ := mocktikv.BootstrapWithMultiStores(cluster, storeCount)
	for i := 0; i < regionCnt; i++ {
		rawKey := []byte(fmt.Sprintf(regionSplitKeyFormat, i))
		ids := cluster.AllocIDs(4)
		// Make leaders equally distributed on the 3 stores.
		storeID := ids[0]
		peerIDs := ids[1:]
		leaderPeerID := peerIDs[i%3]
		cluster.SplitRaw(regionID, storeID, rawKey, peerIDs, leaderPeerID)
		regionID = ids[0]
	}
	return cluster
}

func loadRegionsToCache(cache *RegionCache, regionCnt int) {
	for i := 0; i < regionCnt; i++ {
		rawKey := []byte(fmt.Sprintf(regionSplitKeyFormat, i))
		cache.LocateKey(retry.NewBackofferWithVars(context.Background(), 1, nil), rawKey)
	}
}

func (s *testRegionCacheSuite) TestListRegionIDsInCache() {
	// ['' - 'm' - 'z']
	region2 := s.cluster.AllocID()
	newPeers := s.cluster.AllocIDs(2)
	s.cluster.Split(s.region1, region2, []byte("m"), newPeers, newPeers[0])

	regionIDs, err := s.cache.ListRegionIDsInKeyRange(s.bo, []byte("a"), []byte("z"))
	s.Nil(err)
	s.Equal(regionIDs, []uint64{s.region1, region2})
	regionIDs, err = s.cache.ListRegionIDsInKeyRange(s.bo, []byte("m"), []byte("z"))
	s.Nil(err)
	s.Equal(regionIDs, []uint64{region2})

	regionIDs, err = s.cache.ListRegionIDsInKeyRange(s.bo, []byte("a"), []byte("m"))
	s.Nil(err)
	s.Equal(regionIDs, []uint64{s.region1, region2})
}

func (s *testRegionCacheSuite) TestScanRegions() {
	// Split at "a", "b", "c", "d"
	regions := s.cluster.AllocIDs(4)
	regions = append([]uint64{s.region1}, regions...)

	peers := [][]uint64{{s.peer1, s.peer2}}
	for i := 0; i < 4; i++ {
		peers = append(peers, s.cluster.AllocIDs(2))
	}

	for i := 0; i < 4; i++ {
		s.cluster.Split(regions[i], regions[i+1], []byte{'a' + byte(i)}, peers[i+1], peers[i+1][0])
	}

	scannedRegions, err := s.cache.scanRegions(s.bo, []byte(""), nil, 100)
	s.Nil(err)
	s.Equal(len(scannedRegions), 5)
	for i := 0; i < 5; i++ {
		r := scannedRegions[i]
		_, p, _, _ := r.WorkStorePeer(r.getStore())

		s.Equal(r.meta.Id, regions[i])
		s.Equal(p.Id, peers[i][0])
	}

	scannedRegions, err = s.cache.scanRegions(s.bo, []byte("a"), nil, 3)
	s.Nil(err)
	s.Equal(len(scannedRegions), 3)
	for i := 1; i < 4; i++ {
		r := scannedRegions[i-1]
		_, p, _, _ := r.WorkStorePeer(r.getStore())

		s.Equal(r.meta.Id, regions[i])
		s.Equal(p.Id, peers[i][0])
	}

	scannedRegions, err = s.cache.scanRegions(s.bo, []byte("a1"), nil, 1)
	s.Nil(err)
	s.Equal(len(scannedRegions), 1)

	r0 := scannedRegions[0]
	_, p0, _, _ := r0.WorkStorePeer(r0.getStore())
	s.Equal(r0.meta.Id, regions[1])
	s.Equal(p0.Id, peers[1][0])

	// Test region with no leader
	s.cluster.GiveUpLeader(regions[1])
	s.cluster.GiveUpLeader(regions[3])
	scannedRegions, err = s.cache.scanRegions(s.bo, []byte(""), nil, 5)
	s.Nil(err)
	for i := 0; i < 3; i++ {
		r := scannedRegions[i]
		_, p, _, _ := r.WorkStorePeer(r.getStore())

		s.Equal(r.meta.Id, regions[i*2])
		s.Equal(p.Id, peers[i*2][0])
	}
}

func (s *testRegionCacheSuite) TestBatchLoadRegions() {
	// Split at "a", "b", "c", "d"
	regions := s.cluster.AllocIDs(4)
	regions = append([]uint64{s.region1}, regions...)

	peers := [][]uint64{{s.peer1, s.peer2}}
	for i := 0; i < 4; i++ {
		peers = append(peers, s.cluster.AllocIDs(2))
	}

	for i := 0; i < 4; i++ {
		s.cluster.Split(regions[i], regions[i+1], []byte{'a' + byte(i)}, peers[i+1], peers[i+1][0])
	}

	testCases := []struct {
		startKey      []byte
		endKey        []byte
		limit         int
		expectKey     []byte
		expectRegions []uint64
	}{
		{[]byte(""), []byte("a"), 1, []byte("a"), []uint64{regions[0]}},
		{[]byte("a"), []byte("b1"), 2, []byte("c"), []uint64{regions[1], regions[2]}},
		{[]byte("a1"), []byte("d"), 2, []byte("c"), []uint64{regions[1], regions[2]}},
		{[]byte("c"), []byte("c1"), 2, nil, []uint64{regions[3]}},
		{[]byte("d"), nil, 2, nil, []uint64{regions[4]}},
	}

	for _, tc := range testCases {
		key, err := s.cache.BatchLoadRegionsFromKey(s.bo, tc.startKey, tc.limit)
		s.Nil(err)
		if tc.expectKey != nil {
			s.Equal(key, tc.expectKey)
		} else {
			s.Len(key, 0)
		}
		loadRegions, err := s.cache.BatchLoadRegionsWithKeyRange(s.bo, tc.startKey, tc.endKey, tc.limit)
		s.Nil(err)
		s.Len(loadRegions, len(tc.expectRegions))
		for i := range loadRegions {
			s.Equal(loadRegions[i].GetID(), tc.expectRegions[i])
		}
	}

	s.checkCache(len(regions))
}

func (s *testRegionCacheSuite) TestFollowerReadFallback() {
	// 3 nodes and no.1 is leader.
	store3 := s.cluster.AllocID()
	peer3 := s.cluster.AllocID()
	s.cluster.AddStore(store3, s.storeAddr(store3))
	s.cluster.AddPeer(s.region1, store3, peer3)
	s.cluster.ChangeLeader(s.region1, s.peer1)

	loc, err := s.cache.LocateKey(s.bo, []byte("a"))
	s.Nil(err)
	ctx, err := s.cache.GetTiKVRPCContext(s.bo, loc.Region, kv.ReplicaReadLeader, 0)
	s.Nil(err)
	s.Equal(ctx.Peer.Id, s.peer1)
	s.Equal(len(ctx.Meta.Peers), 3)

	// verify follower to be store2 and store3
	ctxFollower1, err := s.cache.GetTiKVRPCContext(s.bo, loc.Region, kv.ReplicaReadFollower, 0)
	s.Nil(err)
	s.Equal(ctxFollower1.Peer.Id, s.peer2)
	ctxFollower2, err := s.cache.GetTiKVRPCContext(s.bo, loc.Region, kv.ReplicaReadFollower, 1)
	s.Nil(err)
	s.Equal(ctxFollower2.Peer.Id, peer3)
	s.NotEqual(ctxFollower1.Peer.Id, ctxFollower2.Peer.Id)

	// send fail on store2, next follower read is going to fallback to store3
	s.cache.OnSendFail(s.bo, ctxFollower1, false, errors.New("test error"))
	ctx, err = s.cache.GetTiKVRPCContext(s.bo, loc.Region, kv.ReplicaReadFollower, 0)
	s.Nil(err)
	s.Equal(ctx.Peer.Id, peer3)
}

func (s *testRegionCacheSuite) TestMixedReadFallback() {
	// 3 nodes and no.1 is leader.
	store3 := s.cluster.AllocID()
	peer3 := s.cluster.AllocID()
	s.cluster.AddStore(store3, s.storeAddr(store3))
	s.cluster.AddPeer(s.region1, store3, peer3)
	s.cluster.ChangeLeader(s.region1, s.peer1)

	loc, err := s.cache.LocateKey(s.bo, []byte("a"))
	s.Nil(err)
	ctx, err := s.cache.GetTiKVRPCContext(s.bo, loc.Region, kv.ReplicaReadLeader, 0)
	s.Nil(err)
	s.Equal(ctx.Peer.Id, s.peer1)
	s.Equal(len(ctx.Meta.Peers), 3)

	// verify follower to be store1, store2 and store3
	ctxFollower1, err := s.cache.GetTiKVRPCContext(s.bo, loc.Region, kv.ReplicaReadMixed, 0)
	s.Nil(err)
	s.Equal(ctxFollower1.Peer.Id, s.peer1)

	ctxFollower2, err := s.cache.GetTiKVRPCContext(s.bo, loc.Region, kv.ReplicaReadMixed, 1)
	s.Nil(err)
	s.Equal(ctxFollower2.Peer.Id, s.peer2)

	ctxFollower3, err := s.cache.GetTiKVRPCContext(s.bo, loc.Region, kv.ReplicaReadMixed, 2)
	s.Nil(err)
	s.Equal(ctxFollower3.Peer.Id, peer3)

	// send fail on store2, next follower read is going to fallback to store3
	s.cache.OnSendFail(s.bo, ctxFollower1, false, errors.New("test error"))
	ctx, err = s.cache.GetTiKVRPCContext(s.bo, loc.Region, kv.ReplicaReadMixed, 0)
	s.Nil(err)
	s.Equal(ctx.Peer.Id, s.peer2)
}

func (s *testRegionCacheSuite) TestPeersLenChange() {
	// 2 peers [peer1, peer2] and let peer2 become leader
	loc, err := s.cache.LocateKey(s.bo, []byte("a"))
	s.Nil(err)
	s.cache.UpdateLeader(loc.Region, &metapb.Peer{Id: s.peer2, StoreId: s.store2}, 0)

	// current leader is peer2 in [peer1, peer2]
	loc, err = s.cache.LocateKey(s.bo, []byte("a"))
	s.Nil(err)
	ctx, err := s.cache.GetTiKVRPCContext(s.bo, loc.Region, kv.ReplicaReadLeader, 0)
	s.Nil(err)
	s.Equal(ctx.Peer.StoreId, s.store2)

	// simulate peer1 became down in kv heartbeat and loaded before response back.
	cpMeta := &metapb.Region{
		Id:          ctx.Meta.Id,
		StartKey:    ctx.Meta.StartKey,
		EndKey:      ctx.Meta.EndKey,
		RegionEpoch: ctx.Meta.RegionEpoch,
		Peers:       make([]*metapb.Peer, len(ctx.Meta.Peers)),
	}
	copy(cpMeta.Peers, ctx.Meta.Peers)
	cpRegion := &pd.Region{
		Meta:      cpMeta,
		DownPeers: []*metapb.Peer{{Id: s.peer1, StoreId: s.store1}},
	}
	filterUnavailablePeers(cpRegion)
	region, err := newRegion(s.bo, s.cache, cpRegion)
	s.Nil(err)
	s.cache.insertRegionToCache(region, true, true)

	// OnSendFail should not panic
	s.cache.OnSendFail(retry.NewNoopBackoff(context.Background()), ctx, false, errors.New("send fail"))
}

func (s *testRegionCacheSuite) TestPeersLenChangedByWitness() {
	// 2 peers [peer1, peer2] and let peer2 become leader
	loc, err := s.cache.LocateKey(s.bo, []byte("a"))
	s.Nil(err)
	s.cache.UpdateLeader(loc.Region, &metapb.Peer{Id: s.peer2, StoreId: s.store2}, 0)

	// current leader is peer2 in [peer1, peer2]
	loc, err = s.cache.LocateKey(s.bo, []byte("a"))
	s.Nil(err)
	ctx, err := s.cache.GetTiKVRPCContext(s.bo, loc.Region, kv.ReplicaReadLeader, 0)
	s.Nil(err)
	s.Equal(ctx.Peer.StoreId, s.store2)

	// simulate peer1 become witness in kv heartbeat and loaded before response back.
	cpMeta := &metapb.Region{
		Id:          ctx.Meta.Id,
		StartKey:    ctx.Meta.StartKey,
		EndKey:      ctx.Meta.EndKey,
		RegionEpoch: ctx.Meta.RegionEpoch,
		Peers:       make([]*metapb.Peer, len(ctx.Meta.Peers)),
	}
	copy(cpMeta.Peers, ctx.Meta.Peers)
	for _, peer := range cpMeta.Peers {
		if peer.Id == s.peer1 {
			peer.IsWitness = true
		}
	}
	cpRegion := &pd.Region{Meta: cpMeta}
	region, err := newRegion(s.bo, s.cache, cpRegion)
	s.Nil(err)
	s.cache.insertRegionToCache(region, true, true)

	// OnSendFail should not panic
	s.cache.OnSendFail(retry.NewNoopBackoff(context.Background()), ctx, false, errors.New("send fail"))
}

func createSampleRegion(startKey, endKey []byte) *Region {
	return &Region{
		meta: &metapb.Region{
			StartKey: startKey,
			EndKey:   endKey,
		},
	}
}

func (s *testRegionCacheSuite) TestContains() {
	s.True(createSampleRegion(nil, nil).Contains([]byte{}))
	s.True(createSampleRegion(nil, nil).Contains([]byte{10}))
	s.False(createSampleRegion([]byte{10}, nil).Contains([]byte{}))
	s.False(createSampleRegion([]byte{10}, nil).Contains([]byte{9}))
	s.True(createSampleRegion([]byte{10}, nil).Contains([]byte{10}))
	s.True(createSampleRegion(nil, []byte{10}).Contains([]byte{}))
	s.True(createSampleRegion(nil, []byte{10}).Contains([]byte{9}))
	s.False(createSampleRegion(nil, []byte{10}).Contains([]byte{10}))
	s.False(createSampleRegion([]byte{10}, []byte{20}).Contains([]byte{}))
	s.True(createSampleRegion([]byte{10}, []byte{20}).Contains([]byte{15}))
	s.False(createSampleRegion([]byte{10}, []byte{20}).Contains([]byte{30}))
}

func (s *testRegionCacheSuite) TestContainsByEnd() {
	s.True(createSampleRegion(nil, nil).ContainsByEnd([]byte{}))
	s.True(createSampleRegion(nil, nil).ContainsByEnd([]byte{10}))
	s.True(createSampleRegion([]byte{10}, nil).ContainsByEnd([]byte{}))
	s.False(createSampleRegion([]byte{10}, nil).ContainsByEnd([]byte{10}))
	s.True(createSampleRegion([]byte{10}, nil).ContainsByEnd([]byte{11}))
	s.False(createSampleRegion(nil, []byte{10}).ContainsByEnd([]byte{}))
	s.True(createSampleRegion(nil, []byte{10}).ContainsByEnd([]byte{10}))
	s.False(createSampleRegion(nil, []byte{10}).ContainsByEnd([]byte{11}))
	s.False(createSampleRegion([]byte{10}, []byte{20}).ContainsByEnd([]byte{}))
	s.True(createSampleRegion([]byte{10}, []byte{20}).ContainsByEnd([]byte{15}))
	s.False(createSampleRegion([]byte{10}, []byte{20}).ContainsByEnd([]byte{30}))
}

func (s *testRegionCacheSuite) TestSwitchPeerWhenNoLeader() {
	var prevCtx *RPCContext
	for i := 0; i <= len(s.cluster.GetAllStores()); i++ {
		loc, err := s.cache.LocateKey(s.bo, []byte("a"))
		s.Nil(err)
		ctx, err := s.cache.GetTiKVRPCContext(s.bo, loc.Region, kv.ReplicaReadLeader, 0)
		s.Nil(err)
		if prevCtx == nil {
			s.Equal(i, 0)
		} else {
			s.NotEqual(ctx.AccessIdx, prevCtx.AccessIdx)
			s.NotEqual(ctx.Peer, prevCtx.Peer)
		}
		s.cache.InvalidateCachedRegionWithReason(loc.Region, NoLeader)
		s.Equal(s.cache.GetCachedRegionWithRLock(loc.Region).invalidReason, NoLeader)
		prevCtx = ctx
	}
}

func BenchmarkOnRequestFail(b *testing.B) {
	/*
			This benchmark simulate many concurrent requests call OnSendRequestFail method
			after failed on a store, validate that on this scene, requests don't get blocked on the
		    RegionCache lock.
	*/
	regionCnt, storeCount := 998, 3
	cluster := createClusterWithStoresAndRegions(regionCnt, storeCount)
	cache := NewRegionCache(mocktikv.NewPDClient(cluster))
	defer cache.Close()
	loadRegionsToCache(cache, regionCnt)
	bo := retry.NewBackofferWithVars(context.Background(), 1, nil)
	loc, err := cache.LocateKey(bo, []byte{})
	if err != nil {
		b.Fatal(err)
	}
	region := cache.getRegionByIDFromCache(loc.Region.id)
	b.ResetTimer()
	regionStore := region.getStore()
	store, peer, accessIdx, _ := region.WorkStorePeer(regionStore)
	b.RunParallel(func(pb *testing.PB) {
		for pb.Next() {
			rpcCtx := &RPCContext{
				Region:     loc.Region,
				Meta:       region.meta,
				AccessIdx:  accessIdx,
				Peer:       peer,
				Store:      store,
				AccessMode: tiKVOnly,
			}
			r := cache.GetCachedRegionWithRLock(rpcCtx.Region)
			if r != nil {
				r.getStore().switchNextTiKVPeer(r, rpcCtx.AccessIdx)
			}
		}
	})
	if len(cache.mu.regions) != regionCnt*2/3 {
		b.Fatal(len(cache.mu.regions))
	}
}

func (s *testRegionCacheSuite) TestNoBackoffWhenFailToDecodeRegion() {
	region2 := s.cluster.AllocID()
	newPeers := s.cluster.AllocIDs(2)
	k := []byte("k")
	// Use SplitRaw to split a region with non-memcomparable range keys.
	s.cluster.SplitRaw(s.region1, region2, k, newPeers, newPeers[0])
	_, err := s.cache.LocateKey(s.bo, k)
	s.NotNil(err)
	s.Equal(0, s.bo.GetTotalBackoffTimes())
	_, err = s.cache.LocateRegionByID(s.bo, region2)
	s.NotNil(err)
	s.Equal(0, s.bo.GetTotalBackoffTimes())
	_, err = s.cache.scanRegions(s.bo, []byte{}, []byte{}, 10)
	s.NotNil(err)
	s.Equal(0, s.bo.GetTotalBackoffTimes())
}

func (s *testRegionCacheSuite) TestBuckets() {
	// proto.Clone clones []byte{} to nil and [][]byte{nil or []byte{}} to [][]byte{[]byte{}}.
	// nilToEmtpyBytes unifies it for tests.
	nilToEmtpyBytes := func(s []byte) []byte {
		if s == nil {
			s = []byte{}
		}
		return s
	}

	// 1. cached region contains buckets information fetched from PD.
	r, _ := s.cluster.GetRegion(s.region1)
	defaultBuckets := &metapb.Buckets{
		RegionId: s.region1,
		Version:  uint64(time.Now().Nanosecond()),
		Keys:     [][]byte{nilToEmtpyBytes(r.GetStartKey()), []byte("a"), []byte("b"), nilToEmtpyBytes(r.GetEndKey())},
	}
	s.cluster.SplitRegionBuckets(s.region1, defaultBuckets.Keys, defaultBuckets.Version)

	cachedRegion := s.getRegion([]byte("a"))
	s.Equal(s.region1, cachedRegion.GetID())
	buckets := cachedRegion.getStore().buckets
	s.Equal(defaultBuckets, buckets)

	// test locateBucket
	loc, err := s.cache.LocateKey(s.bo, []byte("a"))
	s.NotNil(loc)
	s.Nil(err)
	s.Equal(buckets, loc.Buckets)
	s.Equal(buckets.GetVersion(), loc.GetBucketVersion())
	for _, key := range [][]byte{{}, {'a' - 1}, []byte("a"), []byte("a0"), []byte("b"), []byte("c")} {
		b := loc.locateBucket(key)
		s.NotNil(b)
		s.True(b.Contains(key))
	}
	// Modify the buckets manually to mock stale information.
	loc.Buckets = proto.Clone(loc.Buckets).(*metapb.Buckets)
	loc.Buckets.Keys = [][]byte{[]byte("b"), []byte("c"), []byte("d")}
	for _, key := range [][]byte{[]byte("a"), []byte("d"), []byte("e")} {
		b := loc.locateBucket(key)
		s.Nil(b)
	}

	// 2. insertRegionToCache keeps old buckets information if needed.
	fakeRegion := &Region{
		meta:          cachedRegion.meta,
		syncFlag:      cachedRegion.syncFlag,
		lastAccess:    cachedRegion.lastAccess,
		invalidReason: cachedRegion.invalidReason,
	}
	fakeRegion.setStore(cachedRegion.getStore().clone())
	// no buckets
	fakeRegion.getStore().buckets = nil
	s.cache.insertRegionToCache(fakeRegion, true, true)
	cachedRegion = s.getRegion([]byte("a"))
	s.Equal(defaultBuckets, cachedRegion.getStore().buckets)
	// stale buckets
	fakeRegion.getStore().buckets = &metapb.Buckets{Version: defaultBuckets.Version - 1}
	s.cache.insertRegionToCache(fakeRegion, true, true)
	cachedRegion = s.getRegion([]byte("a"))
	s.Equal(defaultBuckets, cachedRegion.getStore().buckets)
	// new buckets
	newBuckets := &metapb.Buckets{
		RegionId: buckets.RegionId,
		Version:  defaultBuckets.Version + 1,
		Keys:     buckets.Keys,
	}
	fakeRegion.getStore().buckets = newBuckets
	s.cache.insertRegionToCache(fakeRegion, true, true)
	cachedRegion = s.getRegion([]byte("a"))
	s.Equal(newBuckets, cachedRegion.getStore().buckets)

	// 3. epochNotMatch keeps old buckets information.
	cachedRegion = s.getRegion([]byte("a"))
	newMeta := proto.Clone(cachedRegion.meta).(*metapb.Region)
	newMeta.RegionEpoch.Version++
	newMeta.RegionEpoch.ConfVer++
	_, err = s.cache.OnRegionEpochNotMatch(s.bo, &RPCContext{Region: cachedRegion.VerID(), Store: s.cache.getStoreByStoreID(s.store1)}, []*metapb.Region{newMeta})
	s.Nil(err)
	cachedRegion = s.getRegion([]byte("a"))
	s.Equal(newBuckets, cachedRegion.getStore().buckets)

	// 4. test UpdateBuckets
	waitUpdateBuckets := func(expected *metapb.Buckets, key []byte) {
		var buckets *metapb.Buckets
		for i := 0; i < 10; i++ {
			buckets = s.getRegion(key).getStore().buckets
			if reflect.DeepEqual(expected, buckets) {
				break
			}
			time.Sleep(100 * time.Millisecond)
		}
		s.Equal(expected, buckets)
	}

	cachedRegion = s.getRegion([]byte("a"))
	buckets = cachedRegion.getStore().buckets
	s.cache.UpdateBucketsIfNeeded(cachedRegion.VerID(), buckets.GetVersion()-1)
	// don't update bucket if the new one's version is stale.
	waitUpdateBuckets(buckets, []byte("a"))

	// update buckets if it's nil.
	cachedRegion.getStore().buckets = nil
	// we should replace the version of `cacheRegion` because of stale.
	s.cluster.PutRegion(r.GetId(), newMeta.RegionEpoch.ConfVer, newMeta.RegionEpoch.Version, []uint64{s.store1, s.store2}, []uint64{s.peer1, s.peer2}, s.peer1)
	s.cluster.SplitRegionBuckets(cachedRegion.GetID(), defaultBuckets.Keys, defaultBuckets.Version)
	s.cache.UpdateBucketsIfNeeded(cachedRegion.VerID(), defaultBuckets.GetVersion())
	waitUpdateBuckets(defaultBuckets, []byte("a"))

	// update buckets if the new one's version is greater than old one's.
	cachedRegion = s.getRegion([]byte("a"))
	newBuckets = &metapb.Buckets{
		RegionId: cachedRegion.GetID(),
		Version:  defaultBuckets.Version + 1,
		Keys:     [][]byte{nilToEmtpyBytes(r.GetStartKey()), []byte("a"), nilToEmtpyBytes(r.GetEndKey())},
	}
	s.cluster.SplitRegionBuckets(newBuckets.RegionId, newBuckets.Keys, newBuckets.Version)
	s.cache.UpdateBucketsIfNeeded(cachedRegion.VerID(), newBuckets.GetVersion())
	waitUpdateBuckets(newBuckets, []byte("a"))
}

func (s *testRegionCacheSuite) TestLocateBucket() {
	// proto.Clone clones []byte{} to nil and [][]byte{nil or []byte{}} to [][]byte{[]byte{}}.
	// nilToEmtpyBytes unifies it for tests.
	nilToEmtpyBytes := func(s []byte) []byte {
		if s == nil {
			s = []byte{}
		}
		return s
	}
	r, _ := s.cluster.GetRegion(s.region1)

	// First test normal case: region start equals to the first bucket keys and
	// region end equals to the last bucket key
	bucketKeys := [][]byte{nilToEmtpyBytes(r.GetStartKey()), []byte("a"), []byte("b"), nilToEmtpyBytes(r.GetEndKey())}
	s.cluster.SplitRegionBuckets(s.region1, bucketKeys, uint64(time.Now().Nanosecond()))
	loc, err := s.cache.LocateKey(s.bo, []byte("a"))
	s.NotNil(loc)
	s.Nil(err)
	for _, key := range [][]byte{{}, {'a' - 1}, []byte("a"), []byte("a0"), []byte("b"), []byte("c")} {
		b := loc.locateBucket(key)
		s.NotNil(b)
		s.True(b.Contains(key))
	}

	// Then test cases where there's some holes in region start and the first bucket key
	// and in the last bucket key and region end
	bucketKeys = [][]byte{[]byte("a"), []byte("b")}
	bucketVersion := uint64(time.Now().Nanosecond())
	s.cluster.SplitRegionBuckets(s.region1, bucketKeys, bucketVersion)
	s.cache.UpdateBucketsIfNeeded(s.getRegion([]byte("a")).VerID(), bucketVersion)
	// wait for region update
	time.Sleep(300 * time.Millisecond)
	loc, err = s.cache.LocateKey(s.bo, []byte("a"))
	s.NotNil(loc)
	s.Nil(err)
	for _, key := range [][]byte{{'a' - 1}, []byte("c")} {
		b := loc.locateBucket(key)
		s.Nil(b)
		b = loc.LocateBucket(key)
		s.NotNil(b)
		s.True(b.Contains(key))
	}
}

func (s *testRegionCacheSuite) TestRemoveIntersectingRegions() {
	// Split at "b", "c", "d", "e"
	regions := s.cluster.AllocIDs(4)
	regions = append([]uint64{s.region1}, regions...)

	peers := [][]uint64{{s.peer1, s.peer2}}
	for i := 0; i < 4; i++ {
		peers = append(peers, s.cluster.AllocIDs(2))
	}

	for i := 0; i < 4; i++ {
		s.cluster.Split(regions[i], regions[i+1], []byte{'b' + byte(i)}, peers[i+1], peers[i+1][0])
	}

	for c := 'a'; c <= 'e'; c++ {
		loc, err := s.cache.LocateKey(s.bo, []byte{byte(c)})
		s.Nil(err)
		s.Equal(loc.Region.GetID(), regions[c-'a'])
	}

	// merge all except the last region together
	for i := 1; i <= 3; i++ {
		s.cluster.Merge(regions[0], regions[i])
	}

	// Now the region cache contains stale information
	loc, err := s.cache.LocateKey(s.bo, []byte{'c'})
	s.Nil(err)
	s.NotEqual(loc.Region.GetID(), regions[0]) // This is incorrect, but is expected
	loc, err = s.cache.LocateKey(s.bo, []byte{'e'})
	s.Nil(err)
	s.Equal(loc.Region.GetID(), regions[4]) // 'e' is not merged yet, so it's still correct

	// If we insert the new region into the cache, the old intersecting regions will be removed.
	// And the result will be correct.
	region, err := s.cache.loadRegion(s.bo, []byte("c"), false)
	s.Nil(err)
	s.Equal(region.GetID(), regions[0])
	s.cache.insertRegionToCache(region, true, true)
	loc, err = s.cache.LocateKey(s.bo, []byte{'c'})
	s.Nil(err)
	s.Equal(loc.Region.GetID(), regions[0])
	s.checkCache(2)

	// Now, we merge the last region. This case tests against how we handle the empty end_key.
	s.cluster.Merge(regions[0], regions[4])
	region, err = s.cache.loadRegion(s.bo, []byte("e"), false)
	s.Nil(err)
	s.Equal(region.GetID(), regions[0])
	s.cache.insertRegionToCache(region, true, true)
	loc, err = s.cache.LocateKey(s.bo, []byte{'e'})
	s.Nil(err)
	s.Equal(loc.Region.GetID(), regions[0])
	s.checkCache(1)
}

func (s *testRegionCacheSuite) TestShouldNotRetryFlashback() {
	loc, err := s.cache.LocateKey(s.bo, []byte("a"))
	s.NotNil(loc)
	s.NoError(err)
	ctx, err := s.cache.GetTiKVRPCContext(retry.NewBackofferWithVars(context.Background(), 100, nil), loc.Region, kv.ReplicaReadLeader, 0)
	s.NotNil(ctx)
	s.NoError(err)
	reqSend := NewRegionRequestSender(s.cache, nil)
	shouldRetry, err := reqSend.onRegionError(s.bo, ctx, nil, &errorpb.Error{FlashbackInProgress: &errorpb.FlashbackInProgress{}})
	s.Error(err)
	s.False(shouldRetry)
	shouldRetry, err = reqSend.onRegionError(s.bo, ctx, nil, &errorpb.Error{FlashbackNotPrepared: &errorpb.FlashbackNotPrepared{}})
	s.Error(err)
	s.False(shouldRetry)

	shouldRetry, err = reqSend.onRegionError(s.bo, ctx, nil, &errorpb.Error{BucketVersionNotMatch: &errorpb.BucketVersionNotMatch{Keys: [][]byte{[]byte("a")}, Version: 1}})
	s.Nil(err)
	s.False(shouldRetry)
	ctx.Region.GetID()
	key, err := s.cache.LocateKey(s.bo, []byte("a"))
	s.Nil(err)
	s.Equal(key.Buckets.Keys, [][]byte{[]byte("a")})
	s.Equal(key.Buckets.Version, uint64(1))
}

func (s *testRegionCacheSuite) TestBackgroundCacheGC() {
	// Prepare 100 regions
	regionCnt := 100
	regions := s.cluster.AllocIDs(regionCnt)
	regions = append([]uint64{s.region1}, regions...)
	peers := [][]uint64{{s.peer1, s.peer2}}
	for i := 0; i < regionCnt; i++ {
		peers = append(peers, s.cluster.AllocIDs(2))
	}
	for i := 0; i < regionCnt; i++ {
		s.cluster.Split(regions[i], regions[i+1], []byte(fmt.Sprintf(regionSplitKeyFormat, i)), peers[i+1], peers[i+1][0])
	}
	loadRegionsToCache(s.cache, regionCnt)
	s.checkCache(regionCnt)

	// Make parts of the regions stale
	remaining := 0
	s.cache.mu.Lock()
	now := time.Now().Unix()
	for verID, r := range s.cache.mu.regions {
		if verID.id%3 == 0 {
			atomic.StoreInt64(&r.lastAccess, now-regionCacheTTLSec-10)
		} else {
			remaining++
		}
	}
	s.cache.mu.Unlock()

	s.Eventually(func() bool {
		s.cache.mu.RLock()
		defer s.cache.mu.RUnlock()
		return len(s.cache.mu.regions) == remaining
	}, 3*time.Second, 200*time.Millisecond)
	s.checkCache(remaining)

	// Make another part of the regions stale
	remaining = 0
	s.cache.mu.Lock()
	now = time.Now().Unix()
	for verID, r := range s.cache.mu.regions {
		if verID.id%3 == 1 {
			atomic.StoreInt64(&r.lastAccess, now-regionCacheTTLSec-10)
		} else {
			remaining++
		}
	}
	s.cache.mu.Unlock()

	s.Eventually(func() bool {
		s.cache.mu.RLock()
		defer s.cache.mu.RUnlock()
		return len(s.cache.mu.regions) == remaining
	}, 3*time.Second, 200*time.Millisecond)
	s.checkCache(remaining)
}

func (s *testRegionCacheSuite) TestSlowScoreStat() {
	slowScore := SlowScoreStat{
		avgScore: 1,
	}
	s.False(slowScore.isSlow())
	slowScore.recordSlowScoreStat(time.Millisecond * 1)
	slowScore.updateSlowScore()
	s.False(slowScore.isSlow())
	for i := 2; i <= 100; i++ {
		slowScore.recordSlowScoreStat(time.Millisecond * time.Duration(i))
		if i%5 == 0 {
			slowScore.updateSlowScore()
			s.False(slowScore.isSlow())
		}
	}
	for i := 100; i >= 2; i-- {
		slowScore.recordSlowScoreStat(time.Millisecond * time.Duration(i))
		if i%5 == 0 {
			slowScore.updateSlowScore()
			s.False(slowScore.isSlow())
		}
	}
	slowScore.markAlreadySlow()
	s.True(slowScore.isSlow())
}

func (s *testRegionRequestToSingleStoreSuite) TestRefreshCache() {
	_ = s.cache.refreshRegionIndex(s.bo)
	r, _ := s.cache.scanRegionsFromCache(s.bo, []byte{}, nil, 10)
	s.Equal(len(r), 1)

	region, _ := s.cache.LocateRegionByID(s.bo, s.region)
	v2 := region.Region.confVer + 1
	r2 := metapb.Region{Id: region.Region.id, RegionEpoch: &metapb.RegionEpoch{Version: region.Region.ver, ConfVer: v2}, StartKey: []byte{1}}
	st := &Store{storeID: s.store}
	s.cache.insertRegionToCache(&Region{meta: &r2, store: unsafe.Pointer(st), lastAccess: time.Now().Unix()}, true, true)

	r, _ = s.cache.scanRegionsFromCache(s.bo, []byte{}, nil, 10)
	s.Equal(len(r), 2)

	_ = s.cache.refreshRegionIndex(s.bo)
	r, _ = s.cache.scanRegionsFromCache(s.bo, []byte{}, nil, 10)
	s.Equal(len(r), 1)
}

func (s *testRegionRequestToSingleStoreSuite) TestRefreshCacheConcurrency() {
	ctx, cancel := context.WithCancel(context.Background())
	go func(cache *RegionCache) {
		for {
			_ = cache.refreshRegionIndex(retry.NewNoopBackoff(context.Background()))
			if ctx.Err() != nil {
				return
			}
		}
	}(s.cache)

	regionID := s.region
	go func(cache *RegionCache) {
		for {
			_, _ = cache.LocateRegionByID(retry.NewNoopBackoff(context.Background()), regionID)
			if ctx.Err() != nil {
				return
			}
		}
	}(s.cache)
	time.Sleep(5 * time.Second)

	cancel()
}

func TestRegionCacheWithDelay(t *testing.T) {
	suite.Run(t, new(testRegionCacheWithDelaySuite))
}

type testRegionCacheWithDelaySuite struct {
	suite.Suite
	mvccStore mocktikv.MVCCStore
	cluster   *mocktikv.Cluster
	store     uint64 // store1 is leader
	region1   uint64
	bo        *retry.Backoffer

	delay      uatomic.Bool
	delayCache *RegionCache
	cache      *RegionCache
}

func (s *testRegionCacheWithDelaySuite) SetupTest() {
	s.mvccStore = mocktikv.MustNewMVCCStore()
	s.cluster = mocktikv.NewCluster(s.mvccStore)
	storeIDs, _, regionID, _ := mocktikv.BootstrapWithMultiStores(s.cluster, 1)
	s.region1 = regionID
	s.store = storeIDs[0]
	pdCli := &CodecPDClient{mocktikv.NewPDClient(s.cluster), apicodec.NewCodecV1(apicodec.ModeTxn)}
	s.cache = NewRegionCache(pdCli)
	pdCli2 := &CodecPDClient{mocktikv.NewPDClient(s.cluster, mocktikv.WithDelay(&s.delay)), apicodec.NewCodecV1(apicodec.ModeTxn)}
	s.delayCache = NewRegionCache(pdCli2)
	s.bo = retry.NewBackofferWithVars(context.Background(), 5000, nil)
}

func (s *testRegionCacheWithDelaySuite) TearDownTest() {
	s.cache.Close()
	s.delayCache.Close()
	s.mvccStore.Close()
}

func (s *testRegionCacheWithDelaySuite) TestInsertStaleRegion() {
	r, err := s.cache.findRegionByKey(s.bo, []byte("a"), false)
	s.NoError(err)
	fakeRegion := &Region{
		meta:          r.meta,
		syncFlag:      r.syncFlag,
		lastAccess:    r.lastAccess,
		invalidReason: r.invalidReason,
	}
	fakeRegion.setStore(r.getStore().clone())

	newPeersIDs := s.cluster.AllocIDs(1)
	s.cluster.Split(r.GetID(), s.cluster.AllocID(), []byte("c"), newPeersIDs, newPeersIDs[0])
	newPeersIDs = s.cluster.AllocIDs(1)
	s.cluster.Split(r.GetID(), s.cluster.AllocID(), []byte("b"), newPeersIDs, newPeersIDs[0])

	r.invalidate(Other)
	r2, err := s.cache.findRegionByKey(s.bo, []byte("c"), false)
	s.NoError(err)
	s.Equal([]byte("c"), r2.StartKey())
	r2, err = s.cache.findRegionByKey(s.bo, []byte("b"), false)
	s.NoError(err)
	s.Equal([]byte("b"), r2.StartKey())

<<<<<<< HEAD
	stale := s.cache.insertRegionToCache(fakeRegion, true, true)
=======
	stale := !s.cache.insertRegionToCache(fakeRegion, true, true)
>>>>>>> 85ca0a4a
	s.True(stale)

	rs, err := s.cache.scanRegionsFromCache(s.bo, []byte(""), []byte(""), 100)
	s.NoError(err)
	s.Greater(len(rs), 1)
	s.NotEqual(rs[0].EndKey(), "")

	r3, err := s.cache.findRegionByKey(s.bo, []byte("a"), false)
	s.NoError(err)
	s.Equal([]byte("b"), r3.EndKey())
}

func (s *testRegionCacheWithDelaySuite) TestStaleGetRegion() {
	r1, err := s.cache.findRegionByKey(s.bo, []byte("a"), false)
	s.NoError(err)
	r2, err := s.delayCache.findRegionByKey(s.bo, []byte("a"), false)
	s.NoError(err)
	s.Equal(r1.meta, r2.meta)

	// simulates network delay
	s.delay.Store(true)
	var wg sync.WaitGroup
	wg.Add(1)
	go func() {
		r2.invalidate(Other)
		_, err := s.delayCache.findRegionByKey(s.bo, []byte("b"), false)
		s.NoError(err)
		wg.Done()
	}()
	time.Sleep(30 * time.Millisecond)
	newPeersIDs := s.cluster.AllocIDs(1)
	s.cluster.Split(r1.GetID(), s.cluster.AllocID(), []byte("b"), newPeersIDs, newPeersIDs[0])
	r1.invalidate(Other)
	r, err := s.cache.findRegionByKey(s.bo, []byte("b"), false)
	s.NoError(err)
	s.Equal([]byte("b"), r.meta.StartKey)
	r, err = s.cache.findRegionByKey(s.bo, []byte("c"), false)
	s.NoError(err)
	s.Equal([]byte("b"), r.meta.StartKey)

	s.delay.Store(false)
	r, err = s.delayCache.findRegionByKey(s.bo, []byte("b"), false)
	s.NoError(err)
	s.Equal([]byte("b"), r.meta.StartKey)
	wg.Wait()
	// the delay response is received, but insert failed.
	r, err = s.delayCache.findRegionByKey(s.bo, []byte("b"), false)
	s.NoError(err)
	s.Equal([]byte("b"), r.meta.StartKey)
	r, err = s.delayCache.findRegionByKey(s.bo, []byte("a"), false)
	s.NoError(err)
	s.Equal([]byte("b"), r.meta.EndKey)
}

<<<<<<< HEAD
func (s *testRegionCacheWithDelaySuite) TestFollowerGetStaleRegion() {
	var delay uatomic.Bool
	pdCli3 := &CodecPDClient{mocktikv.NewPDClient(s.cluster, mocktikv.WithDelay(&delay)), apicodec.NewCodecV1(apicodec.ModeTxn)}
	followerDelayCache := NewRegionCache(pdCli3)

	delay.Store(true)
	var wg sync.WaitGroup
	wg.Add(1)
	var final *Region
	go func() {
		var err error
		// followerDelayCache is empty now, so it will go follower.
		final, err = followerDelayCache.findRegionByKey(s.bo, []byte("z"), false)
		s.NoError(err)
		wg.Done()
	}()
	time.Sleep(30 * time.Millisecond)
	delay.Store(false)
	r, err := followerDelayCache.findRegionByKey(s.bo, []byte("y"), false)
	s.NoError(err)
	newPeersIDs := s.cluster.AllocIDs(1)
	s.cluster.Split(r.GetID(), s.cluster.AllocID(), []byte("z"), newPeersIDs, newPeersIDs[0])
	r.invalidate(Other)
	r, err = followerDelayCache.findRegionByKey(s.bo, []byte("y"), false)
	s.NoError(err)
	s.Equal([]byte("z"), r.meta.EndKey)

	// no need to retry because
	wg.Wait()
	s.Equal([]byte("z"), final.meta.StartKey)

	followerDelayCache.Close()
}

=======
>>>>>>> 85ca0a4a
func generateKeyForSimulator(id int, keyLen int) []byte {
	k := make([]byte, keyLen)
	copy(k, fmt.Sprintf("%010d", id))
	return k
}

func BenchmarkInsertRegionToCache(b *testing.B) {
	b.StopTimer()
	cache := newTestRegionCache()
	r := &Region{
		meta: &metapb.Region{
			Id:          1,
			RegionEpoch: &metapb.RegionEpoch{},
		},
	}
	rs := &regionStore{
		workTiKVIdx:              0,
		proxyTiKVIdx:             -1,
		stores:                   make([]*Store, 0, len(r.meta.Peers)),
		pendingTiFlashPeerStores: map[uint64]uint64{},
		storeEpochs:              make([]uint32, 0, len(r.meta.Peers)),
	}
	r.setStore(rs)
	b.StartTimer()
	for i := 0; i < b.N; i++ {
		newMeta := proto.Clone(r.meta).(*metapb.Region)
		newMeta.Id = uint64(i + 1)
		newMeta.RegionEpoch.ConfVer = uint64(i+1) - uint64(rand.Intn(i+1))
		newMeta.RegionEpoch.Version = uint64(i+1) - uint64(rand.Intn(i+1))
		if i%2 == 0 {
			newMeta.StartKey = generateKeyForSimulator(rand.Intn(i+1), 56)
			newMeta.EndKey = []byte("")
		} else {
			newMeta.EndKey = generateKeyForSimulator(rand.Intn(i+1), 56)
			newMeta.StartKey = []byte("")
		}
		region := &Region{
			meta: newMeta,
		}
		region.setStore(r.getStore())
		cache.insertRegionToCache(region, true, true)
	}
}

func BenchmarkInsertRegionToCache2(b *testing.B) {
	b.StopTimer()
	cache := newTestRegionCache()
	r := &Region{
		meta: &metapb.Region{
			Id:          1,
			RegionEpoch: &metapb.RegionEpoch{},
		},
	}
	rs := &regionStore{
		workTiKVIdx:              0,
		proxyTiKVIdx:             -1,
		stores:                   make([]*Store, 0, len(r.meta.Peers)),
		pendingTiFlashPeerStores: map[uint64]uint64{},
		storeEpochs:              make([]uint32, 0, len(r.meta.Peers)),
	}
	r.setStore(rs)
	b.StartTimer()
	for i := 0; i < b.N; i++ {
		newMeta := proto.Clone(r.meta).(*metapb.Region)
		newMeta.RegionEpoch.ConfVer = uint64(i + 1)
		newMeta.RegionEpoch.Version = uint64(i + 1)
		region := &Region{
			meta: newMeta,
		}
		region.setStore(r.getStore())
		cache.insertRegionToCache(region, true, true)
	}
}<|MERGE_RESOLUTION|>--- conflicted
+++ resolved
@@ -1897,11 +1897,7 @@
 	s.NoError(err)
 	s.Equal([]byte("b"), r2.StartKey())
 
-<<<<<<< HEAD
-	stale := s.cache.insertRegionToCache(fakeRegion, true, true)
-=======
 	stale := !s.cache.insertRegionToCache(fakeRegion, true, true)
->>>>>>> 85ca0a4a
 	s.True(stale)
 
 	rs, err := s.cache.scanRegionsFromCache(s.bo, []byte(""), []byte(""), 100)
@@ -1956,7 +1952,6 @@
 	s.Equal([]byte("b"), r.meta.EndKey)
 }
 
-<<<<<<< HEAD
 func (s *testRegionCacheWithDelaySuite) TestFollowerGetStaleRegion() {
 	var delay uatomic.Bool
 	pdCli3 := &CodecPDClient{mocktikv.NewPDClient(s.cluster, mocktikv.WithDelay(&delay)), apicodec.NewCodecV1(apicodec.ModeTxn)}
@@ -1991,8 +1986,6 @@
 	followerDelayCache.Close()
 }
 
-=======
->>>>>>> 85ca0a4a
 func generateKeyForSimulator(id int, keyLen int) []byte {
 	k := make([]byte, keyLen)
 	copy(k, fmt.Sprintf("%010d", id))
