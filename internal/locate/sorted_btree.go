--- conflicted
+++ resolved
@@ -95,11 +95,7 @@
 
 // removeIntersecting removes all items that have intersection with the key range of given region.
 // If the region itself is in the cache, it's not removed.
-<<<<<<< HEAD
-func (s *SortedRegions) removeIntersecting(r *Region, verID *RegionVerID) ([]*btreeItem, bool) {
-=======
 func (s *SortedRegions) removeIntersecting(r *Region, verID RegionVerID) ([]*btreeItem, bool) {
->>>>>>> 85ca0a4a
 	var deleted []*btreeItem
 	var stale bool
 	s.b.AscendGreaterOrEqual(newBtreeSearchItem(r.StartKey()), func(item *btreeItem) bool {
