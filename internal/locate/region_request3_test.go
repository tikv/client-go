--- conflicted
+++ resolved
@@ -1306,61 +1306,6 @@
 	for _, store := range s.storeIDs {
 		s.cluster.StartStore(store)
 	}
-<<<<<<< HEAD
-
-	// Verify switch to the leader immediately when stale read requests with global txn scope meet region errors.
-	s.cluster.ChangeLeader(region.Region.id, s.peerIDs[0])
-	reachable.injectConstantLiveness(s.cache)
-	s.Eventually(func() bool {
-		stores := getReplicaSelectorRegionStores()
-		return stores[0].getLivenessState() == reachable &&
-			stores[1].getLivenessState() == reachable &&
-			stores[2].getLivenessState() == reachable
-	}, 3*time.Second, 200*time.Millisecond)
-	reloadRegion()
-	req = tikvrpc.NewRequest(tikvrpc.CmdGet, &kvrpcpb.GetRequest{Key: []byte("key")})
-	req.ReadReplicaScope = oracle.GlobalTxnScope
-	req.TxnScope = oracle.GlobalTxnScope
-	for i := 0; i < 10; i++ {
-		req.EnableStaleWithMixedReplicaRead()
-		// The request may be sent to the leader directly. We have to distinguish it.
-		failureOnFollower := 0
-		failureOnLeader := 0
-		s.regionRequestSender.client = &fnClient{fn: func(ctx context.Context, addr string, req *tikvrpc.Request, timeout time.Duration) (response *tikvrpc.Response, err error) {
-			if addr != s.cluster.GetStore(s.storeIDs[0]).Address {
-				failureOnFollower++
-				return &tikvrpc.Response{Resp: &kvrpcpb.GetResponse{RegionError: &errorpb.Error{}}}, nil
-			} else if failureOnLeader == 0 && i%2 == 0 {
-				failureOnLeader++
-				return &tikvrpc.Response{Resp: &kvrpcpb.GetResponse{RegionError: &errorpb.Error{}}}, nil
-			} else {
-				return &tikvrpc.Response{Resp: &kvrpcpb.GetResponse{}}, nil
-			}
-		}}
-		sender.SendReq(bo, req, region.Region, time.Second)
-		if selector, ok := sender.replicaSelector.(*replicaSelector); ok {
-			state, ok := selector.state.(*accessFollower)
-			s.True(ok)
-			s.True(failureOnFollower <= 1) // any retry should go to the leader, hence at most one failure on the follower allowed
-			if failureOnFollower == 0 && failureOnLeader == 0 {
-				// if the request goes to the leader and succeeds then it is executed as a StaleRead
-				s.True(req.StaleRead)
-			} else {
-				s.False(req.StaleRead)
-				s.True(state.option.leaderOnly)
-			}
-		} else {
-			s.True(failureOnFollower <= 2)
-			if failureOnFollower == 0 && failureOnLeader == 0 {
-				// if the request goes to the leader and succeeds then it is executed as a StaleRead
-				s.True(req.StaleRead)
-			} else {
-				s.False(req.StaleRead)
-			}
-		}
-	}
-=======
->>>>>>> a305dde8
 }
 
 func (s *testRegionRequestToThreeStoresSuite) TestLoadBasedReplicaRead() {
@@ -1648,123 +1593,6 @@
 	s.True(backoffTimes["tikvRPC"] > 0) // write request timeout won't do fast retry, so backoff times should be more than 0.
 }
 
-<<<<<<< HEAD
-func (s *testRegionRequestToThreeStoresSuite) TestStaleReadFallback2Follower() {
-	leaderStore, _ := s.loadAndGetLeaderStore()
-	leaderLabel := []*metapb.StoreLabel{
-		{
-			Key:   "id",
-			Value: strconv.FormatUint(leaderStore.StoreID(), 10),
-		},
-	}
-	var followerID *uint64
-	for _, storeID := range s.storeIDs {
-		if storeID != leaderStore.storeID {
-			id := storeID
-			followerID = &id
-			break
-		}
-	}
-	s.NotNil(followerID)
-	followerLabel := []*metapb.StoreLabel{
-		{
-			Key:   "id",
-			Value: strconv.FormatUint(*followerID, 10),
-		},
-	}
-
-	regionLoc, err := s.cache.LocateRegionByID(s.bo, s.regionID)
-	s.Nil(err)
-	s.NotNil(regionLoc)
-
-	accessRecords := []string{}
-	dataIsNotReady := false
-	fnClient := &fnClient{fn: func(ctx context.Context, addr string, req *tikvrpc.Request, timeout time.Duration) (response *tikvrpc.Response, err error) {
-		accessRecords = append(accessRecords, fmt.Sprintf("addr: %v, stale_read: %v, replica_read: %v", addr, req.StaleRead, req.ReplicaRead))
-		select {
-		case <-ctx.Done():
-			return nil, errors.New("timeout")
-		default:
-		}
-		if dataIsNotReady && req.StaleRead {
-			dataIsNotReady = false
-			return &tikvrpc.Response{Resp: &kvrpcpb.GetResponse{RegionError: &errorpb.Error{
-				DataIsNotReady: &errorpb.DataIsNotReady{},
-			}}}, nil
-		}
-		if addr == leaderStore.addr {
-			return &tikvrpc.Response{Resp: &kvrpcpb.GetResponse{RegionError: &errorpb.Error{
-				ServerIsBusy: &errorpb.ServerIsBusy{},
-			}}}, nil
-		}
-		if !req.ReplicaRead {
-			return &tikvrpc.Response{Resp: &kvrpcpb.GetResponse{RegionError: &errorpb.Error{
-				NotLeader: &errorpb.NotLeader{},
-			}}}, nil
-		}
-		return &tikvrpc.Response{Resp: &kvrpcpb.GetResponse{Value: []byte(addr)}}, nil
-	}}
-
-	sender := NewRegionRequestSender(s.cache, fnClient)
-	for _, localLeader := range []bool{true, false} {
-		dataIsNotReady = true
-		// data is not ready, then server is busy in the first round,
-		// directly server is busy in the second round.
-		for i := 0; i < 2; i++ {
-			accessRecords = accessRecords[:0]
-			req := tikvrpc.NewReplicaReadRequest(tikvrpc.CmdGet, &kvrpcpb.GetRequest{Key: []byte("key")}, kv.ReplicaReadLeader, nil)
-			req.ReadReplicaScope = oracle.GlobalTxnScope
-			req.TxnScope = oracle.GlobalTxnScope
-			req.EnableStaleWithMixedReplicaRead()
-			req.ReplicaReadType = kv.ReplicaReadMixed
-			var ops []StoreSelectorOption
-			if localLeader {
-				ops = append(ops, WithMatchLabels(leaderLabel))
-			} else {
-				ops = append(ops, WithMatchLabels(followerLabel))
-			}
-
-			ctx, cancel := context.WithTimeout(context.Background(), 10000*time.Second)
-			bo := retry.NewBackoffer(ctx, -1)
-			s.Nil(err)
-			resp, _, _, err := sender.SendReqCtx(bo, req, regionLoc.Region, time.Second, tikvrpc.TiKV, ops...)
-			s.Nil(err)
-
-			regionErr, err := resp.GetRegionError()
-			s.Nil(err)
-			s.Nil(regionErr)
-			getResp, ok := resp.Resp.(*kvrpcpb.GetResponse)
-			s.True(ok)
-			if localLeader {
-				s.NotEqual(string(getResp.Value), "store"+leaderLabel[0].Value)
-			} else {
-				if i == 1 {
-					_, isV2 := sender.replicaSelector.(*replicaSelectorV2)
-					if isV2 {
-						s.Equal(string(getResp.Value), "store3")
-						s.Equal(accessRecords, []string{
-							"addr: store2, stale_read: true, replica_read: false",  // matched label replica.
-							"addr: store1, stale_read: false, replica_read: false", // leader
-							"addr: store3, stale_read: false, replica_read: true"}) // remaining replica.
-					} else {
-						s.Equal(string(getResp.Value), "store2")
-						s.Equal(accessRecords, []string{
-							"addr: store2, stale_read: true, replica_read: false",
-							"addr: store1, stale_read: false, replica_read: false",
-							"addr: store1, stale_read: false, replica_read: false",
-							"addr: store2, stale_read: false, replica_read: true"})
-					}
-				} else {
-					s.Equal(string(getResp.Value), "store"+followerLabel[0].Value)
-				}
-			}
-			cancel()
-		}
-	}
-}
-
-=======
->>>>>>> a305dde8
 func (s *testRegionRequestToThreeStoresSuite) TestReplicaReadFallbackToLeaderRegionError() {
 	regionLoc, err := s.cache.LocateRegionByID(s.bo, s.regionID)
 	s.Nil(err)
