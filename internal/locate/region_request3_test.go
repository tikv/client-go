--- conflicted
+++ resolved
@@ -429,15 +429,9 @@
 	s.NotNil(replicaSelector)
 	s.Nil(err)
 
-<<<<<<< HEAD
-	atomic.StoreInt64(&region.lastAccess, time.Now().Unix())
-	rpcCtx, err := replicaSelector.next(s.bo, req)
-=======
-	accessLearner, _ := replicaSelector.state.(*accessFollower)
 	// Invalidate the region if the leader is not in the region.
 	refreshRegionTTL(region)
-	rpcCtx, err := replicaSelector.next(s.bo)
->>>>>>> 4bb62b6d
+	rpcCtx, err := replicaSelector.next(s.bo, req)
 	s.Nil(err)
 	target := replicaSelector.targetReplica()
 	AssertRPCCtxEqual(s, rpcCtx, target, nil)
@@ -787,7 +781,7 @@
 	region = &Region{
 		meta: region.GetMeta(),
 	}
-	atomic.StoreInt64(&region.lastAccess, time.Now().Unix())
+	refreshRegionTTL(region)
 	region.meta.Peers = append(region.meta.Peers, tiflash)
 	atomic.StorePointer(&region.store, unsafe.Pointer(regionStore))
 
@@ -842,7 +836,7 @@
 	s.False(replicaSelector.region.isValid())
 
 	// Test switching to tryFollower if leader is unreachable
-	atomic.StoreInt64(&region.lastAccess, time.Now().Unix())
+	refreshRegionTTL(region)
 	replicaSelector, err = newReplicaSelectorV2(cache, regionLoc.Region, req)
 	s.Nil(err)
 	s.NotNil(replicaSelector)
@@ -963,7 +957,7 @@
 	//s.Equal(replicaSelector.proxyReplica().attempts, 1)
 
 	// Test accessFollower state with kv.ReplicaReadFollower request type.
-	atomic.StoreInt64(&region.lastAccess, time.Now().Unix())
+	refreshRegionTTL(region)
 	req = tikvrpc.NewReplicaReadRequest(tikvrpc.CmdGet, &kvrpcpb.GetRequest{}, kv.ReplicaReadFollower, nil)
 	refreshEpochs(regionStore)
 	refreshLivenessStates(regionStore)
@@ -994,7 +988,7 @@
 	s.Nil(err)
 
 	// Test accessFollower state filtering epoch-stale stores.
-	atomic.StoreInt64(&region.lastAccess, time.Now().Unix())
+	refreshRegionTTL(region)
 	refreshEpochs(regionStore)
 	// Mark all followers as stale.
 	tiKVNum := regionStore.accessStoreNum(tiKVOnly)
@@ -1011,7 +1005,7 @@
 	AssertRPCCtxEqual(s, rpcCtx, replicaSelector.targetReplica(), nil)
 
 	// Test accessFollower state filtering label-not-match stores.
-	atomic.StoreInt64(&region.lastAccess, time.Now().Unix())
+	refreshRegionTTL(region)
 	refreshEpochs(regionStore)
 	labels := []*metapb.StoreLabel{
 		{
@@ -1034,7 +1028,7 @@
 	}
 
 	// Test with leaderOnly option
-	atomic.StoreInt64(&region.lastAccess, time.Now().Unix())
+	refreshRegionTTL(region)
 	refreshEpochs(regionStore)
 	for i := 0; i < 5; i++ {
 		replicaSelector, err = newReplicaSelectorV2(cache, regionLoc.Region, req, WithLeaderOnly()) // this usage is invalid?
@@ -1048,7 +1042,7 @@
 	}
 
 	// Test accessFollower state with kv.ReplicaReadMixed request type.
-	atomic.StoreInt64(&region.lastAccess, time.Now().Unix())
+	refreshRegionTTL(region)
 	refreshEpochs(regionStore)
 	req.ReplicaReadType = kv.ReplicaReadMixed
 	replicaSelector, err = newReplicaSelectorV2(cache, regionLoc.Region, req)
@@ -1056,7 +1050,7 @@
 	s.Nil(err)
 
 	// Invalidate the region if the leader is not in the region.
-	atomic.StoreInt64(&region.lastAccess, time.Now().Unix())
+	refreshRegionTTL(region)
 	replicaSelector.updateLeader(&metapb.Peer{Id: s.cluster.AllocID(), StoreId: s.cluster.AllocID()})
 	s.False(region.isValid())
 	// Don't try next replica if the region is invalidated.
