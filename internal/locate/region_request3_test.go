// Copyright 2021 TiKV Authors
//
// Licensed under the Apache License, Version 2.0 (the "License");
// you may not use this file except in compliance with the License.
// You may obtain a copy of the License at
//
//     http://www.apache.org/licenses/LICENSE-2.0
//
// Unless required by applicable law or agreed to in writing, software
// distributed under the License is distributed on an "AS IS" BASIS,
// WITHOUT WARRANTIES OR CONDITIONS OF ANY KIND, either express or implied.
// See the License for the specific language governing permissions and
// limitations under the License.

// NOTE: The code in this file is based on code from the
// TiDB project, licensed under the Apache License v 2.0
//
// https://github.com/pingcap/tidb/tree/cc5e161ac06827589c4966674597c137cc9e809c/store/tikv/locate/region_request_test.go
//

// Copyright 2017 PingCAP, Inc.
//
// Licensed under the Apache License, Version 2.0 (the "License");
// you may not use this file except in compliance with the License.
// You may obtain a copy of the License at
//
//     http://www.apache.org/licenses/LICENSE-2.0
//
// Unless required by applicable law or agreed to in writing, software
// distributed under the License is distributed on an "AS IS" BASIS,
// WITHOUT WARRANTIES OR CONDITIONS OF ANY KIND, either express or implied.
// See the License for the specific language governing permissions and
// limitations under the License.

package locate

import (
	"context"
	"fmt"
	"strconv"
	"sync/atomic"
	"testing"
	"time"
	"unsafe"

	"github.com/pingcap/kvproto/pkg/errorpb"
	"github.com/pingcap/kvproto/pkg/kvrpcpb"
	"github.com/pingcap/kvproto/pkg/metapb"
	"github.com/pingcap/log"
	"github.com/pkg/errors"
	"github.com/stretchr/testify/suite"
	tikverr "github.com/tikv/client-go/v2/error"
	"github.com/tikv/client-go/v2/internal/apicodec"
	"github.com/tikv/client-go/v2/internal/client"
	"github.com/tikv/client-go/v2/internal/mockstore/mocktikv"
	"github.com/tikv/client-go/v2/internal/retry"
	"github.com/tikv/client-go/v2/kv"
	"github.com/tikv/client-go/v2/oracle"
	"github.com/tikv/client-go/v2/tikvrpc"
	"go.uber.org/zap"
)

func TestRegionRequestToThreeStores(t *testing.T) {
	suite.Run(t, new(testRegionRequestToThreeStoresSuite))
}

type testRegionRequestToThreeStoresSuite struct {
	suite.Suite
	cluster             *mocktikv.Cluster
	storeIDs            []uint64
	peerIDs             []uint64
	regionID            uint64
	leaderPeer          uint64
	cache               *RegionCache
	bo                  *retry.Backoffer
	regionRequestSender *RegionRequestSender
	mvccStore           mocktikv.MVCCStore
}

func (s *testRegionRequestToThreeStoresSuite) SetupTest() {
	s.mvccStore = mocktikv.MustNewMVCCStore()
	s.cluster = mocktikv.NewCluster(s.mvccStore)
	s.storeIDs, s.peerIDs, s.regionID, s.leaderPeer = mocktikv.BootstrapWithMultiStores(s.cluster, 3)
	pdCli := &CodecPDClient{mocktikv.NewPDClient(s.cluster), apicodec.NewCodecV1(apicodec.ModeTxn)}
	s.cache = NewRegionCache(pdCli)
	s.bo = retry.NewNoopBackoff(context.Background())
	client := mocktikv.NewRPCClient(s.cluster, s.mvccStore, nil)
	s.regionRequestSender = NewRegionRequestSender(s.cache, client)
}

func (s *testRegionRequestToThreeStoresSuite) TearDownTest() {
	s.cache.Close()
	s.mvccStore.Close()
}

func (s *testRegionRequestToThreeStoresSuite) TestStoreTokenLimit() {
	req := tikvrpc.NewRequest(tikvrpc.CmdPrewrite, &kvrpcpb.PrewriteRequest{}, kvrpcpb.Context{})
	region, err := s.cache.LocateRegionByID(s.bo, s.regionID)
	s.Nil(err)
	s.NotNil(region)
	oldStoreLimit := kv.StoreLimit.Load()
	kv.StoreLimit.Store(500)
	s.cache.getStoreByStoreID(s.storeIDs[0]).tokenCount.Store(500)
	// cause there is only one region in this cluster, regionID maps this leader.
	resp, _, err := s.regionRequestSender.SendReq(s.bo, req, region.Region, time.Second)
	s.NotNil(err)
	s.Nil(resp)
	e, ok := errors.Cause(err).(*tikverr.ErrTokenLimit)
	s.True(ok)
	s.Equal(e.StoreID, uint64(1))
	kv.StoreLimit.Store(oldStoreLimit)
}

func (s *testRegionRequestToThreeStoresSuite) TestSwitchPeerWhenNoLeader() {
	var leaderAddr string
	s.regionRequestSender.client = &fnClient{fn: func(ctx context.Context, addr string, req *tikvrpc.Request, timeout time.Duration) (response *tikvrpc.Response, err error) {
		if leaderAddr == "" {
			leaderAddr = addr
		}
		// Returns OK when switches to a different peer.
		if leaderAddr != addr {
			return &tikvrpc.Response{Resp: &kvrpcpb.RawPutResponse{}}, nil
		}
		return &tikvrpc.Response{Resp: &kvrpcpb.RawPutResponse{
			RegionError: &errorpb.Error{NotLeader: &errorpb.NotLeader{}},
		}}, nil
	}}

	req := tikvrpc.NewRequest(tikvrpc.CmdRawPut, &kvrpcpb.RawPutRequest{
		Key:   []byte("key"),
		Value: []byte("value"),
	})

	bo := retry.NewBackofferWithVars(context.Background(), 5, nil)
	loc, err := s.cache.LocateKey(s.bo, []byte("key"))
	s.Nil(err)
	resp, _, err := s.regionRequestSender.SendReq(bo, req, loc.Region, time.Second)
	s.Nil(err)
	s.NotNil(resp)
}

func (s *testRegionRequestToThreeStoresSuite) loadAndGetLeaderStore() (*Store, string) {
	region, err := s.regionRequestSender.regionCache.findRegionByKey(s.bo, []byte("a"), false)
	s.Nil(err)
	leaderStore, leaderPeer, _, _ := region.WorkStorePeer(region.getStore())
	s.Equal(leaderPeer.Id, s.leaderPeer)
	leaderAddr, err := s.regionRequestSender.regionCache.getStoreAddr(s.bo, region, leaderStore)
	s.Nil(err)
	return leaderStore, leaderAddr
}

func (s *testRegionRequestToThreeStoresSuite) TestForwarding() {
	s.regionRequestSender.regionCache.enableForwarding = true

	// First get the leader's addr from region cache
	leaderStore, leaderAddr := s.loadAndGetLeaderStore()

	bo := retry.NewBackoffer(context.Background(), 10000)

	// Simulate that the leader is network-partitioned but can be accessed by forwarding via a follower
	innerClient := s.regionRequestSender.client
	s.regionRequestSender.client = &fnClient{fn: func(ctx context.Context, addr string, req *tikvrpc.Request, timeout time.Duration) (*tikvrpc.Response, error) {
		if addr == leaderAddr {
			return nil, errors.New("simulated rpc error")
		}
		// MockTiKV doesn't support forwarding. Simulate forwarding here.
		if len(req.ForwardedHost) != 0 {
			addr = req.ForwardedHost
		}
		return innerClient.SendRequest(ctx, addr, req, timeout)
	}}
	var storeState = uint32(unreachable)
	tf := func(s *Store, bo *retry.Backoffer) livenessState {
		if s.addr == leaderAddr {
			return livenessState(atomic.LoadUint32(&storeState))
		}
		return reachable
	}
	s.regionRequestSender.regionCache.testingKnobs.mockRequestLiveness.Store((*livenessFunc)(&tf))

	loc, err := s.regionRequestSender.regionCache.LocateKey(bo, []byte("k"))
	s.Nil(err)
	s.Equal(loc.Region.GetID(), s.regionID)
	req := tikvrpc.NewRequest(tikvrpc.CmdRawPut, &kvrpcpb.RawPutRequest{
		Key:   []byte("k"),
		Value: []byte("v1"),
	})
	resp, ctx, _, err := s.regionRequestSender.SendReqCtx(bo, req, loc.Region, time.Second, tikvrpc.TiKV)
	s.Nil(err)
	regionErr, err := resp.GetRegionError()
	s.Nil(err)
	s.Nil(regionErr)
	s.Equal(resp.Resp.(*kvrpcpb.RawPutResponse).Error, "")
	s.Equal(ctx.Addr, leaderAddr)
	s.NotNil(ctx.ProxyStore)
	s.NotEqual(ctx.ProxyAddr, leaderAddr)
	s.Nil(err)

	// Simulate recovering to normal
	s.regionRequestSender.client = innerClient
	atomic.StoreUint32(&storeState, uint32(reachable))
	start := time.Now()
	for {
		if leaderStore.getLivenessState() == reachable {
			break
		}
		if time.Since(start) > 3*time.Second {
			s.FailNow("store didn't recover to normal in time")
		}
		time.Sleep(time.Millisecond * 200)
	}
	atomic.StoreUint32(&storeState, uint32(unreachable))

	req = tikvrpc.NewRequest(tikvrpc.CmdRawGet, &kvrpcpb.RawGetRequest{Key: []byte("k")})
	resp, ctx, _, err = s.regionRequestSender.SendReqCtx(bo, req, loc.Region, time.Second, tikvrpc.TiKV)
	s.Nil(err)
	regionErr, err = resp.GetRegionError()
	s.Nil(err)
	s.Nil(regionErr)
	s.Equal(resp.Resp.(*kvrpcpb.RawGetResponse).Value, []byte("v1"))
	s.Nil(ctx.ProxyStore)

	// Simulate server down
	s.regionRequestSender.client = &fnClient{fn: func(ctx context.Context, addr string, req *tikvrpc.Request, timeout time.Duration) (*tikvrpc.Response, error) {
		if addr == leaderAddr || req.ForwardedHost == leaderAddr {
			return nil, errors.New("simulated rpc error")
		}

		// MockTiKV doesn't support forwarding. Simulate forwarding here.
		if len(req.ForwardedHost) != 0 {
			addr = req.ForwardedHost
		}
		return innerClient.SendRequest(ctx, addr, req, timeout)
	}}
	// The leader is changed after a store is down.
	newLeaderPeerID := s.peerIDs[0]
	if newLeaderPeerID == s.leaderPeer {
		newLeaderPeerID = s.peerIDs[1]
	}

	s.NotEqual(newLeaderPeerID, s.leaderPeer)
	s.cluster.ChangeLeader(s.regionID, newLeaderPeerID)

	req = tikvrpc.NewRequest(tikvrpc.CmdRawPut, &kvrpcpb.RawPutRequest{
		Key:   []byte("k"),
		Value: []byte("v2"),
	})
	resp, ctx, _, err = s.regionRequestSender.SendReqCtx(bo, req, loc.Region, time.Second, tikvrpc.TiKV)
	s.Nil(err)
	regionErr, err = resp.GetRegionError()
	s.Nil(err)
	// After several retries, the region will be marked as needReload.
	// Then SendReqCtx will throw a pseudo EpochNotMatch to tell the caller to reload the region.
	s.NotNil(regionErr.EpochNotMatch)
	s.Nil(ctx)
	s.Equal(len(s.regionRequestSender.failStoreIDs), 0)
	s.Equal(len(s.regionRequestSender.failProxyStoreIDs), 0)
	region := s.regionRequestSender.regionCache.GetCachedRegionWithRLock(loc.Region)
	s.NotNil(region)
	s.False(region.isValid())

	loc, err = s.regionRequestSender.regionCache.LocateKey(bo, []byte("k"))
	s.Nil(err)
	req = tikvrpc.NewRequest(tikvrpc.CmdRawPut, &kvrpcpb.RawPutRequest{
		Key:   []byte("k"),
		Value: []byte("v2"),
	})
	resp, ctx, _, err = s.regionRequestSender.SendReqCtx(bo, req, loc.Region, time.Second, tikvrpc.TiKV)
	s.Nil(err)
	regionErr, err = resp.GetRegionError()
	s.Nil(err)
	s.Nil(regionErr)
	s.Equal(resp.Resp.(*kvrpcpb.RawPutResponse).Error, "")
	// Leader changed
	s.NotEqual(ctx.Store.storeID, leaderStore.storeID)
	s.Nil(ctx.ProxyStore)
}

func refreshEpochs(regionStore *regionStore) {
	for i, store := range regionStore.stores {
		regionStore.storeEpochs[i] = atomic.LoadUint32(&store.epoch)
	}
}

func refreshLivenessStates(regionStore *regionStore) {
	for _, store := range regionStore.stores {
		atomic.StoreUint32(&store.livenessState, uint32(reachable))
	}
}

func AssertRPCCtxEqual(s *testRegionRequestToThreeStoresSuite, rpcCtx *RPCContext, target *replica, proxy *replica) {
	s.Equal(rpcCtx.Store, target.store)
	s.Equal(rpcCtx.Peer, target.peer)
	s.Equal(rpcCtx.Addr, target.store.addr)
	s.Equal(rpcCtx.AccessMode, tiKVOnly)
	if proxy != nil {
		s.Equal(rpcCtx.ProxyStore, proxy.store)
		s.Equal(rpcCtx.ProxyAddr, proxy.store.addr)
	}
}

func (s *testRegionRequestToThreeStoresSuite) TestLearnerReplicaSelector() {
	regionLoc, err := s.cache.LocateRegionByID(s.bo, s.regionID)
	s.Nil(err)
	s.NotNil(regionLoc)
	region := s.cache.GetCachedRegionWithRLock(regionLoc.Region)
	regionStore := region.getStore()
	req := tikvrpc.NewRequest(tikvrpc.CmdGet, &kvrpcpb.GetRequest{}, kvrpcpb.Context{})

	// Create a fake region and change its leader to the last peer.
	regionStore = regionStore.clone()
	regionStore.workTiKVIdx = AccessIndex(len(regionStore.stores) - 1)
	sidx, _ := regionStore.accessStore(tiKVOnly, regionStore.workTiKVIdx)
	regionStore.stores[sidx].epoch++

	// Add a TiKV learner peer to the region.
	storeID := s.cluster.AllocID()
	s.cluster.AddStore(storeID, fmt.Sprintf("store%d", storeID))
	tikvLearner := &metapb.Peer{Id: s.cluster.AllocID(), StoreId: storeID, Role: metapb.PeerRole_Learner}
	tikvLearnerAccessIdx := len(regionStore.stores)
	regionStore.accessIndex[tiKVOnly] = append(regionStore.accessIndex[tiKVOnly], tikvLearnerAccessIdx)
	regionStore.stores = append(regionStore.stores, &Store{storeID: tikvLearner.StoreId})
	regionStore.storeEpochs = append(regionStore.storeEpochs, 0)

	region = &Region{
		meta: region.GetMeta(),
	}
	atomic.StoreInt64(&region.lastAccess, time.Now().Unix())
	region.meta.Peers = append(region.meta.Peers, tikvLearner)
	atomic.StorePointer(&region.store, unsafe.Pointer(regionStore))

	cache := NewRegionCache(s.cache.pdClient)
	defer cache.Close()
	cache.mu.Lock()
	cache.insertRegionToCache(region, true)
	cache.mu.Unlock()

	// Test accessFollower state with kv.ReplicaReadLearner request type.
	atomic.StoreInt64(&region.lastAccess, time.Now().Unix())
	refreshEpochs(regionStore)
	req.ReplicaReadType = kv.ReplicaReadLearner
	replicaSelector, err := newReplicaSelector(cache, regionLoc.Region, req)
	s.NotNil(replicaSelector)
	s.Nil(err)

	accessLearner, _ := replicaSelector.state.(*accessFollower)
	// Invalidate the region if the leader is not in the region.
	atomic.StoreInt64(&region.lastAccess, time.Now().Unix())
	rpcCtx, err := replicaSelector.next(s.bo)
	s.Nil(err)
	// Should switch to the next follower.
	s.Equal(AccessIndex(tikvLearnerAccessIdx), accessLearner.lastIdx)
	AssertRPCCtxEqual(s, rpcCtx, replicaSelector.replicas[replicaSelector.targetIdx], nil)
}

func (s *testRegionRequestToThreeStoresSuite) TestReplicaSelector() {
	regionLoc, err := s.cache.LocateRegionByID(s.bo, s.regionID)
	s.Nil(err)
	s.NotNil(regionLoc)
	region := s.cache.GetCachedRegionWithRLock(regionLoc.Region)
	regionStore := region.getStore()
	req := tikvrpc.NewRequest(tikvrpc.CmdGet, &kvrpcpb.GetRequest{}, kvrpcpb.Context{})

	// Create a fake region and change its leader to the last peer.
	regionStore = regionStore.clone()
	regionStore.workTiKVIdx = AccessIndex(len(regionStore.stores) - 1)
	sidx, _ := regionStore.accessStore(tiKVOnly, regionStore.workTiKVIdx)
	regionStore.stores[sidx].epoch++
	regionStore.storeEpochs[sidx]++
	// Add a TiFlash peer to the region.
	tiflash := &metapb.Peer{Id: s.cluster.AllocID(), StoreId: s.cluster.AllocID()}
	regionStore.accessIndex[tiFlashOnly] = append(regionStore.accessIndex[tiFlashOnly], len(regionStore.stores))
	regionStore.stores = append(regionStore.stores, &Store{storeID: tiflash.StoreId, storeType: tikvrpc.TiFlash})
	regionStore.storeEpochs = append(regionStore.storeEpochs, 0)

	region = &Region{
		meta: region.GetMeta(),
	}
	atomic.StoreInt64(&region.lastAccess, time.Now().Unix())
	region.meta.Peers = append(region.meta.Peers, tiflash)
	atomic.StorePointer(&region.store, unsafe.Pointer(regionStore))

	cache := NewRegionCache(s.cache.pdClient)
	defer cache.Close()
	cache.mu.Lock()
	cache.insertRegionToCache(region, true)
	cache.mu.Unlock()

	// Verify creating the replicaSelector.
	replicaSelector, err := newReplicaSelector(cache, regionLoc.Region, req)
	s.NotNil(replicaSelector)
	s.Nil(err)
	s.Equal(replicaSelector.region, region)
	// Should only contain TiKV stores.
	s.Equal(len(replicaSelector.replicas), regionStore.accessStoreNum(tiKVOnly))
	s.Equal(len(replicaSelector.replicas), len(regionStore.stores)-1)
	s.IsType(&accessKnownLeader{}, replicaSelector.state)

	// Verify that the store matches the peer and epoch.
	for _, replica := range replicaSelector.replicas {
		s.Equal(replica.store.storeID, replica.peer.GetStoreId())
		s.Equal(replica.peer, region.getPeerOnStore(replica.store.storeID))
		s.True(replica.attempts == 0)

		for i, store := range regionStore.stores {
			if replica.store == store {
				s.Equal(replica.epoch, regionStore.storeEpochs[i])
			}
		}
	}

	// Test accessKnownLeader state
	s.IsType(&accessKnownLeader{}, replicaSelector.state)
	// Try the leader for maxReplicaAttempt times
	for i := 1; i <= maxReplicaAttempt; i++ {
		rpcCtx, err := replicaSelector.next(s.bo)
		s.Nil(err)
		AssertRPCCtxEqual(s, rpcCtx, replicaSelector.replicas[regionStore.workTiKVIdx], nil)
		s.IsType(&accessKnownLeader{}, replicaSelector.state)
		s.Equal(replicaSelector.replicas[regionStore.workTiKVIdx].attempts, i)
	}

	// After that it should switch to tryFollower
	for i := 0; i < len(replicaSelector.replicas)-1; i++ {
		rpcCtx, err := replicaSelector.next(s.bo)
		s.Nil(err)
		state, ok := replicaSelector.state.(*tryFollower)
		s.True(ok)
		s.Equal(regionStore.workTiKVIdx, state.leaderIdx)
		s.NotEqual(state.lastIdx, regionStore.workTiKVIdx)
		s.Equal(replicaSelector.targetIdx, state.lastIdx)
		AssertRPCCtxEqual(s, rpcCtx, replicaSelector.replicas[replicaSelector.targetIdx], nil)
		s.Equal(replicaSelector.targetReplica().attempts, 1)
	}
	// In tryFollower state, if all replicas are tried, nil RPCContext should be returned
	rpcCtx, err := replicaSelector.next(s.bo)
	s.Nil(err)
	s.Nil(rpcCtx)
	// The region should be invalidated
	s.False(replicaSelector.region.isValid())

	// Test switching to tryFollower if leader is unreachable
	atomic.StoreInt64(&region.lastAccess, time.Now().Unix())
	replicaSelector, err = newReplicaSelector(cache, regionLoc.Region, req)
	s.Nil(err)
	s.NotNil(replicaSelector)
	tf := func(s *Store, bo *retry.Backoffer) livenessState {
		return unreachable
	}
	cache.testingKnobs.mockRequestLiveness.Store((*livenessFunc)(&tf))
	s.IsType(&accessKnownLeader{}, replicaSelector.state)
	_, err = replicaSelector.next(s.bo)
	s.Nil(err)
	replicaSelector.onSendFailure(s.bo, nil)
	rpcCtx, err = replicaSelector.next(s.bo)
	s.NotNil(rpcCtx)
	s.Nil(err)
	s.IsType(&tryFollower{}, replicaSelector.state)
	s.NotEqual(replicaSelector.targetIdx, regionStore.workTiKVIdx)
	AssertRPCCtxEqual(s, rpcCtx, replicaSelector.targetReplica(), nil)
	s.Equal(replicaSelector.targetReplica().attempts, 1)
	// If the NotLeader errors provides an unreachable leader, do not switch to it.
	replicaSelector.onNotLeader(s.bo, rpcCtx, &errorpb.NotLeader{
		RegionId: region.GetID(), Leader: &metapb.Peer{Id: s.peerIDs[regionStore.workTiKVIdx], StoreId: s.storeIDs[regionStore.workTiKVIdx]},
	})
	s.IsType(&tryFollower{}, replicaSelector.state)

	// If the leader is unreachable and forwarding is not enabled, just do not try
	// the unreachable leader.
	refreshEpochs(regionStore)
	replicaSelector, err = newReplicaSelector(cache, regionLoc.Region, req)
	s.Nil(err)
	s.NotNil(replicaSelector)
	s.IsType(&accessKnownLeader{}, replicaSelector.state)
	// Now, livenessState is unreachable, so it will try a reachable follower instead of the unreachable leader.
	rpcCtx, err = replicaSelector.next(s.bo)
	s.Nil(err)
	s.NotNil(rpcCtx)
	_, ok := replicaSelector.state.(*tryFollower)
	s.True(ok)
	s.NotEqual(regionStore.workTiKVIdx, replicaSelector.targetIdx)

	// Do not try to use proxy if livenessState is unknown instead of unreachable.
	refreshEpochs(regionStore)
	cache.enableForwarding = true
	tf = func(s *Store, bo *retry.Backoffer) livenessState {
		return unknown
	}
	cache.testingKnobs.mockRequestLiveness.Store(
		(*livenessFunc)(&tf))
	replicaSelector, err = newReplicaSelector(cache, regionLoc.Region, req)
	s.Nil(err)
	s.NotNil(replicaSelector)
	s.Eventually(func() bool {
		return regionStore.stores[regionStore.workTiKVIdx].getLivenessState() == unknown
	}, 3*time.Second, 200*time.Millisecond)
	s.IsType(&accessKnownLeader{}, replicaSelector.state)
	// Now, livenessState is unknown. Even if forwarding is enabled, it should try followers
	// instead of using the proxy.
	rpcCtx, err = replicaSelector.next(s.bo)
	s.Nil(err)
	s.NotNil(rpcCtx)
	_, ok = replicaSelector.state.(*tryFollower)
	s.True(ok)

	// Test switching to tryNewProxy if leader is unreachable and forwarding is enabled
	refreshEpochs(regionStore)
	cache.enableForwarding = true
	replicaSelector, err = newReplicaSelector(cache, regionLoc.Region, req)
	s.Nil(err)
	s.NotNil(replicaSelector)
	tf = func(s *Store, bo *retry.Backoffer) livenessState {
		return unreachable
	}
	cache.testingKnobs.mockRequestLiveness.Store((*livenessFunc)(&tf))
	s.Eventually(func() bool {
		return regionStore.stores[regionStore.workTiKVIdx].getLivenessState() == unreachable
	}, 3*time.Second, 200*time.Millisecond)
	s.IsType(&accessKnownLeader{}, replicaSelector.state)
	// Now, livenessState is unreachable, so it will try a new proxy instead of the leader.
	rpcCtx, err = replicaSelector.next(s.bo)
	s.Nil(err)
	s.NotNil(rpcCtx)
	state, ok := replicaSelector.state.(*tryNewProxy)
	s.True(ok)
	s.Equal(regionStore.workTiKVIdx, state.leaderIdx)
	s.Equal(AccessIndex(2), replicaSelector.targetIdx)
	s.NotEqual(AccessIndex(2), replicaSelector.proxyIdx)
	AssertRPCCtxEqual(s, rpcCtx, replicaSelector.targetReplica(), replicaSelector.proxyReplica())
	s.Equal(replicaSelector.targetReplica().attempts, 1)
	s.Equal(replicaSelector.proxyReplica().attempts, 1)

	// When the current proxy node fails, it should try another one.
	lastProxy := replicaSelector.proxyIdx
	replicaSelector.onSendFailure(s.bo, nil)
	rpcCtx, err = replicaSelector.next(s.bo)
	s.NotNil(rpcCtx)
	s.Nil(err)
	state, ok = replicaSelector.state.(*tryNewProxy)
	s.True(ok)
	s.Equal(regionStore.workTiKVIdx, state.leaderIdx)
	s.Equal(AccessIndex(2), replicaSelector.targetIdx)
	s.NotEqual(lastProxy, replicaSelector.proxyIdx)
	s.Equal(replicaSelector.targetReplica().attempts, 2)
	s.Equal(replicaSelector.proxyReplica().attempts, 1)

	// Test proxy store is saves when proxy is enabled
	replicaSelector.onSendSuccess()
	regionStore = region.getStore()
	s.Equal(replicaSelector.proxyIdx, regionStore.proxyTiKVIdx)

	// Test initial state is accessByKnownProxy when proxyTiKVIdx is valid
	refreshEpochs(regionStore)
	cache.enableForwarding = true
	replicaSelector, err = newReplicaSelector(cache, regionLoc.Region, req)
	s.Nil(err)
	s.NotNil(replicaSelector)
	state2, ok := replicaSelector.state.(*accessByKnownProxy)
	s.True(ok)
	s.Equal(regionStore.workTiKVIdx, state2.leaderIdx)
	_, err = replicaSelector.next(s.bo)
	s.Nil(err)
	AssertRPCCtxEqual(s, rpcCtx, replicaSelector.targetReplica(), replicaSelector.proxyReplica())

	// Switch to tryNewProxy if the current proxy is not available
	replicaSelector.onSendFailure(s.bo, nil)
	s.IsType(&tryNewProxy{}, replicaSelector.state)
	rpcCtx, err = replicaSelector.next(s.bo)
	s.Nil(err)
	AssertRPCCtxEqual(s, rpcCtx, replicaSelector.targetReplica(), replicaSelector.proxyReplica())
	s.Equal(regionStore.workTiKVIdx, state2.leaderIdx)
	s.Equal(AccessIndex(2), replicaSelector.targetIdx)
	s.NotEqual(regionStore.proxyTiKVIdx, replicaSelector.proxyIdx)
	s.Equal(replicaSelector.targetReplica().attempts, 2)
	s.Equal(replicaSelector.proxyReplica().attempts, 1)

	// Test accessFollower state with kv.ReplicaReadFollower request type.
	req = tikvrpc.NewReplicaReadRequest(tikvrpc.CmdGet, &kvrpcpb.GetRequest{}, kv.ReplicaReadFollower, nil)
	refreshEpochs(regionStore)
	refreshLivenessStates(regionStore)
	replicaSelector, err = newReplicaSelector(cache, regionLoc.Region, req)
	s.Nil(err)
	s.NotNil(replicaSelector)
	state3, ok := replicaSelector.state.(*accessFollower)
	s.True(ok)
	s.Equal(regionStore.workTiKVIdx, state3.leaderIdx)
	s.Equal(state3.lastIdx, AccessIndex(-1))

	lastIdx := AccessIndex(-1)
	for i := 0; i < regionStore.accessStoreNum(tiKVOnly)-1; i++ {
		rpcCtx, err := replicaSelector.next(s.bo)
		s.Nil(err)
		// Should switch to the next follower.
		s.NotEqual(lastIdx, state3.lastIdx)
		// Shouldn't access the leader if followers aren't exhausted.
		s.NotEqual(regionStore.workTiKVIdx, state3.lastIdx)
		s.Equal(replicaSelector.targetIdx, state3.lastIdx)
		AssertRPCCtxEqual(s, rpcCtx, replicaSelector.replicas[replicaSelector.targetIdx], nil)
		lastIdx = state3.lastIdx
	}
	// Fallback to the leader for 1 time
	rpcCtx, err = replicaSelector.next(s.bo)
	s.Nil(err)
	s.Equal(regionStore.workTiKVIdx, state3.lastIdx)
	s.Equal(replicaSelector.targetIdx, state3.lastIdx)
	AssertRPCCtxEqual(s, rpcCtx, replicaSelector.replicas[regionStore.workTiKVIdx], nil)
	// All replicas are exhausted.
	rpcCtx, err = replicaSelector.next(s.bo)
	s.Nil(rpcCtx)
	s.Nil(err)

	// Test accessFollower state filtering epoch-stale stores.
	atomic.StoreInt64(&region.lastAccess, time.Now().Unix())
	refreshEpochs(regionStore)
	// Mark all followers as stale.
	tiKVNum := regionStore.accessStoreNum(tiKVOnly)
	for i := 1; i < tiKVNum; i++ {
		regionStore.storeEpochs[(regionStore.workTiKVIdx+AccessIndex(i))%AccessIndex(tiKVNum)]++
	}
	replicaSelector, err = newReplicaSelector(cache, regionLoc.Region, req)
	s.NotNil(replicaSelector)
	s.Nil(err)
	state3 = replicaSelector.state.(*accessFollower)
	// Should fallback to the leader immediately.
	rpcCtx, err = replicaSelector.next(s.bo)
	s.Nil(err)
	s.Equal(regionStore.workTiKVIdx, state3.lastIdx)
	s.Equal(replicaSelector.targetIdx, state3.lastIdx)
	AssertRPCCtxEqual(s, rpcCtx, replicaSelector.replicas[regionStore.workTiKVIdx], nil)

	// Test accessFollower state filtering label-not-match stores.
	atomic.StoreInt64(&region.lastAccess, time.Now().Unix())
	refreshEpochs(regionStore)
	labels := []*metapb.StoreLabel{
		{
			Key:   "a",
			Value: "b",
		},
	}
	regionStore.workTiKVIdx = AccessIndex(0)
	accessIdx := AccessIndex(regionStore.accessStoreNum(tiKVOnly) - 1)
	_, store := regionStore.accessStore(tiKVOnly, accessIdx)
	store.labels = labels
	for i := 0; i < 5; i++ {
		replicaSelector, err = newReplicaSelector(cache, regionLoc.Region, req, WithMatchLabels(labels))
		s.NotNil(replicaSelector)
		s.Nil(err)
		rpcCtx, err = replicaSelector.next(s.bo)
		s.Nil(err)
		AssertRPCCtxEqual(s, rpcCtx, replicaSelector.replicas[accessIdx], nil)
	}

	// Test accessFollower state with leaderOnly option
	atomic.StoreInt64(&region.lastAccess, time.Now().Unix())
	refreshEpochs(regionStore)
	for i := 0; i < 5; i++ {
		replicaSelector, err = newReplicaSelector(cache, regionLoc.Region, req, WithLeaderOnly())
		s.NotNil(replicaSelector)
		s.Nil(err)
		rpcCtx, err = replicaSelector.next(s.bo)
		s.Nil(err)
		// Should always access the leader.
		AssertRPCCtxEqual(s, rpcCtx, replicaSelector.replicas[regionStore.workTiKVIdx], nil)
	}

	// Test accessFollower state with kv.ReplicaReadMixed request type.
	atomic.StoreInt64(&region.lastAccess, time.Now().Unix())
	refreshEpochs(regionStore)
	req.ReplicaReadType = kv.ReplicaReadMixed
	replicaSelector, err = newReplicaSelector(cache, regionLoc.Region, req)
	s.NotNil(replicaSelector)
	s.Nil(err)

	// Invalidate the region if the leader is not in the region.
	atomic.StoreInt64(&region.lastAccess, time.Now().Unix())
	replicaSelector.updateLeader(&metapb.Peer{Id: s.cluster.AllocID(), StoreId: s.cluster.AllocID()})
	s.False(region.isValid())
	// Don't try next replica if the region is invalidated.
	rpcCtx, err = replicaSelector.next(s.bo)
	s.Nil(rpcCtx)
	s.Nil(err)
}

// TODO(youjiali1995): Remove duplicated tests. This test may be duplicated with other
// tests but it's a dedicated one to test sending requests with the replica selector.
func (s *testRegionRequestToThreeStoresSuite) TestSendReqWithReplicaSelector() {
	req := tikvrpc.NewRequest(tikvrpc.CmdRawPut, &kvrpcpb.RawPutRequest{
		Key:   []byte("key"),
		Value: []byte("value"),
	})
	region, err := s.cache.LocateRegionByID(s.bo, s.regionID)
	s.Nil(err)
	s.NotNil(region)
	regionStore := s.cache.GetCachedRegionWithRLock(region.Region).getStore()
	s.NotNil(regionStore)

	reloadRegion := func() {
		s.regionRequestSender.replicaSelector.region.invalidate(Other)
		region, _ = s.cache.LocateRegionByID(s.bo, s.regionID)
		regionStore = s.cache.GetCachedRegionWithRLock(region.Region).getStore()
	}

	hasFakeRegionError := func(resp *tikvrpc.Response) bool {
		if resp == nil {
			return false
		}
		regionErr, err := resp.GetRegionError()
		if err != nil {
			return false
		}
		return IsFakeRegionError(regionErr)
	}

	// Normal
	bo := retry.NewBackoffer(context.Background(), -1)
	sender := s.regionRequestSender
	resp, _, err := sender.SendReq(bo, req, region.Region, client.ReadTimeoutShort)
	s.Nil(err)
	s.NotNil(resp)
	s.True(bo.GetTotalBackoffTimes() == 0)

	// Switch to the next Peer due to store failure and the leader is on the next peer.
	bo = retry.NewBackoffer(context.Background(), -1)
	s.cluster.ChangeLeader(s.regionID, s.peerIDs[1])
	s.cluster.StopStore(s.storeIDs[0])
	resp, _, err = sender.SendReq(bo, req, region.Region, client.ReadTimeoutShort)
	s.Nil(err)
	s.NotNil(resp)
	s.Equal(sender.replicaSelector.targetIdx, AccessIndex(1))
	s.True(bo.GetTotalBackoffTimes() == 1)
	s.cluster.StartStore(s.storeIDs[0])
	atomic.StoreUint32(&regionStore.stores[0].livenessState, uint32(reachable))

	// Leader is updated because of send success, so no backoff.
	reloadRegion()
	bo = retry.NewBackoffer(context.Background(), -1)
	resp, _, err = sender.SendReq(bo, req, region.Region, client.ReadTimeoutShort)
	s.Nil(err)
	s.NotNil(resp)
	s.Equal(sender.replicaSelector.targetIdx, AccessIndex(1))
	s.True(bo.GetTotalBackoffTimes() == 0)

	// Switch to the next peer due to leader failure but the new leader is not elected.
	// Region will be invalidated due to store epoch changed.
	reloadRegion()
	s.cluster.StopStore(s.storeIDs[1])
	bo = retry.NewBackoffer(context.Background(), -1)
	resp, _, err = sender.SendReq(bo, req, region.Region, time.Second)
	s.Nil(err)
	s.True(hasFakeRegionError(resp))
	s.Equal(bo.GetTotalBackoffTimes(), 1)
	s.cluster.StartStore(s.storeIDs[1])
	atomic.StoreUint32(&regionStore.stores[1].livenessState, uint32(reachable))

	// Leader is changed. No backoff.
	reloadRegion()
	s.cluster.ChangeLeader(s.regionID, s.peerIDs[0])
	bo = retry.NewBackoffer(context.Background(), -1)
	resp, _, err = sender.SendReq(bo, req, region.Region, time.Second)
	s.Nil(err)
	s.NotNil(resp)
	s.Equal(bo.GetTotalBackoffTimes(), 0)

	// No leader. Backoff for each replica and runs out all replicas.
	s.cluster.GiveUpLeader(s.regionID)
	bo = retry.NewBackoffer(context.Background(), -1)
	resp, _, err = sender.SendReq(bo, req, region.Region, time.Second)
	s.Nil(err)
	s.True(hasFakeRegionError(resp))
	s.Equal(bo.GetTotalBackoffTimes(), 3)
	s.False(sender.replicaSelector.region.isValid())
	s.cluster.ChangeLeader(s.regionID, s.peerIDs[0])

	// The leader store is alive but can't provide service.

	tf := func(s *Store, bo *retry.Backoffer) livenessState {
		return reachable
	}
	s.regionRequestSender.regionCache.testingKnobs.mockRequestLiveness.Store((*livenessFunc)(&tf))
	s.Eventually(func() bool {
		stores := s.regionRequestSender.replicaSelector.regionStore.stores
		return stores[0].getLivenessState() == reachable &&
			stores[1].getLivenessState() == reachable &&
			stores[2].getLivenessState() == reachable
	}, 3*time.Second, 200*time.Millisecond)
	// Region will be invalidated due to running out of all replicas.
	reloadRegion()
	s.cluster.StopStore(s.storeIDs[0])
	bo = retry.NewBackoffer(context.Background(), -1)
	resp, _, err = sender.SendReq(bo, req, region.Region, time.Second)
	s.Nil(err)
	s.True(hasFakeRegionError(resp))
	s.False(sender.replicaSelector.region.isValid())
	s.Equal(bo.GetTotalBackoffTimes(), maxReplicaAttempt+2)
	s.cluster.StartStore(s.storeIDs[0])

	// Verify that retry the same replica when meets ServerIsBusy/MaxTimestampNotSynced/ReadIndexNotReady/ProposalInMergingMode.
	for _, regionErr := range []*errorpb.Error{
		// ServerIsBusy takes too much time to test.
		// {ServerIsBusy: &errorpb.ServerIsBusy{}},
		{MaxTimestampNotSynced: &errorpb.MaxTimestampNotSynced{}},
		{ReadIndexNotReady: &errorpb.ReadIndexNotReady{}},
		{ProposalInMergingMode: &errorpb.ProposalInMergingMode{}},
	} {
		func() {
			oc := sender.client
			defer func() {
				sender.client = oc
			}()
			s.regionRequestSender.client = &fnClient{fn: func(ctx context.Context, addr string, req *tikvrpc.Request, timeout time.Duration) (response *tikvrpc.Response, err error) {
				// Return the specific region error when accesses the leader.
				if addr == s.cluster.GetStore(s.storeIDs[0]).Address {
					return &tikvrpc.Response{Resp: &kvrpcpb.RawPutResponse{RegionError: regionErr}}, nil
				}
				// Return the not leader error when accesses followers.
				return &tikvrpc.Response{Resp: &kvrpcpb.RawPutResponse{RegionError: &errorpb.Error{
					NotLeader: &errorpb.NotLeader{
						RegionId: region.Region.id, Leader: &metapb.Peer{Id: s.peerIDs[0], StoreId: s.storeIDs[0]},
					}}}}, nil

			}}
			reloadRegion()
			bo = retry.NewBackoffer(context.Background(), -1)
			resp, _, err := sender.SendReq(bo, req, region.Region, time.Second)
			s.Nil(err)
			s.True(hasFakeRegionError(resp))
			s.False(sender.replicaSelector.region.isValid())
			s.Equal(bo.GetTotalBackoffTimes(), maxReplicaAttempt+2)
		}()
	}

	// Verify switch to the next peer immediately when meets StaleCommand.
	reloadRegion()
	func() {
		oc := sender.client
		defer func() {
			sender.client = oc
		}()
		s.regionRequestSender.client = &fnClient{fn: func(ctx context.Context, addr string, req *tikvrpc.Request, timeout time.Duration) (response *tikvrpc.Response, err error) {
			return &tikvrpc.Response{Resp: &kvrpcpb.RawPutResponse{RegionError: &errorpb.Error{StaleCommand: &errorpb.StaleCommand{}}}}, nil
		}}
		reloadRegion()
		bo = retry.NewBackoffer(context.Background(), -1)
		resp, _, err := sender.SendReq(bo, req, region.Region, time.Second)
		s.Nil(err)
		s.True(hasFakeRegionError(resp))
		s.False(sender.replicaSelector.region.isValid())
		s.Equal(bo.GetTotalBackoffTimes(), 0)
	}()

	// Verify don't invalidate region when meets unknown region errors.
	reloadRegion()
	func() {
		oc := sender.client
		defer func() {
			sender.client = oc
		}()
		s.regionRequestSender.client = &fnClient{fn: func(ctx context.Context, addr string, req *tikvrpc.Request, timeout time.Duration) (response *tikvrpc.Response, err error) {
			return &tikvrpc.Response{Resp: &kvrpcpb.RawPutResponse{RegionError: &errorpb.Error{Message: ""}}}, nil
		}}
		reloadRegion()
		bo = retry.NewBackoffer(context.Background(), -1)
		resp, _, err := sender.SendReq(bo, req, region.Region, time.Second)
		s.Nil(err)
		s.True(hasFakeRegionError(resp))
		s.False(sender.replicaSelector.region.isValid())
		s.Equal(bo.GetTotalBackoffTimes(), 0)
	}()

	// Verify invalidate region when meets StoreNotMatch/RegionNotFound/EpochNotMatch/NotLeader and can't find the leader in region.
	for i, regionErr := range []*errorpb.Error{
		{StoreNotMatch: &errorpb.StoreNotMatch{}},
		{RegionNotFound: &errorpb.RegionNotFound{}},
		{EpochNotMatch: &errorpb.EpochNotMatch{}},
		{NotLeader: &errorpb.NotLeader{Leader: &metapb.Peer{}}}} {
		func() {
			oc := sender.client
			defer func() {
				sender.client = oc
			}()
			s.regionRequestSender.client = &fnClient{fn: func(ctx context.Context, addr string, req *tikvrpc.Request, timeout time.Duration) (response *tikvrpc.Response, err error) {
				return &tikvrpc.Response{Resp: &kvrpcpb.RawPutResponse{RegionError: regionErr}}, nil

			}}
			reloadRegion()
			bo = retry.NewBackoffer(context.Background(), -1)
			resp, _, err := sender.SendReq(bo, req, region.Region, time.Second)

			// Return a sendError when meets NotLeader and can't find the leader in the region.
			if i == 3 {
				s.Nil(err)
				s.True(hasFakeRegionError(resp))
			} else {
				s.Nil(err)
				s.NotNil(resp)
				regionErr, _ := resp.GetRegionError()
				s.NotNil(regionErr)
			}
			s.False(sender.replicaSelector.region.isValid())
			s.Equal(bo.GetTotalBackoffTimes(), 0)
		}()
	}

	// Runs out of all replicas and then returns a send error.
	tf = func(s *Store, bo *retry.Backoffer) livenessState {
		return unreachable
	}
	s.regionRequestSender.regionCache.testingKnobs.mockRequestLiveness.Store((*livenessFunc)(&tf))
	reloadRegion()
	for _, store := range s.storeIDs {
		s.cluster.StopStore(store)
	}
	bo = retry.NewBackoffer(context.Background(), -1)
	resp, _, err = sender.SendReq(bo, req, region.Region, time.Second)
	s.Nil(err)
	s.True(hasFakeRegionError(resp))
	s.True(bo.GetTotalBackoffTimes() == 3)
	s.False(sender.replicaSelector.region.isValid())
	for _, store := range s.storeIDs {
		s.cluster.StartStore(store)
	}

	// Verify switch to the leader immediately when stale read requests with global txn scope meet region errors.
	s.cluster.ChangeLeader(region.Region.id, s.peerIDs[0])
	tf = func(s *Store, bo *retry.Backoffer) livenessState {
		return reachable
	}
	s.regionRequestSender.regionCache.testingKnobs.mockRequestLiveness.Store((*livenessFunc)(&tf))
	s.Eventually(func() bool {
		stores := s.regionRequestSender.replicaSelector.regionStore.stores
		return stores[0].getLivenessState() == reachable &&
			stores[1].getLivenessState() == reachable &&
			stores[2].getLivenessState() == reachable
	}, 3*time.Second, 200*time.Millisecond)
	reloadRegion()
	req = tikvrpc.NewRequest(tikvrpc.CmdGet, &kvrpcpb.GetRequest{Key: []byte("key")})
	req.ReadReplicaScope = oracle.GlobalTxnScope
	req.TxnScope = oracle.GlobalTxnScope
	for i := 0; i < 10; i++ {
		req.EnableStaleRead()
		// The request may be sent to the leader directly. We have to distinguish it.
		failureOnFollower := 0
		failureOnLeader := 0
		s.regionRequestSender.client = &fnClient{fn: func(ctx context.Context, addr string, req *tikvrpc.Request, timeout time.Duration) (response *tikvrpc.Response, err error) {
			if addr != s.cluster.GetStore(s.storeIDs[0]).Address {
				failureOnFollower++
				return &tikvrpc.Response{Resp: &kvrpcpb.GetResponse{RegionError: &errorpb.Error{}}}, nil
			} else if failureOnLeader == 0 && i%2 == 0 {
				failureOnLeader++
				return &tikvrpc.Response{Resp: &kvrpcpb.GetResponse{RegionError: &errorpb.Error{}}}, nil
			} else {
				return &tikvrpc.Response{Resp: &kvrpcpb.GetResponse{}}, nil
			}
		}}
		sender.SendReq(bo, req, region.Region, time.Second)
		state, ok := sender.replicaSelector.state.(*accessFollower)
		s.True(ok)
		s.True(failureOnFollower <= 1) // any retry should go to the leader, hence at most one failure on the follower allowed
		if failureOnFollower == 0 && failureOnLeader == 0 {
			// if the request goes to the leader and succeeds then it is executed as a StaleRead
			s.True(req.StaleRead)
		} else {
			// otherwise #leaderOnly flag should be set and retry request as a normal read
			s.True(state.option.leaderOnly)
			s.False(req.StaleRead)
		}
	}
}

func (s *testRegionRequestToThreeStoresSuite) TestLoadBasedReplicaRead() {
	regionLoc, err := s.cache.LocateRegionByID(s.bo, s.regionID)
	s.Nil(err)
	s.NotNil(regionLoc)
	region := s.cache.GetCachedRegionWithRLock(regionLoc.Region)
	req := tikvrpc.NewRequest(tikvrpc.CmdGet, &kvrpcpb.GetRequest{}, kvrpcpb.Context{
		BusyThresholdMs: 50,
	})

	replicaSelector, err := newReplicaSelector(s.cache, regionLoc.Region, req)
	s.NotNil(replicaSelector)
	s.Nil(err)
	s.Equal(replicaSelector.region, region)
	s.IsType(&accessKnownLeader{}, replicaSelector.state)
	// The busyThreshold in replicaSelector should be initialized with the request context.
	s.Equal(replicaSelector.busyThreshold, 50*time.Millisecond)

	bo := retry.NewBackoffer(context.Background(), -1)
	rpcCtx, err := replicaSelector.next(bo)
	s.Nil(err)
	s.Equal(rpcCtx.Peer.Id, s.leaderPeer)

	// Receive a ServerIsBusy error
	replicaSelector.onServerIsBusy(bo, rpcCtx, req, &errorpb.ServerIsBusy{
		EstimatedWaitMs: 500,
	})

	rpcCtx, err = replicaSelector.next(bo)
	s.Nil(err)
	s.NotEqual(rpcCtx.Peer.Id, s.leaderPeer)
	s.IsType(&tryIdleReplica{}, replicaSelector.state)
	s.True(*rpcCtx.contextPatcher.replicaRead)
	lastPeerID := rpcCtx.Peer.Id

	replicaSelector.onServerIsBusy(bo, rpcCtx, req, &errorpb.ServerIsBusy{
		EstimatedWaitMs: 800,
	})

	rpcCtx, err = replicaSelector.next(bo)
	s.Nil(err)
	// Should choose a peer different from before
	s.NotEqual(rpcCtx.Peer.Id, s.leaderPeer)
	s.NotEqual(rpcCtx.Peer.Id, lastPeerID)
	s.IsType(&tryIdleReplica{}, replicaSelector.state)
	s.True(*rpcCtx.contextPatcher.replicaRead)

	// All peers are too busy
	replicaSelector.onServerIsBusy(bo, rpcCtx, req, &errorpb.ServerIsBusy{
		EstimatedWaitMs: 150,
	})
	lessBusyPeer := rpcCtx.Peer.Id

	// Then, send to the leader again with no threshold.
	rpcCtx, err = replicaSelector.next(bo)
	s.Nil(err)
	s.Equal(rpcCtx.Peer.Id, s.leaderPeer)
	s.IsType(&tryIdleReplica{}, replicaSelector.state)
	s.False(*rpcCtx.contextPatcher.replicaRead)
	s.Equal(*rpcCtx.contextPatcher.busyThreshold, time.Duration(0))

	time.Sleep(120 * time.Millisecond)

	// When there comes a new request, it should skip busy leader and choose a less busy store
	replicaSelector, err = newReplicaSelector(s.cache, regionLoc.Region, req)
	s.NotNil(replicaSelector)
	s.Nil(err)
	rpcCtx, err = replicaSelector.next(bo)
	s.Nil(err)
	s.Equal(rpcCtx.Peer.Id, lessBusyPeer)
	s.IsType(&tryIdleReplica{}, replicaSelector.state)
	s.True(*rpcCtx.contextPatcher.replicaRead)
}

func (s *testRegionRequestToThreeStoresSuite) TestReplicaReadWithFlashbackInProgress() {
	regionLoc, err := s.cache.LocateRegionByID(s.bo, s.regionID)
	s.Nil(err)
	s.NotNil(regionLoc)

	s.regionRequestSender.client = &fnClient{fn: func(ctx context.Context, addr string, req *tikvrpc.Request, timeout time.Duration) (response *tikvrpc.Response, err error) {
		// Return serverIsBusy when accesses the leader with busy threshold.
		if addr == s.cluster.GetStore(s.storeIDs[0]).Address {
			if req.BusyThresholdMs > 0 {
				return &tikvrpc.Response{Resp: &kvrpcpb.GetResponse{RegionError: &errorpb.Error{
					ServerIsBusy: &errorpb.ServerIsBusy{EstimatedWaitMs: 500},
				}}}, nil
			} else {
				return &tikvrpc.Response{Resp: &kvrpcpb.GetResponse{Value: []byte("value")}}, nil
			}
		}
		return &tikvrpc.Response{Resp: &kvrpcpb.GetResponse{RegionError: &errorpb.Error{
			FlashbackInProgress: &errorpb.FlashbackInProgress{
				RegionId: regionLoc.Region.GetID(),
			},
		}}}, nil
	}}

	reqs := []*tikvrpc.Request{
		tikvrpc.NewRequest(tikvrpc.CmdGet, &kvrpcpb.GetRequest{Key: []byte("key")}, kvrpcpb.Context{
			BusyThresholdMs: 50,
		}),
		tikvrpc.NewReplicaReadRequest(tikvrpc.CmdGet, &kvrpcpb.GetRequest{Key: []byte("key")}, kv.ReplicaReadFollower, nil),
	}

	for _, req := range reqs {
		bo := retry.NewBackoffer(context.Background(), -1)
		s.Nil(err)
		resp, retry, err := s.regionRequestSender.SendReq(bo, req, regionLoc.Region, time.Second)
		s.Nil(err)
		s.GreaterOrEqual(retry, 1)
		s.Equal(resp.Resp.(*kvrpcpb.GetResponse).Value, []byte("value"))
	}
}

func (s *testRegionRequestToThreeStoresSuite) TestAccessFollowerAfter1TiKVDown() {
	var leaderAddr string
	s.regionRequestSender.client = &fnClient{fn: func(ctx context.Context, addr string, req *tikvrpc.Request, timeout time.Duration) (response *tikvrpc.Response, err error) {
		// Returns error when accesses non-leader.
		if leaderAddr != addr {
			return nil, context.DeadlineExceeded
		}
		return &tikvrpc.Response{Resp: &kvrpcpb.GetResponse{
			Value: []byte("value"),
		}}, nil
	}}

	req := tikvrpc.NewRequest(tikvrpc.CmdGet, &kvrpcpb.GetRequest{
		Key: []byte("key"),
	})
	req.ReplicaReadType = kv.ReplicaReadMixed

	loc, err := s.cache.LocateKey(s.bo, []byte("key"))
	s.Nil(err)
	region := s.cache.GetCachedRegionWithRLock(loc.Region)
	s.NotNil(region)
	regionStore := region.getStore()
	leaderAddr = regionStore.stores[regionStore.workTiKVIdx].addr
	s.NotEqual(leaderAddr, "")
	for i := 0; i < 10; i++ {
		bo := retry.NewBackofferWithVars(context.Background(), 100, nil)
		resp, _, _, err := s.regionRequestSender.SendReqCtx(bo, req, loc.Region, client.ReadTimeoutShort, tikvrpc.TiKV)
		s.Nil(err)
		s.NotNil(resp)

		// Since send req to follower will receive error, then all follower will be marked as unreachable and epoch stale.
		allFollowerStoreEpochStale := true
		for i, store := range regionStore.stores {
			if i == int(regionStore.workTiKVIdx) {
				continue
			}
			if store.epoch == regionStore.storeEpochs[i] {
				allFollowerStoreEpochStale = false
				break
			} else {
				s.Equal(store.getLivenessState(), unreachable)
			}
		}
		if allFollowerStoreEpochStale {
			break
		}
	}

	// mock for GC leader reload all regions.
	bo := retry.NewBackofferWithVars(context.Background(), 10, nil)
	_, err = s.cache.BatchLoadRegionsWithKeyRange(bo, []byte(""), nil, 1)
	s.Nil(err)

	loc, err = s.cache.LocateKey(s.bo, []byte("key"))
	s.Nil(err)
	region = s.cache.GetCachedRegionWithRLock(loc.Region)
	s.NotNil(region)
	regionStore = region.getStore()
	for i, store := range regionStore.stores {
		if i == int(regionStore.workTiKVIdx) {
			continue
		}
		// After reload region, the region epoch will be updated, but the store liveness state is still unreachable.
		s.Equal(store.epoch, regionStore.storeEpochs[i])
		s.Equal(store.getLivenessState(), unreachable)
	}

	for i := 0; i < 100; i++ {
		bo := retry.NewBackofferWithVars(context.Background(), 1, nil)
		resp, _, retryTimes, err := s.regionRequestSender.SendReqCtx(bo, req, loc.Region, client.ReadTimeoutShort, tikvrpc.TiKV)
		s.Nil(err)
		s.NotNil(resp)
		// since all follower'store is unreachable, the request will be sent to leader, the backoff times should be 0.
		s.Equal(0, bo.GetTotalBackoffTimes())
		s.Equal(0, retryTimes)
	}
}

func (s *testRegionRequestToThreeStoresSuite) TestStaleReadFallback() {
	leaderStore, _ := s.loadAndGetLeaderStore()
	leaderLabel := []*metapb.StoreLabel{
		{
			Key:   "id",
			Value: strconv.FormatUint(leaderStore.StoreID(), 10),
		},
	}
	regionLoc, err := s.cache.LocateRegionByID(s.bo, s.regionID)
	s.Nil(err)
	s.NotNil(regionLoc)
	value := []byte("value")
	isFirstReq := true

	s.regionRequestSender.client = &fnClient{fn: func(ctx context.Context, addr string, req *tikvrpc.Request, timeout time.Duration) (response *tikvrpc.Response, err error) {
		select {
		case <-ctx.Done():
			return nil, errors.New("timeout")
		default:
		}
		// Return `DataIsNotReady` for the first time on leader.
		if isFirstReq {
			isFirstReq = false
			return &tikvrpc.Response{Resp: &kvrpcpb.GetResponse{RegionError: &errorpb.Error{
				DataIsNotReady: &errorpb.DataIsNotReady{},
			}}}, nil
		}
		return &tikvrpc.Response{Resp: &kvrpcpb.GetResponse{Value: value}}, nil
	}}

	region := s.cache.getRegionByIDFromCache(regionLoc.Region.GetID())
	s.True(region.isValid())

	req := tikvrpc.NewReplicaReadRequest(tikvrpc.CmdGet, &kvrpcpb.GetRequest{Key: []byte("key")}, kv.ReplicaReadLeader, nil)
	req.ReadReplicaScope = oracle.GlobalTxnScope
	req.TxnScope = oracle.GlobalTxnScope
	req.EnableStaleRead()
	req.ReplicaReadType = kv.ReplicaReadMixed
	var ops []StoreSelectorOption
	ops = append(ops, WithMatchLabels(leaderLabel))

	ctx, cancel := context.WithTimeout(context.Background(), 10*time.Second)
	defer cancel()
	bo := retry.NewBackoffer(ctx, -1)
	s.Nil(err)
	resp, _, _, err := s.regionRequestSender.SendReqCtx(bo, req, regionLoc.Region, time.Second, tikvrpc.TiKV, ops...)
	s.Nil(err)

	regionErr, err := resp.GetRegionError()
	s.Nil(err)
	s.Nil(regionErr)
	getResp, ok := resp.Resp.(*kvrpcpb.GetResponse)
	s.True(ok)
	s.Equal(getResp.Value, value)
}

func (s *testRegionRequestToThreeStoresSuite) TestSendReqFirstTimeout() {
	leaderAddr := ""
	reqTargetAddrs := make(map[string]struct{})
	s.regionRequestSender.RegionRequestRuntimeStats = NewRegionRequestRuntimeStats()
	bo := retry.NewBackoffer(context.Background(), 10000)
	mockRPCClient := &fnClient{fn: func(ctx context.Context, addr string, req *tikvrpc.Request, timeout time.Duration) (*tikvrpc.Response, error) {
		reqTargetAddrs[addr] = struct{}{}
		if req.Context.MaxExecutionDurationMs < 10 {
			return nil, context.DeadlineExceeded
		}
		if addr != leaderAddr && !req.Context.ReplicaRead && !req.Context.StaleRead {
			return &tikvrpc.Response{Resp: &kvrpcpb.GetResponse{RegionError: &errorpb.Error{NotLeader: &errorpb.NotLeader{}}}}, nil
		}
		return &tikvrpc.Response{Resp: &kvrpcpb.GetResponse{Value: []byte("value")}}, nil
	}}
	getLocFn := func() *KeyLocation {
		loc, err := s.regionRequestSender.regionCache.LocateKey(bo, []byte("a"))
		s.Nil(err)
		region := s.regionRequestSender.regionCache.GetCachedRegionWithRLock(loc.Region)
		leaderStore, _, _, _ := region.WorkStorePeer(region.getStore())
		leaderAddr, err = s.regionRequestSender.regionCache.getStoreAddr(s.bo, region, leaderStore)
		s.Nil(err)
		return loc
	}
	resetStats := func() {
		reqTargetAddrs = make(map[string]struct{})
		s.regionRequestSender = NewRegionRequestSender(s.cache, mockRPCClient)
		s.regionRequestSender.RegionRequestRuntimeStats = NewRegionRequestRuntimeStats()
	}

	//Test different read type.
	staleReadTypes := []bool{false, true}
	replicaReadTypes := []kv.ReplicaReadType{kv.ReplicaReadLeader, kv.ReplicaReadFollower, kv.ReplicaReadMixed}
	for _, staleRead := range staleReadTypes {
		for _, tp := range replicaReadTypes {
			log.Info("TestSendReqFirstTimeout", zap.Bool("stale-read", staleRead), zap.String("replica-read-type", tp.String()))
			resetStats()
			req := tikvrpc.NewRequest(tikvrpc.CmdGet, &kvrpcpb.GetRequest{Key: []byte("a")}, kvrpcpb.Context{})
			if staleRead {
				req.EnableStaleRead()
			} else {
				req.ReplicaRead = tp.IsFollowerRead()
				req.ReplicaReadType = tp
			}
			loc := getLocFn()
			resp, _, _, err := s.regionRequestSender.SendReqCtx(bo, req, loc.Region, time.Millisecond, tikvrpc.TiKV)
			s.Nil(err)
			regionErr, err := resp.GetRegionError()
			s.Nil(err)
			s.True(IsFakeRegionError(regionErr))
			s.Equal(1, len(s.regionRequestSender.Stats))
			s.Equal(int64(3), s.regionRequestSender.Stats[tikvrpc.CmdGet].Count) // 3 rpc
			s.Equal(3, len(reqTargetAddrs))                                      // each rpc to a different store.
			s.Equal(0, bo.GetTotalBackoffTimes())                                // no backoff since fast retry.
			// warn: must rest MaxExecutionDurationMs before retry.
			resetStats()
			if staleRead {
				req.EnableStaleRead()
			} else {
				req.ReplicaRead = tp.IsFollowerRead()
				req.ReplicaReadType = tp
			}
			req.Context.MaxExecutionDurationMs = 0
			resp, _, _, err = s.regionRequestSender.SendReqCtx(bo, req, loc.Region, time.Second, tikvrpc.TiKV)
			s.Nil(err)
			regionErr, err = resp.GetRegionError()
			s.Nil(err)
			s.Nil(regionErr)
			s.Equal([]byte("value"), resp.Resp.(*kvrpcpb.GetResponse).Value)
			s.Equal(1, len(s.regionRequestSender.Stats))
			s.Equal(int64(1), s.regionRequestSender.Stats[tikvrpc.CmdGet].Count) // 1 rpc
			s.Equal(0, bo.GetTotalBackoffTimes())                                // no backoff since fast retry.
		}
	}

	// Test for write request.
	tf := func(s *Store, bo *retry.Backoffer) livenessState {
		return reachable
	}
	s.regionRequestSender.regionCache.testingKnobs.mockRequestLiveness.Store((*livenessFunc)(&tf))
	resetStats()
	req := tikvrpc.NewRequest(tikvrpc.CmdPrewrite, &kvrpcpb.PrewriteRequest{}, kvrpcpb.Context{})
	req.ReplicaReadType = kv.ReplicaReadLeader
	loc := getLocFn()
	bo = retry.NewBackoffer(context.Background(), 1000)
	resp, _, _, err := s.regionRequestSender.SendReqCtx(bo, req, loc.Region, time.Millisecond, tikvrpc.TiKV)
	s.Nil(resp)
	s.Equal(context.DeadlineExceeded, err)
	backoffTimes := bo.GetBackoffTimes()
	s.True(backoffTimes["tikvRPC"] > 0) // write request timeout won't do fast retry, so backoff times should be more than 0.
}

func (s *testRegionRequestToThreeStoresSuite) TestStaleReadFallback2Follower() {
	leaderStore, _ := s.loadAndGetLeaderStore()
	leaderLabel := []*metapb.StoreLabel{
		{
			Key:   "id",
			Value: strconv.FormatUint(leaderStore.StoreID(), 10),
		},
	}
	var followerID *uint64
	for _, storeID := range s.storeIDs {
		if storeID != leaderStore.storeID {
			id := storeID
			followerID = &id
			break
		}
	}
	s.NotNil(followerID)
	followerLabel := []*metapb.StoreLabel{
		{
			Key:   "id",
			Value: strconv.FormatUint(*followerID, 10),
		},
	}

	regionLoc, err := s.cache.LocateRegionByID(s.bo, s.regionID)
	s.Nil(err)
	s.NotNil(regionLoc)

	dataIsNotReady := false
	s.regionRequestSender.client = &fnClient{fn: func(ctx context.Context, addr string, req *tikvrpc.Request, timeout time.Duration) (response *tikvrpc.Response, err error) {
		select {
		case <-ctx.Done():
			return nil, errors.New("timeout")
		default:
		}
		if dataIsNotReady && req.StaleRead {
			dataIsNotReady = false
			return &tikvrpc.Response{Resp: &kvrpcpb.GetResponse{RegionError: &errorpb.Error{
				DataIsNotReady: &errorpb.DataIsNotReady{},
			}}}, nil
		}
		if addr == leaderStore.addr {
			return &tikvrpc.Response{Resp: &kvrpcpb.GetResponse{RegionError: &errorpb.Error{
				ServerIsBusy: &errorpb.ServerIsBusy{},
			}}}, nil
		}
		if !req.ReplicaRead {
			return &tikvrpc.Response{Resp: &kvrpcpb.GetResponse{RegionError: &errorpb.Error{
				NotLeader: &errorpb.NotLeader{},
			}}}, nil
		}
		return &tikvrpc.Response{Resp: &kvrpcpb.GetResponse{Value: []byte(addr)}}, nil
	}}

	for _, localLeader := range []bool{true, false} {
		dataIsNotReady = true
		// data is not ready, then server is busy in the first round,
		// directly server is busy in the second round.
		for i := 0; i < 2; i++ {
			req := tikvrpc.NewReplicaReadRequest(tikvrpc.CmdGet, &kvrpcpb.GetRequest{Key: []byte("key")}, kv.ReplicaReadLeader, nil)
			req.ReadReplicaScope = oracle.GlobalTxnScope
			req.TxnScope = oracle.GlobalTxnScope
			req.EnableStaleRead()
			req.ReplicaReadType = kv.ReplicaReadMixed
			var ops []StoreSelectorOption
			if localLeader {
				ops = append(ops, WithMatchLabels(leaderLabel))
			} else {
				ops = append(ops, WithMatchLabels(followerLabel))
			}

			ctx, cancel := context.WithTimeout(context.Background(), 10000*time.Second)
			bo := retry.NewBackoffer(ctx, -1)
			s.Nil(err)
			resp, _, _, err := s.regionRequestSender.SendReqCtx(bo, req, regionLoc.Region, time.Second, tikvrpc.TiKV, ops...)
			s.Nil(err)

			regionErr, err := resp.GetRegionError()
			s.Nil(err)
			s.Nil(regionErr)
			getResp, ok := resp.Resp.(*kvrpcpb.GetResponse)
			s.True(ok)
			if localLeader {
				s.NotEqual(getResp.Value, []byte("store"+leaderLabel[0].Value))
			} else {
				s.Equal(getResp.Value, []byte("store"+followerLabel[0].Value))
			}
			cancel()
		}
	}
}

func (s *testRegionRequestToThreeStoresSuite) TestReplicaReadFallbackToLeaderRegionError() {
	regionLoc, err := s.cache.LocateRegionByID(s.bo, s.regionID)
	s.Nil(err)
	s.NotNil(regionLoc)

	s.regionRequestSender.client = &fnClient{fn: func(ctx context.Context, addr string, req *tikvrpc.Request, timeout time.Duration) (response *tikvrpc.Response, err error) {
		select {
		case <-ctx.Done():
			return nil, errors.New("timeout")
		default:
		}
		// Return `mismatch peer id` when accesses the leader.
		if addr == s.cluster.GetStore(s.storeIDs[0]).Address {
			return &tikvrpc.Response{Resp: &kvrpcpb.GetResponse{RegionError: &errorpb.Error{
				MismatchPeerId: &errorpb.MismatchPeerId{
					RequestPeerId: 1,
					StorePeerId:   2,
				},
			}}}, nil
		}
		return &tikvrpc.Response{Resp: &kvrpcpb.GetResponse{RegionError: &errorpb.Error{
			DataIsNotReady: &errorpb.DataIsNotReady{},
		}}}, nil
	}}

	region := s.cache.getRegionByIDFromCache(regionLoc.Region.GetID())
	s.True(region.isValid())

	req := tikvrpc.NewReplicaReadRequest(tikvrpc.CmdGet, &kvrpcpb.GetRequest{Key: []byte("key")}, kv.ReplicaReadLeader, nil)
	req.ReadReplicaScope = oracle.GlobalTxnScope
	req.TxnScope = oracle.GlobalTxnScope
	req.EnableStaleRead()
	req.ReplicaReadType = kv.ReplicaReadFollower

	ctx, cancel := context.WithTimeout(context.Background(), 10*time.Second)
	defer cancel()
	bo := retry.NewBackoffer(ctx, -1)
	s.Nil(err)
	resp, _, _, err := s.regionRequestSender.SendReqCtx(bo, req, regionLoc.Region, time.Second, tikvrpc.TiKV)
	s.Nil(err)
	regionErr, err := resp.GetRegionError()
	s.Nil(err)
	s.Equal(regionErrorToLabel(regionErr), "mismatch_peer_id")
	// return non-epoch-not-match region error and the upper layer can auto retry.
	s.Nil(regionErr.GetEpochNotMatch())
	// after region error returned, the region should be invalidated.
	s.False(region.isValid())
}

func (s *testRegionRequestToThreeStoresSuite) TestLogging() {
	req := tikvrpc.NewRequest(tikvrpc.CmdGet, &kvrpcpb.GetRequest{
		Key: []byte("key"),
	})
	region, err := s.cache.LocateRegionByID(s.bo, s.regionID)
	s.Nil(err)
	s.NotNil(region)

	oc := s.regionRequestSender.client
	defer func() {
		s.regionRequestSender.client = oc
	}()

	s.regionRequestSender.client = &fnClient{fn: func(ctx context.Context, addr string, req *tikvrpc.Request, timeout time.Duration) (response *tikvrpc.Response, err error) {
		response = &tikvrpc.Response{Resp: &kvrpcpb.GetResponse{
			RegionError: &errorpb.Error{NotLeader: &errorpb.NotLeader{}},
		}}
		return response, nil
	}}

	bo := retry.NewBackofferWithVars(context.Background(), 5, nil)
	resp, _, err := s.regionRequestSender.SendReq(bo, req, region.Region, time.Second)
	s.Nil(err)
	s.NotNil(resp)
	regionErr, _ := resp.GetRegionError()
	s.NotNil(regionErr)
}

func (s *testRegionRequestToThreeStoresSuite) TestRetryRequestSource() {
	leaderStore, _ := s.loadAndGetLeaderStore()
	regionLoc, err := s.cache.LocateRegionByID(s.bo, s.regionID)
	s.Nil(err)
	req := tikvrpc.NewRequest(tikvrpc.CmdGet, &kvrpcpb.GetRequest{
		Key: []byte("key"),
	})
	req.InputRequestSource = "test"

	setReadType := func(req *tikvrpc.Request, readType string) {
		req.StaleRead = false
		req.ReplicaRead = false
		switch readType {
		case "leader":
			return
		case "follower":
			req.ReplicaRead = true
			req.ReplicaReadType = kv.ReplicaReadFollower
		case "stale_follower", "stale_leader":
			req.EnableStaleRead()
		default:
			panic("unreachable")
		}
	}

	setTargetReplica := func(selector *replicaSelector, readType string) {
		var leader bool
		switch readType {
		case "leader", "stale_leader":
			leader = true
		case "follower", "stale_follower":
			leader = false
		default:
			panic("unreachable")
		}
		for idx, replica := range selector.replicas {
			if replica.store.storeID == leaderStore.storeID && leader {
				selector.targetIdx = AccessIndex(idx)
				return
			}
			if replica.store.storeID != leaderStore.storeID && !leader {
				selector.targetIdx = AccessIndex(idx)
				return
			}
		}
		panic("unreachable")
	}

	firstReadReplicas := []string{"leader", "follower", "stale_follower", "stale_leader"}
	retryReadReplicas := []string{"leader", "follower"}
	for _, firstReplica := range firstReadReplicas {
		for _, retryReplica := range retryReadReplicas {
			bo := retry.NewBackoffer(context.Background(), -1)
			req.IsRetryRequest = false
			setReadType(req, firstReplica)
			replicaSelector, err := newReplicaSelector(s.cache, regionLoc.Region, req)
			s.Nil(err)
			setTargetReplica(replicaSelector, firstReplica)
			rpcCtx, err := replicaSelector.buildRPCContext(bo)
			s.Nil(err)
			replicaSelector.patchRequestSource(req, rpcCtx)
			s.Equal(firstReplica+"_test", req.RequestSource)

			// retry
			setReadType(req, retryReplica)
			replicaSelector, err = newReplicaSelector(s.cache, regionLoc.Region, req)
			s.Nil(err)
			setTargetReplica(replicaSelector, retryReplica)
			rpcCtx, err = replicaSelector.buildRPCContext(bo)
			s.Nil(err)
			req.IsRetryRequest = true
			replicaSelector.patchRequestSource(req, rpcCtx)
			s.Equal("retry_"+firstReplica+"_"+retryReplica+"_test", req.RequestSource)
		}
	}
}

<<<<<<< HEAD
func (s *testRegionRequestToThreeStoresSuite) TestDoNotTryUnreachableLeader() {
	key := []byte("key")
	region, err := s.regionRequestSender.regionCache.findRegionByKey(s.bo, key, false)
	s.Nil(err)
	regionStore := region.getStore()
	leader, _, _, _ := region.WorkStorePeer(regionStore)
	follower, _, _, _ := region.FollowerStorePeer(regionStore, 0, &storeSelectorOp{})

	s.regionRequestSender.client = &fnClient{fn: func(ctx context.Context, addr string, req *tikvrpc.Request, timeout time.Duration) (response *tikvrpc.Response, err error) {
		if req.StaleRead && addr == follower.addr {
			return &tikvrpc.Response{Resp: &kvrpcpb.GetResponse{RegionError: &errorpb.Error{DataIsNotReady: &errorpb.DataIsNotReady{}}}}, nil
		}
		return &tikvrpc.Response{Resp: &kvrpcpb.GetResponse{
			Value: []byte(addr),
		}}, nil
	}}
	atomic.StoreUint32(&leader.livenessState, uint32(unreachable))

	req := tikvrpc.NewReplicaReadRequest(tikvrpc.CmdGet, &kvrpcpb.GetRequest{Key: key}, kv.ReplicaReadLeader, nil)
	req.ReadReplicaScope = oracle.GlobalTxnScope
	req.TxnScope = oracle.GlobalTxnScope
	req.EnableStaleRead()
	bo := retry.NewBackoffer(context.Background(), -1)
	resp, _, _, err := s.regionRequestSender.SendReqCtx(bo, req, region.VerID(), time.Second, tikvrpc.TiKV, WithMatchLabels(follower.labels))
	s.Nil(err)
	// `tryFollower` always try the local peer firstly
	s.Equal(follower.addr, string(resp.Resp.(*kvrpcpb.GetResponse).Value))
=======
func (s *testRegionRequestToThreeStoresSuite) TestStaleReadTryFollowerAfterTimeout() {
	var (
		leaderAddr  string
		leaderLabel []*metapb.StoreLabel
	)
	bo := retry.NewBackoffer(context.Background(), 10000)
	mockRPCClient := &fnClient{fn: func(ctx context.Context, addr string, req *tikvrpc.Request, timeout time.Duration) (*tikvrpc.Response, error) {
		if addr == leaderAddr {
			return nil, context.DeadlineExceeded
		}
		return &tikvrpc.Response{Resp: &kvrpcpb.GetResponse{Value: []byte("value")}}, nil
	}}
	s.regionRequestSender = NewRegionRequestSender(s.cache, mockRPCClient)
	s.regionRequestSender.RegionRequestRuntimeStats = NewRegionRequestRuntimeStats()
	getLocFn := func() *KeyLocation {
		loc, err := s.regionRequestSender.regionCache.LocateKey(bo, []byte("a"))
		s.Nil(err)
		region := s.regionRequestSender.regionCache.GetCachedRegionWithRLock(loc.Region)
		leaderStore, _, _, _ := region.WorkStorePeer(region.getStore())
		leaderAddr, err = s.regionRequestSender.regionCache.getStoreAddr(s.bo, region, leaderStore)
		s.Nil(err)
		leaderLabel = []*metapb.StoreLabel{{Key: "id", Value: strconv.FormatUint(leaderStore.StoreID(), 10)}}
		return loc
	}
	req := tikvrpc.NewRequest(tikvrpc.CmdGet, &kvrpcpb.GetRequest{Key: []byte("a")}, kvrpcpb.Context{})
	req.EnableStaleRead()
	loc := getLocFn()
	var ops []StoreSelectorOption
	ops = append(ops, WithMatchLabels(leaderLabel))
	resp, _, _, err := s.regionRequestSender.SendReqCtx(bo, req, loc.Region, time.Second, tikvrpc.TiKV, ops...)
	s.Nil(err)
	regionErr, err := resp.GetRegionError()
	s.Nil(err)
	s.Nil(regionErr)
	s.Equal([]byte("value"), resp.Resp.(*kvrpcpb.GetResponse).Value)
	s.Equal(1, len(s.regionRequestSender.Stats))
	s.Equal(int64(2), s.regionRequestSender.Stats[tikvrpc.CmdGet].Count) // 2 rpc
	s.Equal(0, bo.GetTotalBackoffTimes())                                // no backoff since fast retry.
>>>>>>> c8832b84
}<|MERGE_RESOLUTION|>--- conflicted
+++ resolved
@@ -1552,35 +1552,6 @@
 	}
 }
 
-<<<<<<< HEAD
-func (s *testRegionRequestToThreeStoresSuite) TestDoNotTryUnreachableLeader() {
-	key := []byte("key")
-	region, err := s.regionRequestSender.regionCache.findRegionByKey(s.bo, key, false)
-	s.Nil(err)
-	regionStore := region.getStore()
-	leader, _, _, _ := region.WorkStorePeer(regionStore)
-	follower, _, _, _ := region.FollowerStorePeer(regionStore, 0, &storeSelectorOp{})
-
-	s.regionRequestSender.client = &fnClient{fn: func(ctx context.Context, addr string, req *tikvrpc.Request, timeout time.Duration) (response *tikvrpc.Response, err error) {
-		if req.StaleRead && addr == follower.addr {
-			return &tikvrpc.Response{Resp: &kvrpcpb.GetResponse{RegionError: &errorpb.Error{DataIsNotReady: &errorpb.DataIsNotReady{}}}}, nil
-		}
-		return &tikvrpc.Response{Resp: &kvrpcpb.GetResponse{
-			Value: []byte(addr),
-		}}, nil
-	}}
-	atomic.StoreUint32(&leader.livenessState, uint32(unreachable))
-
-	req := tikvrpc.NewReplicaReadRequest(tikvrpc.CmdGet, &kvrpcpb.GetRequest{Key: key}, kv.ReplicaReadLeader, nil)
-	req.ReadReplicaScope = oracle.GlobalTxnScope
-	req.TxnScope = oracle.GlobalTxnScope
-	req.EnableStaleRead()
-	bo := retry.NewBackoffer(context.Background(), -1)
-	resp, _, _, err := s.regionRequestSender.SendReqCtx(bo, req, region.VerID(), time.Second, tikvrpc.TiKV, WithMatchLabels(follower.labels))
-	s.Nil(err)
-	// `tryFollower` always try the local peer firstly
-	s.Equal(follower.addr, string(resp.Resp.(*kvrpcpb.GetResponse).Value))
-=======
 func (s *testRegionRequestToThreeStoresSuite) TestStaleReadTryFollowerAfterTimeout() {
 	var (
 		leaderAddr  string
@@ -1619,5 +1590,33 @@
 	s.Equal(1, len(s.regionRequestSender.Stats))
 	s.Equal(int64(2), s.regionRequestSender.Stats[tikvrpc.CmdGet].Count) // 2 rpc
 	s.Equal(0, bo.GetTotalBackoffTimes())                                // no backoff since fast retry.
->>>>>>> c8832b84
+}
+
+func (s *testRegionRequestToThreeStoresSuite) TestDoNotTryUnreachableLeader() {
+	key := []byte("key")
+	region, err := s.regionRequestSender.regionCache.findRegionByKey(s.bo, key, false)
+	s.Nil(err)
+	regionStore := region.getStore()
+	leader, _, _, _ := region.WorkStorePeer(regionStore)
+	follower, _, _, _ := region.FollowerStorePeer(regionStore, 0, &storeSelectorOp{})
+
+	s.regionRequestSender.client = &fnClient{fn: func(ctx context.Context, addr string, req *tikvrpc.Request, timeout time.Duration) (response *tikvrpc.Response, err error) {
+		if req.StaleRead && addr == follower.addr {
+			return &tikvrpc.Response{Resp: &kvrpcpb.GetResponse{RegionError: &errorpb.Error{DataIsNotReady: &errorpb.DataIsNotReady{}}}}, nil
+		}
+		return &tikvrpc.Response{Resp: &kvrpcpb.GetResponse{
+			Value: []byte(addr),
+		}}, nil
+	}}
+	atomic.StoreUint32(&leader.livenessState, uint32(unreachable))
+
+	req := tikvrpc.NewReplicaReadRequest(tikvrpc.CmdGet, &kvrpcpb.GetRequest{Key: key}, kv.ReplicaReadLeader, nil)
+	req.ReadReplicaScope = oracle.GlobalTxnScope
+	req.TxnScope = oracle.GlobalTxnScope
+	req.EnableStaleRead()
+	bo := retry.NewBackoffer(context.Background(), -1)
+	resp, _, _, err := s.regionRequestSender.SendReqCtx(bo, req, region.VerID(), time.Second, tikvrpc.TiKV, WithMatchLabels(follower.labels))
+	s.Nil(err)
+	// `tryFollower` always try the local peer firstly
+	s.Equal(follower.addr, string(resp.Resp.(*kvrpcpb.GetResponse).Value))
 }