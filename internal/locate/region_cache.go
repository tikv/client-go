--- conflicted
+++ resolved
@@ -2639,17 +2639,9 @@
 			}
 		}
 	}()
-<<<<<<< HEAD
 	var stores []*Store
-	c.forEachStore(func(store *Store) {
+	c.stores.forEach(func(store *Store) {
 		stores = append(stores, store)
-=======
-	healthDetails := make(map[uint64]HealthStatusDetail)
-	now := time.Now()
-	c.stores.forEach(func(store *Store) {
-		store.healthStatus.tick(now)
-		healthDetails[store.storeID] = store.healthStatus.GetHealthStatusDetail()
->>>>>>> 6cb0704f
 	})
 	for _, store := range stores {
 		store.healthStatus.tick(ctx, now, store, c.requestHealthFeedbackCallback)
@@ -2681,13 +2673,8 @@
 		(bytes.Compare(key, endKey) < 0 || len(endKey) == 0)
 }
 
-<<<<<<< HEAD
 func (c *RegionCache) onHealthFeedback(feedback *kvrpcpb.HealthFeedback) {
-	store, ok := c.getStore(feedback.GetStoreId())
-=======
-func (c *RegionCache) onHealthFeedback(feedback *tikvpb.HealthFeedback) {
 	store, ok := c.stores.get(feedback.GetStoreId())
->>>>>>> 6cb0704f
 	if !ok {
 		logutil.BgLogger().Info("dropped health feedback info due to unknown store id", zap.Uint64("storeID", feedback.GetStoreId()))
 		return
