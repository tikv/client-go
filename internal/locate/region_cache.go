// Copyright 2021 TiKV Authors
//
// Licensed under the Apache License, Version 2.0 (the "License");
// you may not use this file except in compliance with the License.
// You may obtain a copy of the License at
//
//     http://www.apache.org/licenses/LICENSE-2.0
//
// Unless required by applicable law or agreed to in writing, software
// distributed under the License is distributed on an "AS IS" BASIS,
// WITHOUT WARRANTIES OR CONDITIONS OF ANY KIND, either express or implied.
// See the License for the specific language governing permissions and
// limitations under the License.

// NOTE: The code in this file is based on code from the
// TiDB project, licensed under the Apache License v 2.0
//
// https://github.com/pingcap/tidb/tree/cc5e161ac06827589c4966674597c137cc9e809c/store/tikv/locate/region_cache.go
//

// Copyright 2016 PingCAP, Inc.
//
// Licensed under the Apache License, Version 2.0 (the "License");
// you may not use this file except in compliance with the License.
// You may obtain a copy of the License at
//
//     http://www.apache.org/licenses/LICENSE-2.0
//
// Unless required by applicable law or agreed to in writing, software
// distributed under the License is distributed on an "AS IS" BASIS,
// WITHOUT WARRANTIES OR CONDITIONS OF ANY KIND, either express or implied.
// See the License for the specific language governing permissions and
// limitations under the License.

package locate

import (
	"bytes"
	"context"
	"encoding/hex"
	"fmt"
	"math"
	"math/rand"
	"slices"
	"sort"
	"strconv"
	"strings"
	"sync"
	"sync/atomic"
	"time"
	"unsafe"

	"github.com/gogo/protobuf/proto"
	"github.com/google/btree"
	"github.com/opentracing/opentracing-go"
	"github.com/pingcap/kvproto/pkg/kvrpcpb"
	"github.com/pingcap/kvproto/pkg/metapb"
	"github.com/pingcap/kvproto/pkg/tikvpb"
	"github.com/pkg/errors"
	"github.com/prometheus/client_golang/prometheus"
	"github.com/tikv/client-go/v2/config"
	"github.com/tikv/client-go/v2/config/retry"
	tikverr "github.com/tikv/client-go/v2/error"
	"github.com/tikv/client-go/v2/internal/apicodec"
	"github.com/tikv/client-go/v2/internal/client"
	"github.com/tikv/client-go/v2/internal/logutil"
	"github.com/tikv/client-go/v2/kv"
	"github.com/tikv/client-go/v2/metrics"
	"github.com/tikv/client-go/v2/tikvrpc"
	"github.com/tikv/client-go/v2/util"
	pd "github.com/tikv/pd/client"
	atomic2 "go.uber.org/atomic"
	"go.uber.org/zap"
	"golang.org/x/sync/singleflight"
	"google.golang.org/grpc"
	"google.golang.org/grpc/backoff"
	"google.golang.org/grpc/codes"
	"google.golang.org/grpc/credentials"
	"google.golang.org/grpc/credentials/insecure"
	healthpb "google.golang.org/grpc/health/grpc_health_v1"
	"google.golang.org/grpc/keepalive"
	"google.golang.org/grpc/status"
)

const (
	btreeDegree            = 32
	expiredTTL             = -1
	defaultRegionsPerBatch = 128
)

// LabelFilter returns false means label doesn't match, and will ignore this store.
type LabelFilter = func(labels []*metapb.StoreLabel) bool

// LabelFilterOnlyTiFlashWriteNode will only select stores whose label contains: <engine, tiflash> and <engine_role, write>.
// Only used for tiflash_compute node.
var LabelFilterOnlyTiFlashWriteNode = func(labels []*metapb.StoreLabel) bool {
	return isStoreContainLabel(labels, tikvrpc.EngineLabelKey, tikvrpc.EngineLabelTiFlash) &&
		isStoreContainLabel(labels, tikvrpc.EngineRoleLabelKey, tikvrpc.EngineRoleWrite)
}

// LabelFilterNoTiFlashWriteNode will only select stores whose label contains: <engine, tiflash>, but not contains <engine_role, write>.
// Normally tidb use this filter.
var LabelFilterNoTiFlashWriteNode = func(labels []*metapb.StoreLabel) bool {
	return isStoreContainLabel(labels, tikvrpc.EngineLabelKey, tikvrpc.EngineLabelTiFlash) &&
		!isStoreContainLabel(labels, tikvrpc.EngineRoleLabelKey, tikvrpc.EngineRoleWrite)
}

// LabelFilterAllTiFlashNode will select all tiflash stores.
var LabelFilterAllTiFlashNode = func(labels []*metapb.StoreLabel) bool {
	return isStoreContainLabel(labels, tikvrpc.EngineLabelKey, tikvrpc.EngineLabelTiFlash)
}

// LabelFilterAllNode will select all stores.
var LabelFilterAllNode = func(_ []*metapb.StoreLabel) bool {
	return true
}

// regionCacheTTLSec is the max idle time for regions in the region cache.
var regionCacheTTLSec int64 = 600

// SetRegionCacheTTLSec sets regionCacheTTLSec to t.
func SetRegionCacheTTLSec(t int64) {
	regionCacheTTLSec = t
}

// regionCacheTTLJitterSec is the max jitter time for region cache TTL.
var regionCacheTTLJitterSec int64 = 60

// SetRegionCacheTTLWithJitter sets region cache TTL with jitter. The real TTL is in range of [base, base+jitter).
func SetRegionCacheTTLWithJitter(base int64, jitter int64) {
	regionCacheTTLSec = base
	regionCacheTTLJitterSec = jitter
}

// nextTTL returns a random TTL in range [ts+base, ts+base+jitter). The input ts should be an epoch timestamp in seconds.
func nextTTL(ts int64) int64 {
	jitter := int64(0)
	if regionCacheTTLJitterSec > 0 {
		jitter = rand.Int63n(regionCacheTTLJitterSec)
	}
	return ts + regionCacheTTLSec + jitter
}

// nextTTLWithoutJitter is used for test.
func nextTTLWithoutJitter(ts int64) int64 {
	return ts + regionCacheTTLSec
}

const (
	needReloadOnAccess       int32 = 1 << iota // indicates the region will be reloaded on next access
	needExpireAfterTTL                         // indicates the region will expire after RegionCacheTTL (even when it's accessed continuously)
	needDelayedReloadPending                   // indicates the region will be reloaded later after it's scanned by GC
	needDelayedReloadReady                     // indicates the region has been scanned by GC and can be reloaded by id on next access
)

// InvalidReason is the reason why a cached region is invalidated.
// The region cache may take different strategies to handle different reasons.
// For example, when a cached region is invalidated due to no leader, region cache
// will always access to a different peer.
type InvalidReason int32

const (
	// Ok indicates the cached region is valid
	Ok InvalidReason = iota
	// NoLeader indicates it's invalidated due to no leader
	NoLeader
	// RegionNotFound indicates it's invalidated due to region not found in the store
	RegionNotFound
	// EpochNotMatch indicates it's invalidated due to epoch not match
	EpochNotMatch
	// StoreNotFound indicates it's invalidated due to store not found in PD
	StoreNotFound
	// Other indicates it's invalidated due to other reasons, e.g., the store
	// is removed from the cluster, fail to send requests to the store.
	Other
)

func (r InvalidReason) String() string {
	switch r {
	case Ok:
		return "Ok"
	case Other:
		return "Other"
	case EpochNotMatch:
		return "EpochNotMatch"
	case RegionNotFound:
		return "RegionNotFound"
	case StoreNotFound:
		return "StoreNotFound"
	case NoLeader:
		return "NoLeader"
	default:
		return "Unknown"
	}
}

// Region presents kv region
type Region struct {
	meta          *metapb.Region // raw region meta from PD, immutable after init
	store         unsafe.Pointer // point to region store info, see RegionStore
	ttl           int64          // region TTL in epoch seconds, see checkRegionCacheTTL
	syncFlags     int32          // region need be sync later, see needReloadOnAccess, needExpireAfterTTL
	invalidReason InvalidReason  // the reason why the region is invalidated
}

// AccessIndex represent the index for accessIndex array
type AccessIndex int

// regionStore represents region stores info
// it will be store as unsafe.Pointer and be load at once
type regionStore struct {
	// corresponding stores(in the same order) of Region.meta.Peers in this region.
	stores []*Store
	// snapshots of store's epoch, need reload when `storeEpochs[curr] != stores[cur].fail`
	storeEpochs []uint32
	// A region can consist of stores with different type(TiKV and TiFlash). It maintains AccessMode => idx in stores,
	// e.g., stores[accessIndex[tiKVOnly][workTiKVIdx]] is the current working TiKV.
	accessIndex [numAccessMode][]int
	// accessIndex[tiKVOnly][workTiKVIdx] is the index of the current working TiKV in stores.
	workTiKVIdx AccessIndex
	// accessIndex[tiKVOnly][proxyTiKVIdx] is the index of TiKV that can forward requests to the leader in stores, -1 means not using proxy.
	proxyTiKVIdx AccessIndex
	// accessIndex[tiFlashOnly][workTiFlashIdx] is the index of the current working TiFlash in stores.
	workTiFlashIdx atomic2.Int32
	// buckets is not accurate and it can change even if the region is not changed.
	// It can be stale and buckets keys can be out of the region range.
	buckets *metapb.Buckets
	// pendingPeers refers to pdRegion.PendingPeers. It's immutable and can be used to reconstruct pdRegions.
	pendingPeers []*metapb.Peer
	// downPeers refers to pdRegion.DownPeers. It's immutable and can be used to reconstruct pdRegions.
	downPeers []*metapb.Peer
}

func (r *regionStore) accessStore(mode accessMode, idx AccessIndex) (int, *Store) {
	sidx := r.accessIndex[mode][idx]
	return sidx, r.stores[sidx]
}

func (r *regionStore) getAccessIndex(mode accessMode, store *Store) AccessIndex {
	for index, sidx := range r.accessIndex[mode] {
		if r.stores[sidx].storeID == store.storeID {
			return AccessIndex(index)
		}
	}
	return -1
}

func (r *regionStore) accessStoreNum(mode accessMode) int {
	return len(r.accessIndex[mode])
}

// clone clones region store struct.
func (r *regionStore) clone() *regionStore {
	storeEpochs := make([]uint32, len(r.stores))
	copy(storeEpochs, r.storeEpochs)
	rs := &regionStore{
		proxyTiKVIdx: r.proxyTiKVIdx,
		workTiKVIdx:  r.workTiKVIdx,
		stores:       r.stores,
		storeEpochs:  storeEpochs,
		buckets:      r.buckets,
	}
	rs.workTiFlashIdx.Store(r.workTiFlashIdx.Load())
	for i := 0; i < int(numAccessMode); i++ {
		rs.accessIndex[i] = make([]int, len(r.accessIndex[i]))
		copy(rs.accessIndex[i], r.accessIndex[i])
	}
	return rs
}

// return next follower store's index
func (r *regionStore) follower(seed uint32, op *storeSelectorOp) AccessIndex {
	l := uint32(r.accessStoreNum(tiKVOnly))
	if l <= 1 {
		return r.workTiKVIdx
	}

	for retry := l - 1; retry > 0; retry-- {
		followerIdx := AccessIndex(seed % (l - 1))
		if followerIdx >= r.workTiKVIdx {
			followerIdx++
		}
		storeIdx, s := r.accessStore(tiKVOnly, followerIdx)
		if r.storeEpochs[storeIdx] == atomic.LoadUint32(&s.epoch) && r.filterStoreCandidate(followerIdx, op) {
			return followerIdx
		}
		seed++
	}
	return r.workTiKVIdx
}

// return next leader or follower store's index
func (r *regionStore) kvPeer(seed uint32, op *storeSelectorOp) AccessIndex {
	if op.leaderOnly {
		return r.workTiKVIdx
	}
	candidates := make([]AccessIndex, 0, r.accessStoreNum(tiKVOnly))
	for i := 0; i < r.accessStoreNum(tiKVOnly); i++ {
		accessIdx := AccessIndex(i)
		storeIdx, s := r.accessStore(tiKVOnly, accessIdx)
		if r.storeEpochs[storeIdx] != atomic.LoadUint32(&s.epoch) || !r.filterStoreCandidate(accessIdx, op) {
			continue
		}
		candidates = append(candidates, accessIdx)
	}
	// If there is no candidates, send to current workTiKVIdx which generally is the leader.
	if len(candidates) == 0 {
		return r.workTiKVIdx
	}
	return candidates[seed%uint32(len(candidates))]
}

func (r *regionStore) filterStoreCandidate(aidx AccessIndex, op *storeSelectorOp) bool {
	_, s := r.accessStore(tiKVOnly, aidx)
	// filter label unmatched store and slow stores when ReplicaReadMode == PreferLeader
	return s.IsLabelsMatch(op.labels) && (!op.preferLeader || (aidx == r.workTiKVIdx && !s.healthStatus.IsSlow()))
}

func newRegion(bo *retry.Backoffer, c *RegionCache, pdRegion *pd.Region) (*Region, error) {
	r := &Region{meta: pdRegion.Meta}
	// regionStore pull used store from global store map
	// to avoid acquire storeMu in later access.
	rs := &regionStore{
		workTiKVIdx:  0,
		proxyTiKVIdx: -1,
		stores:       make([]*Store, 0, len(r.meta.Peers)),
		storeEpochs:  make([]uint32, 0, len(r.meta.Peers)),
		buckets:      pdRegion.Buckets,
		pendingPeers: pdRegion.PendingPeers,
		downPeers:    pdRegion.DownPeers,
	}

	leader := pdRegion.Leader
	var leaderAccessIdx AccessIndex
	availablePeers := r.meta.GetPeers()[:0]
	for _, p := range r.meta.Peers {
		store, exists := c.getStore(p.StoreId)
		if !exists {
			store = c.getStoreOrInsertDefault(p.StoreId)
		}
		addr, err := store.initResolve(bo, c)
		if err != nil {
			return nil, err
		}
		// Filter out the peer on a tombstone or down store.
		if addr == "" || slices.ContainsFunc(pdRegion.DownPeers, func(dp *metapb.Peer) bool { return isSamePeer(dp, p) }) {
			continue
		}

		// Since the witness is read-write prohibited, it does not make sense to send requests to it
		// unless it is the leader. When it is the leader and transfer leader encounters a problem,
		// the backoff timeout will be triggered, and the client can give a more accurate error message.
		if p.IsWitness && !isSamePeer(p, leader) {
			continue
		}

		if isSamePeer(p, leader) {
			leaderAccessIdx = AccessIndex(len(rs.accessIndex[tiKVOnly]))
		}
		availablePeers = append(availablePeers, p)
		switch store.storeType {
		case tikvrpc.TiKV:
			rs.accessIndex[tiKVOnly] = append(rs.accessIndex[tiKVOnly], len(rs.stores))
		case tikvrpc.TiFlash:
			rs.accessIndex[tiFlashOnly] = append(rs.accessIndex[tiFlashOnly], len(rs.stores))
		}
		rs.stores = append(rs.stores, store)
		rs.storeEpochs = append(rs.storeEpochs, atomic.LoadUint32(&store.epoch))
	}
	// TODO(youjiali1995): It's possible the region info in PD is stale for now but it can recover.
	// Maybe we need backoff here.
	if len(availablePeers) == 0 {
		return nil, errors.Errorf("no available peers, region: {%v}", r.meta)
	}

	rs.workTiKVIdx = leaderAccessIdx
	r.setStore(rs)
	r.meta.Peers = availablePeers
	// if the region has down peers, let it expire after TTL.
	if len(pdRegion.DownPeers) > 0 {
		r.syncFlags |= needExpireAfterTTL
	}

	// mark region has been init accessed.
	r.ttl = nextTTL(time.Now().Unix())
	return r, nil
}

func (r *Region) getStore() (store *regionStore) {
	store = (*regionStore)(atomic.LoadPointer(&r.store))
	return
}

func (r *Region) setStore(store *regionStore) {
	atomic.StorePointer(&r.store, unsafe.Pointer(store))
}

func (r *Region) compareAndSwapStore(oldStore, newStore *regionStore) bool {
	return atomic.CompareAndSwapPointer(&r.store, unsafe.Pointer(oldStore), unsafe.Pointer(newStore))
}

func (r *Region) isCacheTTLExpired(ts int64) bool {
	return ts > atomic.LoadInt64(&r.ttl)
}

// checkRegionCacheTTL returns false means the region cache is expired.
func (r *Region) checkRegionCacheTTL(ts int64) bool {
	// Only consider use percentage on this failpoint, for example, "2%return"
	if _, err := util.EvalFailpoint("invalidateRegionCache"); err == nil {
		r.invalidate(Other)
	}
	newTTL := int64(0)
	for {
		ttl := atomic.LoadInt64(&r.ttl)
		if ts > ttl {
			return false
		}
		// skip updating TTL when:
		// 1. the region has been marked as `needExpireAfterTTL`
		// 2. the TTL is far away from ts (still within jitter time)
		if r.checkSyncFlags(needExpireAfterTTL) || ttl > ts+regionCacheTTLSec {
			return true
		}
		if newTTL == 0 {
			newTTL = nextTTL(ts)
		}
		// now we have ts <= ttl <= ts+regionCacheTTLSec <= newTTL = ts+regionCacheTTLSec+randomJitter
		if atomic.CompareAndSwapInt64(&r.ttl, ttl, newTTL) {
			return true
		}
	}
}

// invalidate invalidates a region, next time it will got null result.
func (r *Region) invalidate(reason InvalidReason, nocount ...bool) {
	if atomic.CompareAndSwapInt32((*int32)(&r.invalidReason), int32(Ok), int32(reason)) {
		if len(nocount) == 0 || !nocount[0] {
			metrics.RegionCacheCounterWithInvalidateRegionFromCacheOK.Inc()
		}
		atomic.StoreInt64(&r.ttl, expiredTTL)
	}
}

func (r *Region) getSyncFlags() int32 {
	return atomic.LoadInt32(&r.syncFlags)
}

// checkSyncFlags returns true if sync_flags contains any of flags.
func (r *Region) checkSyncFlags(flags int32) bool {
	return atomic.LoadInt32(&r.syncFlags)&flags > 0
}

// setSyncFlags sets the sync_flags bits to sync_flags|flags.
func (r *Region) setSyncFlags(flags int32) {
	for {
		oldFlags := atomic.LoadInt32(&r.syncFlags)
		if oldFlags&flags == flags {
			return
		}
		if atomic.CompareAndSwapInt32(&r.syncFlags, oldFlags, oldFlags|flags) {
			return
		}
	}
}

// resetSyncFlags reverts flags from sync_flags (that is sync_flags&^flags), returns the flags that are reset (0 means no flags are reverted).
func (r *Region) resetSyncFlags(flags int32) int32 {
	for {
		oldFlags := atomic.LoadInt32(&r.syncFlags)
		if oldFlags&flags == 0 {
			return 0
		}
		if atomic.CompareAndSwapInt32(&r.syncFlags, oldFlags, oldFlags&^flags) {
			return oldFlags & flags
		}
	}
}

func (r *Region) isValid() bool {
	return r != nil && !r.checkSyncFlags(needReloadOnAccess) && r.checkRegionCacheTTL(time.Now().Unix())
}

type regionIndexMu struct {
	sync.RWMutex
	regions        map[RegionVerID]*Region // cached regions are organized as regionVerID to region ref mapping
	latestVersions map[uint64]RegionVerID  // cache the map from regionID to its latest RegionVerID
	sorted         *SortedRegions          // cache regions are organized as sorted key to region ref mapping
}

func newRegionIndexMu(rs []*Region) *regionIndexMu {
	r := &regionIndexMu{}
	r.regions = make(map[RegionVerID]*Region)
	r.latestVersions = make(map[uint64]RegionVerID)
	r.sorted = NewSortedRegions(btreeDegree)
	for _, region := range rs {
		r.insertRegionToCache(region, true, false)
	}
	return r
}

func (mu *regionIndexMu) refresh(r []*Region) {
	newMu := newRegionIndexMu(r)
	mu.Lock()
	defer mu.Unlock()
	mu.regions = newMu.regions
	mu.latestVersions = newMu.latestVersions
	mu.sorted = newMu.sorted
}

type livenessFunc func(ctx context.Context, s *Store) livenessState

// repeat wraps a `func()` as a schedulable fuction for `bgRunner`.
func repeat(f func()) func(context.Context, time.Time) bool {
	return func(_ context.Context, _ time.Time) bool {
		f()
		return false
	}
}

// until wraps a `func() bool` as a schedulable fuction for `bgRunner`.
func until(f func() bool) func(context.Context, time.Time) bool {
	return func(_ context.Context, _ time.Time) bool {
		return f()
	}
}

type bgRunner struct {
	ctx    context.Context
	cancel context.CancelFunc
	wg     sync.WaitGroup
}

func newBackgroundRunner(ctx context.Context) *bgRunner {
	ctx, cancel := context.WithCancel(ctx)
	return &bgRunner{
		ctx:    ctx,
		cancel: cancel,
	}
}

func (r *bgRunner) closed() bool {
	select {
	case <-r.ctx.Done():
		return true
	default:
		return false
	}
}

func (r *bgRunner) shutdown(wait bool) {
	r.cancel()
	if wait {
		r.wg.Wait()
	}
}

// run calls `f` once in background.
func (r *bgRunner) run(f func(context.Context)) {
	if r.closed() {
		return
	}
	r.wg.Add(1)
	go func() {
		defer r.wg.Done()
		f(r.ctx)
	}()
}

// schedule calls `f` every `interval`.
func (r *bgRunner) schedule(f func(context.Context, time.Time) bool, interval time.Duration) {
	if r.closed() || interval <= 0 {
		return
	}
	r.wg.Add(1)
	go func() {
		ticker := time.NewTicker(interval)
		defer func() {
			r.wg.Done()
			ticker.Stop()
		}()
		for {
			select {
			case <-r.ctx.Done():
				return
			case t := <-ticker.C:
				if f(r.ctx, t) {
					return
				}
			}
		}
	}()
}

// scheduleWithTrigger likes schedule, but also call `f` when `<-trigger`, in which case the time arg of `f` is zero.
func (r *bgRunner) scheduleWithTrigger(f func(context.Context, time.Time) bool, interval time.Duration, trigger <-chan struct{}) {
	if r.closed() || interval <= 0 {
		return
	}
	r.wg.Add(1)
	go func() {
		ticker := time.NewTicker(interval)
		defer func() {
			r.wg.Done()
			ticker.Stop()
		}()
		triggerEnabled := trigger != nil
		for triggerEnabled {
			select {
			case <-r.ctx.Done():
				return
			case t := <-ticker.C:
				if f(r.ctx, t) {
					return
				}
			case _, ok := <-trigger:
				if !ok {
					triggerEnabled = false
				} else if f(r.ctx, time.Time{}) {
					return
				}
			}
		}
		for {
			select {
			case <-r.ctx.Done():
				return
			case t := <-ticker.C:
				if f(r.ctx, t) {
					return
				}
			}
		}
	}()
}

// RegionCache caches Regions loaded from PD.
// All public methods of this struct should be thread-safe, unless explicitly pointed out or the method is for testing
// purposes only.
type RegionCache struct {
	pdClient         pd.Client
	codec            apicodec.Codec
	enableForwarding bool

	mu regionIndexMu

	storeMu struct {
		sync.RWMutex
		stores map[uint64]*Store
	}
	tiflashComputeStoreMu struct {
		sync.RWMutex
		needReload bool
		stores     []*Store
	}
	notifyCheckCh chan struct{}

	// runner for background jobs
	bg *bgRunner

	testingKnobs struct {
		// Replace the requestLiveness function for test purpose. Note that in unit tests, if this is not set,
		// requestLiveness always returns unreachable.
		mockRequestLiveness atomic.Pointer[livenessFunc]
	}
}

// NewRegionCache creates a RegionCache.
func NewRegionCache(pdClient pd.Client) *RegionCache {
	c := &RegionCache{
		pdClient: pdClient,
	}

	c.codec = apicodec.NewCodecV1(apicodec.ModeRaw)
	if codecPDClient, ok := pdClient.(*CodecPDClient); ok {
		c.codec = codecPDClient.GetCodec()
	}

	c.storeMu.stores = make(map[uint64]*Store)
	c.tiflashComputeStoreMu.needReload = true
	c.tiflashComputeStoreMu.stores = make([]*Store, 0)
	c.notifyCheckCh = make(chan struct{}, 1)
	c.bg = newBackgroundRunner(context.Background())
	c.enableForwarding = config.GetGlobalConfig().EnableForwarding

	if config.GetGlobalConfig().EnablePreload {
		logutil.BgLogger().Info("preload region index start")
		if err := c.refreshRegionIndex(retry.NewBackofferWithVars(c.bg.ctx, 20000, nil)); err != nil {
			logutil.BgLogger().Error("refresh region index failed", zap.Error(err))
		}
		logutil.BgLogger().Info("preload region index finish")
	} else {
		c.mu = *newRegionIndexMu(nil)
	}

	var (
		refreshStoreInterval = config.GetGlobalConfig().StoresRefreshInterval
		needCheckStores      []*Store
	)
	c.bg.scheduleWithTrigger(func(ctx context.Context, t time.Time) bool {
		// check and resolve normal stores periodically by default.
		filter := func(state resolveState) bool {
			return state != unresolved && state != tombstone && state != deleted
		}
		if t.IsZero() {
			// check and resolve needCheck stores because it's triggered by a CheckStoreEvent this time.
			filter = func(state resolveState) bool { return state == needCheck }
		}
		needCheckStores = c.checkAndResolve(needCheckStores[:0], func(s *Store) bool { return filter(s.getResolveState()) })
		return false
	}, time.Duration(refreshStoreInterval/4)*time.Second, c.getCheckStoreEvents())
	c.bg.schedule(repeat(c.checkAndUpdateStoreHealthStatus), time.Duration(refreshStoreInterval/4)*time.Second)
	c.bg.schedule(repeat(c.reportStoreReplicaFlows), time.Duration(refreshStoreInterval/2)*time.Second)
	if refreshCacheInterval := config.GetGlobalConfig().RegionsRefreshInterval; refreshCacheInterval > 0 {
		c.bg.schedule(func(ctx context.Context, _ time.Time) bool {
			if err := c.refreshRegionIndex(retry.NewBackofferWithVars(ctx, int(refreshCacheInterval)*1000, nil)); err != nil {
				logutil.BgLogger().Error("refresh region cache failed", zap.Error(err))
			}
			return false
		}, time.Duration(refreshCacheInterval)*time.Second)
	} else {
		// cache GC is incompatible with cache refresh
		c.bg.schedule(c.gcRoundFunc(cleanRegionNumPerRound), cleanCacheInterval)
	}
	return c
}

// only used fot test.
func newTestRegionCache() *RegionCache {
	c := &RegionCache{}
	c.storeMu.stores = make(map[uint64]*Store)
	c.tiflashComputeStoreMu.needReload = true
	c.tiflashComputeStoreMu.stores = make([]*Store, 0)
	c.notifyCheckCh = make(chan struct{}, 1)
	c.bg = newBackgroundRunner(context.Background())
	c.mu = *newRegionIndexMu(nil)
	return c
}

// clear clears all cached data in the RegionCache. It's only used in tests.
func (c *RegionCache) clear() {
	c.mu.refresh(nil)
	c.clearStores()
}

// thread unsafe, should use with lock
func (c *RegionCache) insertRegionToCache(cachedRegion *Region, invalidateOldRegion bool, shouldCount bool) bool {
	return c.mu.insertRegionToCache(cachedRegion, invalidateOldRegion, shouldCount)
}

// Close releases region cache's resource.
func (c *RegionCache) Close() {
	c.bg.shutdown(true)
}

// checkAndResolve checks and resolve addr of failed stores.
// this method isn't thread-safe and only be used by one goroutine.
func (c *RegionCache) checkAndResolve(needCheckStores []*Store, needCheck func(*Store) bool) []*Store {
	defer func() {
		r := recover()
		if r != nil {
			logutil.BgLogger().Error("panic in the checkAndResolve goroutine",
				zap.Any("r", r),
				zap.Stack("stack trace"))
		}
	}()

	needCheckStores = c.filterStores(needCheckStores, needCheck)
	for _, store := range needCheckStores {
		_, err := store.reResolve(c)
		tikverr.Log(err)
	}
	return needCheckStores
}

// SetRegionCacheStore is used to set a store in region cache, for testing only
func (c *RegionCache) SetRegionCacheStore(id uint64, addr string, peerAddr string, storeType tikvrpc.EndpointType, state uint64, labels []*metapb.StoreLabel) {
	c.putStore(newStore(id, addr, peerAddr, "", storeType, resolveState(state), labels))
}

// SetPDClient replaces pd client,for testing only
func (c *RegionCache) SetPDClient(client pd.Client) {
	c.pdClient = client
}

// RPCContext contains data that is needed to send RPC to a region.
type RPCContext struct {
	Region        RegionVerID
	Meta          *metapb.Region
	Peer          *metapb.Peer
	AccessIdx     AccessIndex
	Store         *Store
	Addr          string
	AccessMode    accessMode
	ProxyStore    *Store // nil means proxy is not used
	ProxyAddr     string // valid when ProxyStore is not nil
	TiKVNum       int    // Number of TiKV nodes among the region's peers. Assuming non-TiKV peers are all TiFlash peers.
	BucketVersion uint64

	contextPatcher contextPatcher // kvrpcpb.Context fields that need to be overridden
}

func (c *RPCContext) String() string {
	var runStoreType string
	if c.Store != nil {
		runStoreType = c.Store.storeType.Name()
	}
	res := fmt.Sprintf("region ID: %d, meta: %s, peer: %s, addr: %s, idx: %d, reqStoreType: %s, runStoreType: %s",
		c.Region.GetID(), c.Meta, c.Peer, c.Addr, c.AccessIdx, c.AccessMode, runStoreType)
	if c.ProxyStore != nil {
		res += fmt.Sprintf(", proxy store id: %d, proxy addr: %s", c.ProxyStore.storeID, c.ProxyStore.addr)
	}
	return res
}

type contextPatcher struct {
	replicaRead   *bool
	busyThreshold *time.Duration
	staleRead     *bool
}

func (patcher *contextPatcher) applyTo(pbCtx *kvrpcpb.Context) {
	if patcher.replicaRead != nil {
		pbCtx.ReplicaRead = *patcher.replicaRead
	}
	if patcher.staleRead != nil {
		pbCtx.StaleRead = *patcher.staleRead
	}
	if patcher.busyThreshold != nil {
		millis := patcher.busyThreshold.Milliseconds()
		if millis > 0 && millis <= math.MaxUint32 {
			pbCtx.BusyThresholdMs = uint32(millis)
		} else {
			pbCtx.BusyThresholdMs = 0
		}
	}
}

type storeSelectorOp struct {
	leaderOnly   bool
	preferLeader bool
	labels       []*metapb.StoreLabel
	stores       []uint64
}

// StoreSelectorOption configures storeSelectorOp.
type StoreSelectorOption func(*storeSelectorOp)

// WithMatchLabels indicates selecting stores with matched labels.
func WithMatchLabels(labels []*metapb.StoreLabel) StoreSelectorOption {
	return func(op *storeSelectorOp) {
		op.labels = append(op.labels, labels...)
	}
}

// WithLeaderOnly indicates selecting stores with leader only.
func WithLeaderOnly() StoreSelectorOption {
	return func(op *storeSelectorOp) {
		op.leaderOnly = true
	}
}

// WithPerferLeader indicates selecting stores with leader as priority until leader unaccessible.
func WithPerferLeader() StoreSelectorOption {
	return func(op *storeSelectorOp) {
		op.preferLeader = true
	}
}

// WithMatchStores indicates selecting stores with matched store ids.
func WithMatchStores(stores []uint64) StoreSelectorOption {
	return func(op *storeSelectorOp) {
		op.stores = stores
	}
}

// GetTiKVRPCContext returns RPCContext for a region. If it returns nil, the region
// must be out of date and already dropped from cache.
func (c *RegionCache) GetTiKVRPCContext(bo *retry.Backoffer, id RegionVerID, replicaRead kv.ReplicaReadType, followerStoreSeed uint32, opts ...StoreSelectorOption) (*RPCContext, error) {
	cachedRegion := c.GetCachedRegionWithRLock(id)
	if !cachedRegion.isValid() {
		return nil, nil
	}

	regionStore := cachedRegion.getStore()
	var (
		store     *Store
		peer      *metapb.Peer
		storeIdx  int
		accessIdx AccessIndex
	)
	options := &storeSelectorOp{}
	for _, op := range opts {
		op(options)
	}
	isLeaderReq := false
	switch replicaRead {
	case kv.ReplicaReadFollower:
		store, peer, accessIdx, storeIdx = cachedRegion.FollowerStorePeer(regionStore, followerStoreSeed, options)
	case kv.ReplicaReadMixed:
		store, peer, accessIdx, storeIdx = cachedRegion.AnyStorePeer(regionStore, followerStoreSeed, options)
	case kv.ReplicaReadPreferLeader:
		options.preferLeader = true
		store, peer, accessIdx, storeIdx = cachedRegion.AnyStorePeer(regionStore, followerStoreSeed, options)
	default:
		isLeaderReq = true
		store, peer, accessIdx, storeIdx = cachedRegion.WorkStorePeer(regionStore)
	}
	addr, err := c.getStoreAddr(bo, cachedRegion, store)
	if err != nil {
		return nil, err
	}
	// enable by `curl -XPUT -d '1*return("[some-addr]")->return("")' http://host:port/tikvclient/injectWrongStoreAddr`
	if val, err := util.EvalFailpoint("injectWrongStoreAddr"); err == nil {
		if a, ok := val.(string); ok && len(a) > 0 {
			addr = a
		}
	}
	if store == nil || len(addr) == 0 {
		// Store not found, region must be out of date.
		cachedRegion.invalidate(StoreNotFound)
		return nil, nil
	}

	storeFailEpoch := atomic.LoadUint32(&store.epoch)
	if storeFailEpoch != regionStore.storeEpochs[storeIdx] {
		cachedRegion.invalidate(Other)
		logutil.Logger(bo.GetCtx()).Info("invalidate current region, because others failed on same store",
			zap.Uint64("region", id.GetID()),
			zap.String("store", store.addr))
		return nil, nil
	}

	var (
		proxyStore *Store
		proxyAddr  string
	)
	if c.enableForwarding && isLeaderReq {
		if store.getLivenessState() == reachable {
			regionStore.unsetProxyStoreIfNeeded(cachedRegion)
		} else {
			proxyStore, _, _ = c.getProxyStore(cachedRegion, store, regionStore, accessIdx)
			if proxyStore != nil {
				proxyAddr, err = c.getStoreAddr(bo, cachedRegion, proxyStore)
				if err != nil {
					return nil, err
				}
			}
		}
	}

	return &RPCContext{
		Region:     id,
		Meta:       cachedRegion.meta,
		Peer:       peer,
		AccessIdx:  accessIdx,
		Store:      store,
		Addr:       addr,
		AccessMode: tiKVOnly,
		ProxyStore: proxyStore,
		ProxyAddr:  proxyAddr,
		TiKVNum:    regionStore.accessStoreNum(tiKVOnly),
	}, nil
}

// GetAllValidTiFlashStores returns the store ids of all valid TiFlash stores, the store id of currentStore is always the first one
// Caller may use `nonPendingStores` first, this can avoid task need to wait tiflash replica syncing from tikv.
// But if all tiflash peers are pending(len(nonPendingStores) == 0), use `allStores` is also ok.
func (c *RegionCache) GetAllValidTiFlashStores(id RegionVerID, currentStore *Store, labelFilter LabelFilter) ([]uint64, []uint64) {
	// set the cap to 2 because usually, TiFlash table will have 2 replicas
	allStores := make([]uint64, 0, 2)
	nonPendingStores := make([]uint64, 0, 2)
	// make sure currentStore id is always the first in allStores
	allStores = append(allStores, currentStore.storeID)
	ts := time.Now().Unix()
	cachedRegion := c.GetCachedRegionWithRLock(id)
	if cachedRegion == nil {
		return allStores, nonPendingStores
	}
	if !cachedRegion.checkRegionCacheTTL(ts) {
		return allStores, nonPendingStores
	}
	regionStore := cachedRegion.getStore()
	currentIndex := regionStore.getAccessIndex(tiFlashOnly, currentStore)
	if currentIndex == -1 {
		return allStores, nonPendingStores
	}
	for startOffset := 1; startOffset < regionStore.accessStoreNum(tiFlashOnly); startOffset++ {
		accessIdx := AccessIndex((int(currentIndex) + startOffset) % regionStore.accessStoreNum(tiFlashOnly))
		storeIdx, store := regionStore.accessStore(tiFlashOnly, accessIdx)
		if store.getResolveState() == needCheck {
			continue
		}
		storeFailEpoch := atomic.LoadUint32(&store.epoch)
		if storeFailEpoch != regionStore.storeEpochs[storeIdx] {
			continue
		}
		if !labelFilter(store.labels) {
			continue
		}
		allStores = append(allStores, store.storeID)
	}
	for _, storeID := range allStores {
		if !slices.ContainsFunc(regionStore.pendingPeers, func(p *metapb.Peer) bool { return p.StoreId == storeID }) {
			nonPendingStores = append(nonPendingStores, storeID)
		}
	}
	return allStores, nonPendingStores
}

// GetTiFlashRPCContext returns RPCContext for a region must access flash store. If it returns nil, the region
// must be out of date and already dropped from cache or not flash store found.
// `loadBalance` is an option. For batch cop, it is pointless and might cause try the failed store repeatly.
func (c *RegionCache) GetTiFlashRPCContext(bo *retry.Backoffer, id RegionVerID, loadBalance bool, labelFilter LabelFilter) (*RPCContext, error) {

	cachedRegion := c.GetCachedRegionWithRLock(id)
	if !cachedRegion.isValid() {
		return nil, nil
	}

	regionStore := cachedRegion.getStore()

	// sIdx is for load balance of TiFlash store.
	var sIdx int
	if loadBalance {
		sIdx = int(regionStore.workTiFlashIdx.Add(1))
	} else {
		sIdx = int(regionStore.workTiFlashIdx.Load())
	}
	for i := 0; i < regionStore.accessStoreNum(tiFlashOnly); i++ {
		accessIdx := AccessIndex((sIdx + i) % regionStore.accessStoreNum(tiFlashOnly))
		storeIdx, store := regionStore.accessStore(tiFlashOnly, accessIdx)
		if !labelFilter(store.labels) {
			continue
		}
		addr, err := c.getStoreAddr(bo, cachedRegion, store)
		if err != nil {
			return nil, err
		}
		if len(addr) == 0 {
			cachedRegion.invalidate(StoreNotFound)
			return nil, nil
		}
		if store.getResolveState() == needCheck {
			_, err := store.reResolve(c)
			tikverr.Log(err)
		}
		regionStore.workTiFlashIdx.Store(int32(accessIdx))
		peer := cachedRegion.meta.Peers[storeIdx]
		storeFailEpoch := atomic.LoadUint32(&store.epoch)
		if storeFailEpoch != regionStore.storeEpochs[storeIdx] {
			cachedRegion.invalidate(Other)
			logutil.Logger(bo.GetCtx()).Info("invalidate current region, because others failed on same store",
				zap.Uint64("region", id.GetID()),
				zap.String("store", store.addr))
			// TiFlash will always try to find out a valid peer, avoiding to retry too many times.
			continue
		}
		return &RPCContext{
			Region:     id,
			Meta:       cachedRegion.meta,
			Peer:       peer,
			AccessIdx:  accessIdx,
			Store:      store,
			Addr:       addr,
			AccessMode: tiFlashOnly,
			TiKVNum:    regionStore.accessStoreNum(tiKVOnly),
		}, nil
	}

	cachedRegion.invalidate(Other)
	return nil, nil
}

// KeyLocation is the region and range that a key is located.
type KeyLocation struct {
	Region   RegionVerID
	StartKey []byte
	EndKey   []byte
	Buckets  *metapb.Buckets
}

// Contains checks if key is in [StartKey, EndKey).
func (l *KeyLocation) Contains(key []byte) bool {
	return bytes.Compare(l.StartKey, key) <= 0 &&
		(bytes.Compare(key, l.EndKey) < 0 || len(l.EndKey) == 0)
}

// String implements fmt.Stringer interface.
func (l *KeyLocation) String() string {
	return fmt.Sprintf("region %s,startKey:%s,endKey:%s", l.Region.String(), kv.StrKey(l.StartKey), kv.StrKey(l.EndKey))
}

// GetBucketVersion gets the bucket version of the region.
// If the region doesn't contain buckets, returns 0.
func (l *KeyLocation) GetBucketVersion() uint64 {
	if l.Buckets == nil {
		return 0
	}
	return l.Buckets.GetVersion()
}

// LocateBucket handles with a type of edge case of locateBucket that returns nil.
// There are two cases where locateBucket returns nil:
// Case one is that the key neither does not belong to any bucket nor does not belong to the region.
// Case two is that the key belongs to the region but not any bucket.
// LocateBucket will not return nil in the case two.
// Specifically, when the key is in [KeyLocation.StartKey, first Bucket key), the result returned by locateBucket will be nil
// as there's no bucket containing this key. LocateBucket will return Bucket{KeyLocation.StartKey, first Bucket key}
// as it's reasonable to assume that Bucket{KeyLocation.StartKey, first Bucket key} is a bucket belonging to the region.
// Key in [last Bucket key, KeyLocation.EndKey) is handled similarly.
func (l *KeyLocation) LocateBucket(key []byte) *Bucket {
	bucket := l.locateBucket(key)
	// Return the bucket when locateBucket can locate the key
	if bucket != nil {
		return bucket
	}
	// Case one returns nil too.
	if !l.Contains(key) {
		return nil
	}
	counts := len(l.Buckets.Keys)
	if counts == 0 {
		return &Bucket{
			l.StartKey,
			l.EndKey,
		}
	}
	// Handle case two
	firstBucketKey := l.Buckets.Keys[0]
	if bytes.Compare(key, firstBucketKey) < 0 {
		return &Bucket{
			l.StartKey,
			firstBucketKey,
		}
	}
	lastBucketKey := l.Buckets.Keys[counts-1]
	if bytes.Compare(lastBucketKey, key) <= 0 {
		return &Bucket{
			lastBucketKey,
			l.EndKey,
		}
	}
	// unreachable
	logutil.Logger(context.Background()).Info(
		"Unreachable place", zap.String("KeyLocation", l.String()), zap.String("Key", hex.EncodeToString(key)))
	panic("Unreachable")
}

// locateBucket returns the bucket the key is located. It returns nil if the key is outside the bucket.
func (l *KeyLocation) locateBucket(key []byte) *Bucket {
	keys := l.Buckets.GetKeys()
	searchLen := len(keys) - 1
	i := sort.Search(searchLen, func(i int) bool {
		return bytes.Compare(key, keys[i]) < 0
	})

	// buckets contains region's start/end key, so i==0 means it can't find a suitable bucket
	// which can happen if the bucket information is stale.
	if i == 0 ||
		// the key isn't located in the last range.
		(i == searchLen && len(keys[searchLen]) != 0 && bytes.Compare(key, keys[searchLen]) >= 0) {
		return nil
	}
	return &Bucket{keys[i-1], keys[i]}
}

// Bucket is a single bucket of a region.
type Bucket struct {
	StartKey []byte
	EndKey   []byte
}

// Contains checks whether the key is in the Bucket.
func (b *Bucket) Contains(key []byte) bool {
	return contains(b.StartKey, b.EndKey, key)
}

// LocateKey searches for the region and range that the key is located.
func (c *RegionCache) LocateKey(bo *retry.Backoffer, key []byte) (*KeyLocation, error) {
	r, err := c.findRegionByKey(bo, key, false)
	if err != nil {
		return nil, err
	}
	return &KeyLocation{
		Region:   r.VerID(),
		StartKey: r.StartKey(),
		EndKey:   r.EndKey(),
		Buckets:  r.getStore().buckets,
	}, nil
}

// TryLocateKey searches for the region and range that the key is located, but return nil when region miss or invalid.
func (c *RegionCache) TryLocateKey(key []byte) *KeyLocation {
	r := c.tryFindRegionByKey(key, false)
	if r == nil {
		return nil
	}
	return &KeyLocation{
		Region:   r.VerID(),
		StartKey: r.StartKey(),
		EndKey:   r.EndKey(),
		Buckets:  r.getStore().buckets,
	}
}

// LocateEndKey searches for the region and range that the key is located.
// Unlike LocateKey, start key of a region is exclusive and end key is inclusive.
func (c *RegionCache) LocateEndKey(bo *retry.Backoffer, key []byte) (*KeyLocation, error) {
	r, err := c.findRegionByKey(bo, key, true)
	if err != nil {
		return nil, err
	}
	return &KeyLocation{
		Region:   r.VerID(),
		StartKey: r.StartKey(),
		EndKey:   r.EndKey(),
		Buckets:  r.getStore().buckets,
	}, nil
}

func (c *RegionCache) findRegionByKey(bo *retry.Backoffer, key []byte, isEndKey bool) (r *Region, err error) {
	var expired bool
	r, expired = c.searchCachedRegionByKey(key, isEndKey)
	tag := "ByKey"
	if isEndKey {
		tag = "ByEndKey"
	}
	if r == nil || expired {
		// load region when it is not exists or expired.
		observeLoadRegion(tag, r, expired, 0)
		lr, err := c.loadRegion(bo, key, isEndKey, pd.WithAllowFollowerHandle())
		if err != nil {
			// no region data, return error if failure.
			return nil, err
		}
		logutil.Eventf(bo.GetCtx(), "load region %d from pd, due to cache-miss", lr.GetID())
		r = lr
		c.mu.Lock()
		stale := !c.insertRegionToCache(r, true, true)
		c.mu.Unlock()
		// just retry once, it won't bring much overhead.
		if stale {
			observeLoadRegion(tag+":Retry", r, expired, 0)
			lr, err = c.loadRegion(bo, key, isEndKey)
			if err != nil {
				// no region data, return error if failure.
				return nil, err
			}
			r = lr
			c.mu.Lock()
			c.insertRegionToCache(r, true, true)
			c.mu.Unlock()
		}
	} else if flags := r.resetSyncFlags(needReloadOnAccess | needDelayedReloadReady); flags > 0 {
		// load region when it be marked as need reload.
		reloadOnAccess := flags&needReloadOnAccess > 0
		var (
			lr  *Region
			err error
		)
		if reloadOnAccess {
			observeLoadRegion(tag, r, expired, flags)
			lr, err = c.loadRegion(bo, key, isEndKey)
		} else {
			observeLoadRegion("ByID", r, expired, flags)
			lr, err = c.loadRegionByID(bo, r.GetID())
		}
		if err != nil {
			// ignore error and use old region info.
			logutil.Logger(bo.GetCtx()).Error("load region failure",
				zap.String("key", util.HexRegionKeyStr(key)), zap.Error(err),
				zap.String("encode-key", util.HexRegionKeyStr(c.codec.EncodeRegionKey(key))))
		} else {
			logutil.Eventf(bo.GetCtx(), "load region %d from pd, due to need-reload", lr.GetID())
			r = lr
			c.mu.Lock()
			c.insertRegionToCache(r, reloadOnAccess, reloadOnAccess)
			c.mu.Unlock()
		}
	}
	return r, nil
}

func (c *RegionCache) tryFindRegionByKey(key []byte, isEndKey bool) (r *Region) {
	var expired bool
	r, expired = c.searchCachedRegionByKey(key, isEndKey)
	if r == nil || expired || r.checkSyncFlags(needReloadOnAccess) {
		return nil
	}
	return r
}

// OnSendFailForTiFlash handles send request fail logic for tiflash.
func (c *RegionCache) OnSendFailForTiFlash(bo *retry.Backoffer, store *Store, region RegionVerID, prev *metapb.Region, scheduleReload bool, err error, skipSwitchPeerLog bool) {
	r := c.GetCachedRegionWithRLock(region)
	if r == nil {
		return
	}

	rs := r.getStore()
	peersNum := len(r.GetMeta().Peers)
	if len(prev.Peers) != peersNum {
		logutil.Logger(bo.GetCtx()).Info("retry and refresh current region after send request fail and up/down stores length changed",
			zap.Stringer("region", &region),
			zap.Bool("needReload", scheduleReload),
			zap.Reflect("oldPeers", prev.Peers),
			zap.Reflect("newPeers", r.GetMeta().Peers),
			zap.Error(err))
		return
	}

	accessMode := tiFlashOnly
	accessIdx := rs.getAccessIndex(accessMode, store)
	if accessIdx == -1 {
		logutil.Logger(bo.GetCtx()).Warn("can not get access index for region " + region.String())
		return
	}
	if err != nil {
		storeIdx, s := rs.accessStore(accessMode, accessIdx)
		c.markRegionNeedBeRefill(s, storeIdx, rs)
	}

	// try next peer
	rs.switchNextFlashPeer(r, accessIdx)
	// In most scenarios, TiFlash will batch all the regions in one TiFlash store into one request, so when meet send failure,
	// this function is called repeatedly for all the regions, since one TiFlash store might contain thousands of regions, we
	// need a way to avoid generating too much useless log
	if !skipSwitchPeerLog {
		logutil.Logger(bo.GetCtx()).Info("switch region tiflash peer to next due to send request fail",
			zap.Stringer("region", &region),
			zap.Bool("needReload", scheduleReload),
			zap.Error(err))
	}

	// force reload region when retry all known peers in region.
	if scheduleReload {
		r.setSyncFlags(needReloadOnAccess)
	}
}

func (c *RegionCache) markRegionNeedBeRefill(s *Store, storeIdx int, rs *regionStore) int {
	incEpochStoreIdx := -1
	// invalidate regions in store.
	epoch := rs.storeEpochs[storeIdx]
	if atomic.CompareAndSwapUint32(&s.epoch, epoch, epoch+1) {
		logutil.BgLogger().Info("mark store's regions need be refill", zap.String("store", s.addr))
		incEpochStoreIdx = storeIdx
		metrics.RegionCacheCounterWithInvalidateStoreRegionsOK.Inc()
	}
	// schedule a store addr resolve.
	c.markStoreNeedCheck(s)
	return incEpochStoreIdx
}

// OnSendFail handles send request fail logic.
func (c *RegionCache) OnSendFail(bo *retry.Backoffer, ctx *RPCContext, scheduleReload bool, err error) {
	metrics.RegionCacheCounterWithSendFail.Inc()
	r := c.GetCachedRegionWithRLock(ctx.Region)
	if r == nil {
		return
	}
	peersNum := len(r.meta.Peers)
	if len(ctx.Meta.Peers) != peersNum {
		logutil.Logger(bo.GetCtx()).Info("retry and refresh current ctx after send request fail and up/down stores length changed",
			zap.Stringer("current", ctx),
			zap.Bool("needReload", scheduleReload),
			zap.Reflect("oldPeers", ctx.Meta.Peers),
			zap.Reflect("newPeers", r.meta.Peers),
			zap.Error(err))
		return
	}

	rs := r.getStore()

	if err != nil {
		storeIdx, s := rs.accessStore(ctx.AccessMode, ctx.AccessIdx)

		// invalidate regions in store.
		c.markRegionNeedBeRefill(s, storeIdx, rs)
	}

	// try next peer to found new leader.
	if ctx.AccessMode == tiKVOnly {
		rs.switchNextTiKVPeer(r, ctx.AccessIdx)
		logutil.Logger(bo.GetCtx()).Info("switch region peer to next due to send request fail",
			zap.Stringer("current", ctx),
			zap.Bool("needReload", scheduleReload),
			zap.Error(err))
	} else {
		rs.switchNextFlashPeer(r, ctx.AccessIdx)
		logutil.Logger(bo.GetCtx()).Info("switch region tiflash peer to next due to send request fail",
			zap.Stringer("current", ctx),
			zap.Bool("needReload", scheduleReload),
			zap.Error(err))
	}

	// force reload region when retry all known peers in region.
	if scheduleReload {
		r.setSyncFlags(needReloadOnAccess)
	}

}

// LocateRegionByID searches for the region with ID.
func (c *RegionCache) LocateRegionByID(bo *retry.Backoffer, regionID uint64) (*KeyLocation, error) {
	r, expired := c.searchCachedRegionByID(regionID)
	if r != nil && !expired {
		if flags := r.resetSyncFlags(needReloadOnAccess | needDelayedReloadReady); flags > 0 {
			reloadOnAccess := flags&needReloadOnAccess > 0
			observeLoadRegion("ByID", r, expired, flags)
			lr, err := c.loadRegionByID(bo, regionID)
			if err != nil {
				// ignore error and use old region info.
				logutil.Logger(bo.GetCtx()).Error("load region failure",
					zap.Uint64("regionID", regionID), zap.Error(err))
			} else {
				r = lr
				c.mu.Lock()
				c.insertRegionToCache(r, reloadOnAccess, reloadOnAccess)
				c.mu.Unlock()
			}
		}
		loc := &KeyLocation{
			Region:   r.VerID(),
			StartKey: r.StartKey(),
			EndKey:   r.EndKey(),
			Buckets:  r.getStore().buckets,
		}
		return loc, nil
	}

	observeLoadRegion("ByID", r, expired, 0)
	r, err := c.loadRegionByID(bo, regionID)
	if err != nil {
		return nil, err
	}

	c.mu.Lock()
	c.insertRegionToCache(r, true, true)
	c.mu.Unlock()
	return &KeyLocation{
		Region:   r.VerID(),
		StartKey: r.StartKey(),
		EndKey:   r.EndKey(),
		Buckets:  r.getStore().buckets,
	}, nil
}

// GroupKeysByRegion separates keys into groups by their belonging Regions.
// Specially it also returns the first key's region which may be used as the
// 'PrimaryLockKey' and should be committed ahead of others.
// filter is used to filter some unwanted keys.
func (c *RegionCache) GroupKeysByRegion(bo *retry.Backoffer, keys [][]byte, filter func(key, regionStartKey []byte) bool) (map[RegionVerID][][]byte, RegionVerID, error) {
	groups := make(map[RegionVerID][][]byte)
	var first RegionVerID
	var lastLoc *KeyLocation
	for i, k := range keys {
		if lastLoc == nil || !lastLoc.Contains(k) {
			var err error
			lastLoc, err = c.LocateKey(bo, k)
			if err != nil {
				return nil, first, err
			}
			if filter != nil && filter(k, lastLoc.StartKey) {
				continue
			}
		}
		id := lastLoc.Region
		if i == 0 {
			first = id
		}
		groups[id] = append(groups[id], k)
	}
	return groups, first, nil
}

// ListRegionIDsInKeyRange lists ids of regions in [start_key,end_key].
func (c *RegionCache) ListRegionIDsInKeyRange(bo *retry.Backoffer, startKey, endKey []byte) (regionIDs []uint64, err error) {
	for {
		curRegion, err := c.LocateKey(bo, startKey)
		if err != nil {
			return nil, err
		}
		regionIDs = append(regionIDs, curRegion.Region.id)
		if curRegion.Contains(endKey) {
			break
		}
		startKey = curRegion.EndKey
	}
	return regionIDs, nil
}

// LoadRegionsInKeyRange lists regions in [start_key,end_key].
func (c *RegionCache) LoadRegionsInKeyRange(bo *retry.Backoffer, startKey, endKey []byte) (regions []*Region, err error) {
	var batchRegions []*Region
	for {
		batchRegions, err = c.BatchLoadRegionsWithKeyRange(bo, startKey, endKey, defaultRegionsPerBatch)
		if err != nil {
			return nil, err
		}
		if len(batchRegions) == 0 {
			// should never happen
			break
		}
		regions = append(regions, batchRegions...)
		endRegion := batchRegions[len(batchRegions)-1]
		if endRegion.ContainsByEnd(endKey) {
			break
		}
		startKey = endRegion.EndKey()
	}
	return
}

// BatchLoadRegionsWithKeyRange loads at most given numbers of regions to the RegionCache,
// within the given key range from the startKey to endKey. Returns the loaded regions.
func (c *RegionCache) BatchLoadRegionsWithKeyRange(bo *retry.Backoffer, startKey []byte, endKey []byte, count int) (regions []*Region, err error) {
	regions, err = c.scanRegions(bo, startKey, endKey, count)
	if err != nil {
		return
	}
	if len(regions) == 0 {
		err = errors.Errorf("PD returned no region, start_key: %q, end_key: %q, encode_start_key: %q, encode_end_key: %q",
			util.HexRegionKeyStr(startKey), util.HexRegionKeyStr(endKey),
			util.HexRegionKeyStr(c.codec.EncodeRegionKey(startKey)), util.HexRegionKeyStr(c.codec.EncodeRegionKey(endKey)))
		return
	}

	c.mu.Lock()
	defer c.mu.Unlock()

	// TODO(youjiali1995): scanRegions always fetch regions from PD and these regions don't contain buckets information
	// for less traffic, so newly inserted regions in region cache don't have buckets information. We should improve it.
	for _, region := range regions {
		c.insertRegionToCache(region, true, false)
	}

	return
}

// BatchLoadRegionsFromKey loads at most given numbers of regions to the RegionCache, from the given startKey. Returns
// the endKey of the last loaded region. If some of the regions has no leader, their entries in RegionCache will not be
// updated.
func (c *RegionCache) BatchLoadRegionsFromKey(bo *retry.Backoffer, startKey []byte, count int) ([]byte, error) {
	regions, err := c.BatchLoadRegionsWithKeyRange(bo, startKey, nil, count)
	if err != nil {
		return nil, err
	}
	return regions[len(regions)-1].EndKey(), nil
}

// InvalidateCachedRegion removes a cached Region.
func (c *RegionCache) InvalidateCachedRegion(id RegionVerID) {
	c.InvalidateCachedRegionWithReason(id, Other)
}

// InvalidateCachedRegionWithReason removes a cached Region with the reason why it's invalidated.
func (c *RegionCache) InvalidateCachedRegionWithReason(id RegionVerID, reason InvalidReason) {
	cachedRegion := c.GetCachedRegionWithRLock(id)
	if cachedRegion == nil {
		return
	}
	cachedRegion.invalidate(reason)
}

// UpdateLeader update some region cache with newer leader info.
func (c *RegionCache) UpdateLeader(regionID RegionVerID, leader *metapb.Peer, currentPeerIdx AccessIndex) {
	r := c.GetCachedRegionWithRLock(regionID)
	if r == nil {
		logutil.BgLogger().Debug("regionCache: cannot find region when updating leader",
			zap.Uint64("regionID", regionID.GetID()))
		return
	}

	if leader == nil {
		rs := r.getStore()
		rs.switchNextTiKVPeer(r, currentPeerIdx)
		logutil.BgLogger().Info("switch region peer to next due to NotLeader with NULL leader",
			zap.Int("currIdx", int(currentPeerIdx)),
			zap.Uint64("regionID", regionID.GetID()))
		return
	}

	if !r.switchWorkLeaderToPeer(leader) {
		logutil.BgLogger().Info("invalidate region cache due to cannot find peer when updating leader",
			zap.Uint64("regionID", regionID.GetID()),
			zap.Int("currIdx", int(currentPeerIdx)),
			zap.Uint64("leaderStoreID", leader.GetStoreId()))
		r.invalidate(StoreNotFound)
	} else {
		logutil.BgLogger().Info("switch region leader to specific leader due to kv return NotLeader",
			zap.Uint64("regionID", regionID.GetID()),
			zap.Int("currIdx", int(currentPeerIdx)),
			zap.Uint64("leaderStoreID", leader.GetStoreId()))
	}
}

// removeVersionFromCache removes a RegionVerID from cache, tries to cleanup
// both c.mu.regions and c.mu.versions. Note this function is not thread-safe.
func (mu *regionIndexMu) removeVersionFromCache(oldVer RegionVerID, regionID uint64) {
	delete(mu.regions, oldVer)
	if ver, ok := mu.latestVersions[regionID]; ok && ver.Equals(oldVer) {
		delete(mu.latestVersions, regionID)
	}
}

// insertRegionToCache tries to insert the Region to cache.
// It should be protected by c.mu.l.Lock().
// if `invalidateOldRegion` is false, the old region cache should be still valid,
// and it may still be used by some kv requests.
// Moreover, it will return false if the region is stale.
func (mu *regionIndexMu) insertRegionToCache(cachedRegion *Region, invalidateOldRegion bool, shouldCount bool) bool {
	newVer := cachedRegion.VerID()
	oldVer, ok := mu.latestVersions[newVer.id]
	// There are two or more situations in which the region we got is stale.
	// The first case is that the process of getting a region is concurrent.
	// The stale region may be returned later due to network reasons.
	// The second case is that the region may be obtained from the PD follower,
	// and there is the synchronization time between the pd follower and the leader.
	// So we should check the epoch.
	if ok && (oldVer.GetVer() > newVer.GetVer() || oldVer.GetConfVer() > newVer.GetConfVer()) {
		logutil.BgLogger().Debug("get stale region",
			zap.Uint64("region", newVer.GetID()), zap.Uint64("new-ver", newVer.GetVer()), zap.Uint64("new-conf", newVer.GetConfVer()),
			zap.Uint64("old-ver", oldVer.GetVer()), zap.Uint64("old-conf", oldVer.GetConfVer()))
		return false
	}
	// Also check and remove the intersecting regions including the old region.
	intersectedRegions, stale := mu.sorted.removeIntersecting(cachedRegion, newVer)
	if stale {
		return false
	}
	// Insert the region (won't replace because of above deletion).
	mu.sorted.ReplaceOrInsert(cachedRegion)
	// Inherit the workTiKVIdx, workTiFlashIdx and buckets from the first intersected region.
	if len(intersectedRegions) > 0 {
		oldRegion := intersectedRegions[0].cachedRegion
		store := cachedRegion.getStore()
		oldRegionStore := oldRegion.getStore()
		// TODO(youjiali1995): remove this because the new retry logic can handle this issue.
		//
		// Joint consensus is enabled in v5.0, which is possible to make a leader step down as a learner during a conf change.
		// And if hibernate region is enabled, after the leader step down, there can be a long time that there is no leader
		// in the region and the leader info in PD is stale until requests are sent to followers or hibernate timeout.
		// To solve it, one solution is always to try a different peer if the invalid reason of the old cached region is no-leader.
		// There is a small probability that the current peer who reports no-leader becomes a leader and TiDB has to retry once in this case.
		if InvalidReason(atomic.LoadInt32((*int32)(&oldRegion.invalidReason))) == NoLeader {
			store.workTiKVIdx = (oldRegionStore.workTiKVIdx + 1) % AccessIndex(store.accessStoreNum(tiKVOnly))
		}
		// Don't refresh TiFlash work idx for region. Otherwise, it will always goto a invalid store which
		// is under transferring regions.
		store.workTiFlashIdx.Store(oldRegionStore.workTiFlashIdx.Load())

		// Keep the buckets information if needed.
		if store.buckets == nil || (oldRegionStore.buckets != nil && store.buckets.GetVersion() < oldRegionStore.buckets.GetVersion()) {
			store.buckets = oldRegionStore.buckets
		}
	}
	// The intersecting regions in the cache are probably stale, clear them.
	for _, region := range intersectedRegions {
		mu.removeVersionFromCache(region.cachedRegion.VerID(), region.cachedRegion.GetID())
		// If the old region is still valid, do not invalidate it to avoid unnecessary backoff.
		if invalidateOldRegion {
			// Invalidate the old region in case it's not invalidated and some requests try with the stale region information.
			region.cachedRegion.invalidate(Other, !shouldCount)
		}
	}
	// update related vars.
	mu.regions[newVer] = cachedRegion
	mu.latestVersions[newVer.id] = newVer
	return true
}

// searchCachedRegionByKey finds the region from cache by key.
func (c *RegionCache) searchCachedRegionByKey(key []byte, isEndKey bool) (*Region, bool) {
	c.mu.RLock()
	region := c.mu.sorted.SearchByKey(key, isEndKey)
	c.mu.RUnlock()
	if region == nil {
		return nil, false
	}
	return region, !region.checkRegionCacheTTL(time.Now().Unix())
}

// searchCachedRegionByID finds the region from cache by id.
func (c *RegionCache) searchCachedRegionByID(regionID uint64) (*Region, bool) {
	c.mu.RLock()
	ver, ok := c.mu.latestVersions[regionID]
	if !ok {
		c.mu.RUnlock()
		return nil, false
	}
	region, ok := c.mu.regions[ver]
	c.mu.RUnlock()
	if !ok {
		// should not happen
		logutil.BgLogger().Warn("region not found", zap.Uint64("id", regionID), zap.Stringer("ver", &ver))
		return nil, false
	}
	return region, !region.checkRegionCacheTTL(time.Now().Unix())
}

// GetStoresByType gets stores by type `typ`
func (c *RegionCache) GetStoresByType(typ tikvrpc.EndpointType) []*Store {
	return c.filterStores(nil, func(s *Store) bool {
		return s.getResolveState() == resolved && s.storeType == typ
	})
}

// GetAllStores gets TiKV and TiFlash stores.
func (c *RegionCache) GetAllStores() []*Store {
	return c.filterStores(nil, func(s *Store) bool {
		return s.getResolveState() == resolved && (s.storeType == tikvrpc.TiKV || s.storeType == tikvrpc.TiFlash)
	})
}

var loadRegionCounters sync.Map

const (
	loadRegionReasonMissing        = "Missing"
	loadRegionReasonExpiredNormal  = "Expired:Normal"
	loadRegionReasonExpiredFrozen  = "Expired:Frozen"
	loadRegionReasonExpiredInvalid = "Expired:Invalid:"
	loadRegionReasonReloadOnAccess = "Reload:OnAccess"
	loadRegionReasonReloadDelayed  = "Reload:Delayed"
	loadRegionReasonUpdateBuckets  = "UpdateBuckets"
	loadRegionReasonUnknown        = "Unknown"
)

func observeLoadRegion(tag string, region *Region, expired bool, reloadFlags int32, explicitReason ...string) {
	reason := loadRegionReasonUnknown
	if len(explicitReason) > 0 {
		reason = strings.Join(explicitReason, ":")
	} else if region == nil {
		reason = loadRegionReasonMissing
	} else if expired {
		invalidReason := InvalidReason(atomic.LoadInt32((*int32)(&region.invalidReason)))
		if invalidReason != Ok {
			reason = loadRegionReasonExpiredInvalid + invalidReason.String()
		} else if region.checkSyncFlags(needExpireAfterTTL) {
			reason = loadRegionReasonExpiredFrozen
		} else {
			reason = loadRegionReasonExpiredNormal
		}
	} else if reloadFlags > 0 {
		if reloadFlags&needReloadOnAccess > 0 {
			reason = loadRegionReasonReloadOnAccess
		} else if reloadFlags&needDelayedReloadReady > 0 {
			reason = loadRegionReasonReloadDelayed
		}
	}
	type key struct {
		t string
		r string
	}
	counter, ok := loadRegionCounters.Load(key{tag, reason})
	if !ok {
		counter = metrics.TiKVLoadRegionCounter.WithLabelValues(tag, reason)
		loadRegionCounters.Store(key{tag, reason}, counter)
	}
	counter.(prometheus.Counter).Inc()
}

// loadRegion loads region from pd client, and picks the first peer as leader.
// If the given key is the end key of the region that you want, you may set the second argument to true. This is useful
// when processing in reverse order.
func (c *RegionCache) loadRegion(bo *retry.Backoffer, key []byte, isEndKey bool, opts ...pd.GetRegionOption) (*Region, error) {
	ctx := bo.GetCtx()
	if span := opentracing.SpanFromContext(ctx); span != nil && span.Tracer() != nil {
		span1 := span.Tracer().StartSpan("loadRegion", opentracing.ChildOf(span.Context()))
		defer span1.Finish()
		ctx = opentracing.ContextWithSpan(ctx, span1)
	}

	var backoffErr error
	searchPrev := false
	opts = append(opts, pd.WithBuckets())
	for {
		if backoffErr != nil {
			err := bo.Backoff(retry.BoPDRPC, backoffErr)
			if err != nil {
				return nil, errors.WithStack(err)
			}
		}
		start := time.Now()
		var reg *pd.Region
		var err error
		if searchPrev {
			reg, err = c.pdClient.GetPrevRegion(ctx, key, opts...)
		} else {
			reg, err = c.pdClient.GetRegion(ctx, key, opts...)
		}
		metrics.LoadRegionCacheHistogramWhenCacheMiss.Observe(time.Since(start).Seconds())
		if err != nil {
			metrics.RegionCacheCounterWithGetCacheMissError.Inc()
		} else {
			metrics.RegionCacheCounterWithGetCacheMissOK.Inc()
		}
		if err != nil {
			if apicodec.IsDecodeError(err) {
				return nil, errors.Errorf("failed to decode region range key, key: %q, err: %v, encode_key: %q",
					util.HexRegionKeyStr(key), err, util.HexRegionKey(c.codec.EncodeRegionKey(key)))
			}
			backoffErr = errors.Errorf("loadRegion from PD failed, key: %q, err: %v", util.HexRegionKeyStr(key), err)
			continue
		}
		if reg == nil || reg.Meta == nil {
			backoffErr = errors.Errorf("region not found for key %q, encode_key: %q", util.HexRegionKeyStr(key), util.HexRegionKey(c.codec.EncodeRegionKey(key)))
			continue
		}
		if len(reg.Meta.Peers) == 0 {
			return nil, errors.New("receive Region with no available peer")
		}
		if isEndKey && !searchPrev && bytes.Equal(reg.Meta.StartKey, key) && len(reg.Meta.StartKey) != 0 {
			searchPrev = true
			continue
		}
		return newRegion(bo, c, reg)
	}
}

// loadRegionByID loads region from pd client, and picks the first peer as leader.
func (c *RegionCache) loadRegionByID(bo *retry.Backoffer, regionID uint64) (*Region, error) {
	ctx := bo.GetCtx()
	if span := opentracing.SpanFromContext(ctx); span != nil && span.Tracer() != nil {
		span1 := span.Tracer().StartSpan("loadRegionByID", opentracing.ChildOf(span.Context()))
		defer span1.Finish()
		ctx = opentracing.ContextWithSpan(ctx, span1)
	}
	var backoffErr error
	for {
		if backoffErr != nil {
			err := bo.Backoff(retry.BoPDRPC, backoffErr)
			if err != nil {
				return nil, errors.WithStack(err)
			}
		}
		start := time.Now()
		reg, err := c.pdClient.GetRegionByID(ctx, regionID, pd.WithBuckets())
		metrics.LoadRegionCacheHistogramWithRegionByID.Observe(time.Since(start).Seconds())
		if err != nil {
			metrics.RegionCacheCounterWithGetRegionByIDError.Inc()
		} else {
			metrics.RegionCacheCounterWithGetRegionByIDOK.Inc()
		}
		if err != nil {
			if apicodec.IsDecodeError(err) {
				return nil, errors.Errorf("failed to decode region range key, regionID: %q, err: %v", regionID, err)
			}
			backoffErr = errors.Errorf("loadRegion from PD failed, regionID: %v, err: %v", regionID, err)
			continue
		}
		if reg == nil || reg.Meta == nil {
			return nil, errors.Errorf("region not found for regionID %d", regionID)
		}
		if len(reg.Meta.Peers) == 0 {
			return nil, errors.New("receive Region with no available peer")
		}
		return newRegion(bo, c, reg)
	}
}

// TODO(youjiali1995): for optimizing BatchLoadRegionsWithKeyRange, not used now.
func (c *RegionCache) scanRegionsFromCache(bo *retry.Backoffer, startKey, endKey []byte, limit int) ([]*Region, error) {
	if limit == 0 {
		return nil, nil
	}

	var regions []*Region
	c.mu.RLock()
	defer c.mu.RUnlock()
	regions = c.mu.sorted.AscendGreaterOrEqual(startKey, endKey, limit)

	if len(regions) == 0 {
		return nil, errors.New("no regions in the cache")
	}
	return regions, nil
}

func (c *RegionCache) refreshRegionIndex(bo *retry.Backoffer) error {
	totalRegions := make([]*Region, 0)
	startKey := []byte{}
	for {
		regions, err := c.scanRegions(bo, startKey, nil, 10000)
		if err != nil {
			return err
		}
		totalRegions = append(totalRegions, regions...)
		if len(regions) == 0 || len(regions[len(regions)-1].meta.EndKey) == 0 {
			break
		}
		startKey = regions[len(regions)-1].meta.EndKey
	}
	c.mu.refresh(totalRegions)
	return nil
}

// scanRegions scans at most `limit` regions from PD, starts from the region containing `startKey` and in key order.
// Regions with no leader will not be returned.
func (c *RegionCache) scanRegions(bo *retry.Backoffer, startKey, endKey []byte, limit int) ([]*Region, error) {
	if limit == 0 {
		return nil, nil
	}
	ctx := bo.GetCtx()
	if span := opentracing.SpanFromContext(ctx); span != nil && span.Tracer() != nil {
		span1 := span.Tracer().StartSpan("scanRegions", opentracing.ChildOf(span.Context()))
		defer span1.Finish()
		ctx = opentracing.ContextWithSpan(ctx, span1)
	}

	var backoffErr error
	for {
		if backoffErr != nil {
			err := bo.Backoff(retry.BoPDRPC, backoffErr)
			if err != nil {
				return nil, errors.WithStack(err)
			}
		}
		start := time.Now()
		regionsInfo, err := c.pdClient.ScanRegions(ctx, startKey, endKey, limit, pd.WithAllowFollowerHandle())
		metrics.LoadRegionCacheHistogramWithRegions.Observe(time.Since(start).Seconds())
		if err != nil {
			if apicodec.IsDecodeError(err) {
				return nil, errors.Errorf("failed to decode region range key, startKey: %q, limit: %d, err: %v, encode_start_key: %q",
					util.HexRegionKeyStr(startKey), limit, err, util.HexRegionKeyStr(c.codec.EncodeRegionKey(startKey)))
			}
			metrics.RegionCacheCounterWithScanRegionsError.Inc()
			backoffErr = errors.Errorf(
				"scanRegion from PD failed, startKey: %q, limit: %d, err: %v",
				util.HexRegionKeyStr(startKey),
				limit,
				err)
			continue
		}

		metrics.RegionCacheCounterWithScanRegionsOK.Inc()

		if len(regionsInfo) == 0 {
			return nil, errors.Errorf(
				"PD returned no region, startKey: %q, endKey: %q, limit: %d, encode_start_key: %q, encode_end_key: %q",
				util.HexRegionKeyStr(startKey), util.HexRegionKeyStr(endKey), limit,
				util.HexRegionKeyStr(c.codec.EncodeRegionKey(startKey)), util.HexRegionKeyStr(c.codec.EncodeRegionKey(endKey)),
			)
		}
		regions := make([]*Region, 0, len(regionsInfo))
		for _, r := range regionsInfo {
			// Leader id = 0 indicates no leader.
			if r.Leader == nil || r.Leader.GetId() == 0 {
				continue
			}
			region, err := newRegion(bo, c, r)
			if err != nil {
				return nil, err
			}
			regions = append(regions, region)
		}
		if len(regions) == 0 {
			return nil, errors.New("receive Regions with no peer")
		}
		if len(regions) < len(regionsInfo) {
			logutil.Logger(context.Background()).Debug(
				"regionCache: scanRegion finished but some regions has no leader.")
		}
		return regions, nil
	}
}

// GetCachedRegionWithRLock returns region with lock.
func (c *RegionCache) GetCachedRegionWithRLock(regionID RegionVerID) (r *Region) {
	c.mu.RLock()
	r = c.mu.regions[regionID]
	c.mu.RUnlock()
	return
}

func (c *RegionCache) getStoreAddr(bo *retry.Backoffer, region *Region, store *Store) (addr string, err error) {
	state := store.getResolveState()
	switch state {
	case resolved, needCheck:
		addr = store.addr
		return
	case unresolved:
		addr, err = store.initResolve(bo, c)
		return
	case deleted:
		addr = c.changeToActiveStore(region, store.storeID)
		return
	case tombstone:
		return "", nil
	default:
		panic("unsupported resolve state")
	}
}

func (c *RegionCache) getProxyStore(region *Region, store *Store, rs *regionStore, workStoreIdx AccessIndex) (proxyStore *Store, proxyAccessIdx AccessIndex, proxyStoreIdx int) {
	if !c.enableForwarding || store.storeType != tikvrpc.TiKV || store.getLivenessState() == reachable {
		return
	}

	if rs.proxyTiKVIdx >= 0 {
		storeIdx, proxyStore := rs.accessStore(tiKVOnly, rs.proxyTiKVIdx)
		return proxyStore, rs.proxyTiKVIdx, storeIdx
	}

	tikvNum := rs.accessStoreNum(tiKVOnly)
	if tikvNum <= 1 {
		return
	}

	// Randomly select an non-leader peer
	first := rand.Intn(tikvNum - 1)
	if first >= int(workStoreIdx) {
		first = (first + 1) % tikvNum
	}

	// If the current selected peer is not reachable, switch to the next one, until a reachable peer is found or all
	// peers are checked.
	for i := 0; i < tikvNum; i++ {
		index := (i + first) % tikvNum
		// Skip work store which is the actual store to be accessed
		if index == int(workStoreIdx) {
			continue
		}
		storeIdx, store := rs.accessStore(tiKVOnly, AccessIndex(index))
		// Skip unreachable stores.
		if store.getLivenessState() == unreachable {
			continue
		}

		rs.setProxyStoreIdx(region, AccessIndex(index))
		return store, AccessIndex(index), storeIdx
	}

	return nil, 0, 0
}

// changeToActiveStore replace the deleted store in the region by an up-to-date store in the stores map.
// The order is guaranteed by reResolve() which adds the new store before marking old store deleted.
func (c *RegionCache) changeToActiveStore(region *Region, storeID uint64) (addr string) {
	store, _ := c.getStore(storeID)
	for {
		oldRegionStore := region.getStore()
		newRegionStore := oldRegionStore.clone()
		newRegionStore.stores = make([]*Store, 0, len(oldRegionStore.stores))
		for _, s := range oldRegionStore.stores {
			if s.storeID == store.storeID {
				newRegionStore.stores = append(newRegionStore.stores, store)
			} else {
				newRegionStore.stores = append(newRegionStore.stores, s)
			}
		}
		if region.compareAndSwapStore(oldRegionStore, newRegionStore) {
			break
		}
	}
	addr = store.addr
	return
}

// OnBucketVersionNotMatch removes the old buckets meta if the version is stale.
func (c *RegionCache) OnBucketVersionNotMatch(ctx *RPCContext, version uint64, keys [][]byte) {
	r := c.GetCachedRegionWithRLock(ctx.Region)
	if r == nil {
		return
	}

	buckets := r.getStore().buckets
	if buckets == nil || buckets.GetVersion() < version {
		oldStore := r.getStore()
		store := oldStore.clone()
		store.buckets = &metapb.Buckets{
			Version:  version,
			Keys:     keys,
			RegionId: r.meta.GetId(),
		}
		r.compareAndSwapStore(oldStore, store)
	}
}

// OnRegionEpochNotMatch removes the old region and inserts new regions into the cache.
// It returns whether retries the request because it's possible the region epoch is ahead of TiKV's due to slow appling.
func (c *RegionCache) OnRegionEpochNotMatch(bo *retry.Backoffer, ctx *RPCContext, currentRegions []*metapb.Region) (bool, error) {
	if len(currentRegions) == 0 {
		c.InvalidateCachedRegionWithReason(ctx.Region, EpochNotMatch)
		return false, nil
	}

	// Find whether the region epoch in `ctx` is ahead of TiKV's. If so, backoff.
	for _, meta := range currentRegions {
		if meta.GetId() == ctx.Region.id &&
			(meta.GetRegionEpoch().GetConfVer() < ctx.Region.confVer ||
				meta.GetRegionEpoch().GetVersion() < ctx.Region.ver) {
			err := errors.Errorf("region epoch is ahead of tikv. rpc ctx: %+v, currentRegions: %+v", ctx, currentRegions)
			logutil.Logger(bo.GetCtx()).Info("region epoch is ahead of tikv", zap.Error(err))
			return true, bo.Backoff(retry.BoRegionMiss, err)
		}
	}

	var buckets *metapb.Buckets
	c.mu.Lock()
	cachedRegion, ok := c.mu.regions[ctx.Region]
	if ok {
		buckets = cachedRegion.getStore().buckets
	}
	c.mu.Unlock()

	needInvalidateOld := true
	newRegions := make([]*Region, 0, len(currentRegions))
	// If the region epoch is not ahead of TiKV's, replace region meta in region cache.
	for _, meta := range currentRegions {
		// TODO(youjiali1995): new regions inherit old region's buckets now. Maybe we should make EpochNotMatch error
		// carry buckets information. Can it bring much overhead?
		region, err := newRegion(bo, c, &pd.Region{Meta: meta, Buckets: buckets})
		if err != nil {
			return false, err
		}
		var initLeaderStoreID uint64
		if ctx.Store.storeType == tikvrpc.TiFlash {
			initLeaderStoreID = region.findElectableStoreID()
		} else {
			initLeaderStoreID = ctx.Store.storeID
		}
		region.switchWorkLeaderToPeer(region.getPeerOnStore(initLeaderStoreID))
		newRegions = append(newRegions, region)
		if ctx.Region == region.VerID() {
			needInvalidateOld = false
		}
	}
	if needInvalidateOld && cachedRegion != nil {
		cachedRegion.invalidate(EpochNotMatch)
	}

	c.mu.Lock()
	for _, region := range newRegions {
		c.insertRegionToCache(region, true, true)
	}
	c.mu.Unlock()

	return false, nil
}

// PDClient returns the pd.Client in RegionCache.
func (c *RegionCache) PDClient() pd.Client {
	return c.pdClient
}

// GetTiFlashStores returns the information of all tiflash nodes.
func (c *RegionCache) GetTiFlashStores(labelFilter LabelFilter) []*Store {
	return c.filterStores(nil, func(s *Store) bool {
		return s.storeType == tikvrpc.TiFlash && labelFilter(s.labels)
	})
}

// GetTiFlashComputeStores returns all stores with lable <engine, tiflash_compute>.
func (c *RegionCache) GetTiFlashComputeStores(bo *retry.Backoffer) (res []*Store, err error) {
	stores, needReload := c.listTiflashComputeStores()

	if needReload {
		stores, err = reloadTiFlashComputeStores(bo.GetCtx(), c)
		if err == nil {
			c.setTiflashComputeStores(stores)
		}
		return stores, err
	}
	return stores, nil
}

func reloadTiFlashComputeStores(ctx context.Context, registry storeRegistry) (res []*Store, _ error) {
	stores, err := registry.fetchAllStores(ctx)
	if err != nil {
		return nil, err
	}
	for _, s := range stores {
		if s.GetState() == metapb.StoreState_Up && isStoreContainLabel(s.GetLabels(), tikvrpc.EngineLabelKey, tikvrpc.EngineLabelTiFlashCompute) {
			res = append(res, newStore(
				s.GetId(),
				s.GetAddress(),
				s.GetPeerAddress(),
				s.GetStatusAddress(),
				tikvrpc.GetStoreTypeByMeta(s),
				resolved,
				s.GetLabels(),
			))
		}
	}
	return res, nil
}

// InvalidateTiFlashComputeStoresIfGRPCError will invalid cache if is GRPC error.
// For now, only consider GRPC unavailable error.
func (c *RegionCache) InvalidateTiFlashComputeStoresIfGRPCError(err error) bool {
	var invalidate bool
	if st, ok := status.FromError(err); ok {
		switch st.Code() {
		case codes.Unavailable:
			invalidate = true
		default:
		}
	}
	if !invalidate {
		return false
	}

	c.InvalidateTiFlashComputeStores()
	return true
}

// InvalidateTiFlashComputeStores set needReload be true,
// and will refresh tiflash_compute store cache next time.
func (c *RegionCache) InvalidateTiFlashComputeStores() {
	c.markTiflashComputeStoresNeedReload()
}

// UpdateBucketsIfNeeded queries PD to update the buckets of the region in the cache if
// the latestBucketsVer is newer than the cached one.
func (c *RegionCache) UpdateBucketsIfNeeded(regionID RegionVerID, latestBucketsVer uint64) {
	r := c.GetCachedRegionWithRLock(regionID)
	if r == nil {
		return
	}

	buckets := r.getStore().buckets
	var bucketsVer uint64
	if buckets != nil {
		bucketsVer = buckets.GetVersion()
	}
	if bucketsVer < latestBucketsVer {
		// TODO(youjiali1995): use singleflight.
		go func() {
			bo := retry.NewBackoffer(context.Background(), 20000)
			observeLoadRegion("ByID", r, false, 0, loadRegionReasonUpdateBuckets)
			new, err := c.loadRegionByID(bo, regionID.id)
			if err != nil {
				logutil.Logger(bo.GetCtx()).Error("failed to update buckets",
					zap.String("region", regionID.String()), zap.Uint64("bucketsVer", bucketsVer),
					zap.Uint64("latestBucketsVer", latestBucketsVer), zap.Error(err))
				return
			}
			c.mu.Lock()
			c.insertRegionToCache(new, true, true)
			c.mu.Unlock()
		}()
	}
}

const cleanCacheInterval = time.Second
const cleanRegionNumPerRound = 50

// gcScanItemHook is only used for testing
var gcScanItemHook = new(atomic.Pointer[func(*btreeItem)])

// The returned function is expected to run in a background goroutine.
// It keeps iterating over the whole region cache, searching for stale region
// info. It runs at cleanCacheInterval and checks only cleanRegionNumPerRound
// regions. In this way, the impact of this background goroutine should be
// negligible.
func (c *RegionCache) gcRoundFunc(limit int) func(context.Context, time.Time) bool {
	if limit < 1 {
		limit = 1
	}
	beginning := newBtreeSearchItem([]byte(""))
	cursor := beginning
	expiredItems := make([]*btreeItem, limit)
	needCheckRegions := make([]*Region, limit)

	return func(_ context.Context, t time.Time) bool {
		expiredItems = expiredItems[:0]
		needCheckRegions = needCheckRegions[:0]
		hasMore, count, ts := false, 0, t.Unix()
		onScanItem := gcScanItemHook.Load()

		// Only RLock when checking TTL to avoid blocking other readers
		c.mu.RLock()
		c.mu.sorted.b.AscendGreaterOrEqual(cursor, func(item *btreeItem) bool {
			count++
			if count > limit {
				cursor = item
				hasMore = true
				return false
			}
			if onScanItem != nil {
				(*onScanItem)(item)
			}
			if item.cachedRegion.isCacheTTLExpired(ts) {
				expiredItems = append(expiredItems, item)
			} else {
				needCheckRegions = append(needCheckRegions, item.cachedRegion)
			}
			return true
		})
		c.mu.RUnlock()

		// Reach the end of the region cache, start from the beginning
		if !hasMore {
			cursor = beginning
		}

		// Clean expired regions
		if len(expiredItems) > 0 {
			c.mu.Lock()
			for _, item := range expiredItems {
				c.mu.sorted.b.Delete(item)
				c.mu.removeVersionFromCache(item.cachedRegion.VerID(), item.cachedRegion.GetID())
			}
			c.mu.Unlock()
		}

		// Check remaining regions and update sync flags
		for _, region := range needCheckRegions {
			syncFlags := region.getSyncFlags()
			if syncFlags&needDelayedReloadReady > 0 {
				// the region will be reload soon on access
				continue
			}
			if syncFlags&needDelayedReloadPending > 0 {
				region.setSyncFlags(needDelayedReloadReady)
				// the region will be reload soon on access, no need to check if it needs to be expired
				continue
			}
			if syncFlags&needExpireAfterTTL == 0 {
				regionStore := region.getStore()
				for i, store := range regionStore.stores {
					// if the region has a stale or unreachable store, let it expire after TTL.
					if atomic.LoadUint32(&store.epoch) != regionStore.storeEpochs[i] || store.getLivenessState() != reachable {
						region.setSyncFlags(needExpireAfterTTL)
						break
					}
				}
			}
		}
		return false
	}
}

// btreeItem is BTree's Item that uses []byte to compare.
type btreeItem struct {
	key          []byte
	cachedRegion *Region
}

func newBtreeItem(cr *Region) *btreeItem {
	return &btreeItem{
		key:          cr.StartKey(),
		cachedRegion: cr,
	}
}

func newBtreeSearchItem(key []byte) *btreeItem {
	return &btreeItem{
		key: key,
	}
}

func (item *btreeItem) Less(other btree.Item) bool {
	return bytes.Compare(item.key, other.(*btreeItem).key) < 0
}

// GetID returns id.
func (r *Region) GetID() uint64 {
	return r.meta.GetId()
}

// GetMeta returns region meta.
func (r *Region) GetMeta() *metapb.Region {
	return proto.Clone(r.meta).(*metapb.Region)
}

// GetLeaderPeerID returns leader peer ID.
func (r *Region) GetLeaderPeerID() uint64 {
	store := r.getStore()
	if int(store.workTiKVIdx) >= store.accessStoreNum(tiKVOnly) {
		return 0
	}
	storeIdx, _ := store.accessStore(tiKVOnly, store.workTiKVIdx)
	return r.meta.Peers[storeIdx].Id
}

// GetLeaderStoreID returns the store ID of the leader region.
func (r *Region) GetLeaderStoreID() uint64 {
	store := r.getStore()
	if int(store.workTiKVIdx) >= store.accessStoreNum(tiKVOnly) {
		return 0
	}
	storeIdx, _ := store.accessStore(tiKVOnly, store.workTiKVIdx)
	return r.meta.Peers[storeIdx].StoreId
}

func (r *Region) getKvStorePeer(rs *regionStore, aidx AccessIndex) (store *Store, peer *metapb.Peer, accessIdx AccessIndex, storeIdx int) {
	storeIdx, store = rs.accessStore(tiKVOnly, aidx)
	peer = r.meta.Peers[storeIdx]
	accessIdx = aidx
	return
}

// WorkStorePeer returns current work store with work peer.
func (r *Region) WorkStorePeer(rs *regionStore) (store *Store, peer *metapb.Peer, accessIdx AccessIndex, storeIdx int) {
	return r.getKvStorePeer(rs, rs.workTiKVIdx)
}

// FollowerStorePeer returns a follower store with follower peer.
func (r *Region) FollowerStorePeer(rs *regionStore, followerStoreSeed uint32, op *storeSelectorOp) (store *Store, peer *metapb.Peer, accessIdx AccessIndex, storeIdx int) {
	return r.getKvStorePeer(rs, rs.follower(followerStoreSeed, op))
}

// AnyStorePeer returns a leader or follower store with the associated peer.
func (r *Region) AnyStorePeer(rs *regionStore, followerStoreSeed uint32, op *storeSelectorOp) (store *Store, peer *metapb.Peer, accessIdx AccessIndex, storeIdx int) {
	return r.getKvStorePeer(rs, rs.kvPeer(followerStoreSeed, op))
}

// RegionVerID is a unique ID that can identify a Region at a specific version.
type RegionVerID struct {
	id      uint64
	confVer uint64
	ver     uint64
}

// NewRegionVerID creates a region ver id, which used for invalidating regions.
func NewRegionVerID(id, confVer, ver uint64) RegionVerID {
	return RegionVerID{id, confVer, ver}
}

// GetID returns the id of the region
func (r *RegionVerID) GetID() uint64 {
	return r.id
}

// GetVer returns the version of the region's epoch
func (r *RegionVerID) GetVer() uint64 {
	return r.ver
}

// GetConfVer returns the conf ver of the region's epoch
func (r *RegionVerID) GetConfVer() uint64 {
	return r.confVer
}

// String formats the RegionVerID to string
func (r *RegionVerID) String() string {
	return fmt.Sprintf("{ region id: %v, ver: %v, confVer: %v }", r.id, r.ver, r.confVer)
}

// Equals checks whether the RegionVerID equals to another one
func (r *RegionVerID) Equals(another RegionVerID) bool {
	return r.id == another.id && r.confVer == another.confVer && r.ver == another.ver
}

// VerID returns the Region's RegionVerID.
func (r *Region) VerID() RegionVerID {
	return RegionVerID{
		id:      r.meta.GetId(),
		confVer: r.meta.GetRegionEpoch().GetConfVer(),
		ver:     r.meta.GetRegionEpoch().GetVersion(),
	}
}

// StartKey returns StartKey.
func (r *Region) StartKey() []byte {
	return r.meta.StartKey
}

// EndKey returns EndKey.
func (r *Region) EndKey() []byte {
	return r.meta.EndKey
}

func (r *Region) getPeerStoreIndex(peer *metapb.Peer) (idx int, found bool) {
	if len(r.meta.Peers) == 0 || peer == nil {
		return
	}
	for i, p := range r.meta.Peers {
		if isSamePeer(p, peer) {
			idx = i
			found = true
			return
		}
	}
	return
}

// switchWorkLeaderToPeer switches current store to the one on specific store. It returns
// false if no peer matches the peer.
func (r *Region) switchWorkLeaderToPeer(peer *metapb.Peer) (found bool) {
	globalStoreIdx, found := r.getPeerStoreIndex(peer)
	if !found {
		return
	}
retry:
	// switch to new leader.
	oldRegionStore := r.getStore()
	var leaderIdx AccessIndex
	for i, gIdx := range oldRegionStore.accessIndex[tiKVOnly] {
		if gIdx == globalStoreIdx {
			leaderIdx = AccessIndex(i)
		}
	}
	if oldRegionStore.workTiKVIdx == leaderIdx {
		return
	}
	newRegionStore := oldRegionStore.clone()
	newRegionStore.workTiKVIdx = leaderIdx
	newRegionStore.storeEpochs[leaderIdx] = atomic.LoadUint32(&newRegionStore.stores[leaderIdx].epoch)
	if !r.compareAndSwapStore(oldRegionStore, newRegionStore) {
		goto retry
	}
	return
}

func (r *regionStore) switchNextFlashPeer(rr *Region, currentPeerIdx AccessIndex) {
	nextIdx := (currentPeerIdx + 1) % AccessIndex(r.accessStoreNum(tiFlashOnly))
	newRegionStore := r.clone()
	newRegionStore.workTiFlashIdx.Store(int32(nextIdx))
	rr.compareAndSwapStore(r, newRegionStore)
}

func (r *regionStore) switchNextTiKVPeer(rr *Region, currentPeerIdx AccessIndex) {
	if r.workTiKVIdx != currentPeerIdx {
		return
	}
	nextIdx := (currentPeerIdx + 1) % AccessIndex(r.accessStoreNum(tiKVOnly))
	newRegionStore := r.clone()
	newRegionStore.workTiKVIdx = nextIdx
	rr.compareAndSwapStore(r, newRegionStore)
}

func (r *regionStore) setProxyStoreIdx(rr *Region, idx AccessIndex) {
	if r.proxyTiKVIdx == idx {
		return
	}

	newRegionStore := r.clone()
	newRegionStore.proxyTiKVIdx = idx
	success := rr.compareAndSwapStore(r, newRegionStore)
	logutil.BgLogger().Debug("try set proxy store index",
		zap.Uint64("region", rr.GetID()),
		zap.Int("index", int(idx)),
		zap.Bool("success", success))
}

func (r *regionStore) unsetProxyStoreIfNeeded(rr *Region) {
	r.setProxyStoreIdx(rr, -1)
}

func (r *Region) findElectableStoreID() uint64 {
	if len(r.meta.Peers) == 0 {
		return 0
	}
	for _, p := range r.meta.Peers {
		if p.Role != metapb.PeerRole_Learner {
			return p.StoreId
		}
	}
	return 0
}

func (r *Region) getPeerOnStore(storeID uint64) *metapb.Peer {
	for _, p := range r.meta.Peers {
		if p.StoreId == storeID {
			return p
		}
	}
	return nil
}

// Contains checks whether the key is in the region, for the maximum region endKey is empty.
// startKey <= key < endKey.
func (r *Region) Contains(key []byte) bool {
	return contains(r.meta.GetStartKey(), r.meta.GetEndKey(), key)
}

// ContainsByEnd check the region contains the greatest key that is less than key.
// for the maximum region endKey is empty.
// startKey < key <= endKey.
func (r *Region) ContainsByEnd(key []byte) bool {
	// Only a region's right bound expands to inf contains the point at inf.
	if len(key) == 0 {
		return len(r.EndKey()) == 0
	}
	return bytes.Compare(r.meta.GetStartKey(), key) < 0 &&
		(bytes.Compare(key, r.meta.GetEndKey()) <= 0 || len(r.meta.GetEndKey()) == 0)
}

const (
	tikvSlowScoreDecayRate     float64 = 20.0 / 60.0 // s^(-1), linear decaying
	tikvSlowScoreSlowThreshold int64   = 80

	tikvSlowScoreUpdateInterval       = time.Millisecond * 100
	tikvSlowScoreUpdateFromPDInterval = time.Minute
)

type StoreHealthStatus struct {
	isSlow atomic.Bool

	// A statistic for counting the request latency to this store
	clientSideSlowScore SlowScoreStat

	tikvSideSlowScore struct {
		sync.Mutex

		// The following atomic fields is designed to be able to be read by atomic options directly, but only written
		// while holding the mutex.

		hasTiKVFeedback atomic.Bool
		score           atomic.Int64
		lastUpdateTime  atomic.Pointer[time.Time]
	}
}

type HealthStatusDetail struct {
	ClientSideSlowScore int64
	TiKVSideSlowScore   int64
}

func newStoreHealthStatus() *StoreHealthStatus {
	return &StoreHealthStatus{}
}

// IsSlow returns whether current Store is slow.
func (s *StoreHealthStatus) IsSlow() bool {
	return s.isSlow.Load()
}

// GetHealthStatusDetail gets the current detailed information about the store's health status.
func (s *StoreHealthStatus) GetHealthStatusDetail() HealthStatusDetail {
	return HealthStatusDetail{
		ClientSideSlowScore: int64(s.clientSideSlowScore.getSlowScore()),
		TiKVSideSlowScore:   s.tikvSideSlowScore.score.Load(),
	}
}

// tick updates the health status that changes over time, such as slow score's decaying, etc. This function is expected
// to be called periodically.
func (s *StoreHealthStatus) tick(now time.Time) {
	s.clientSideSlowScore.updateSlowScore()
	s.updateTiKVServerSideSlowScoreOnTick(now)
	s.updateSlowFlag()
}

// recordClientSideSlowScoreStat records timecost of each request to update the client side slow score.
func (s *StoreHealthStatus) recordClientSideSlowScoreStat(timecost time.Duration) {
	s.clientSideSlowScore.recordSlowScoreStat(timecost)
	s.updateSlowFlag()
}

// markAlreadySlow marks the related store already slow.
func (s *StoreHealthStatus) markAlreadySlow() {
	s.clientSideSlowScore.markAlreadySlow()
	s.updateSlowFlag()
}

// updateTiKVServerSideSlowScoreOnTick updates the slow score actively, which is expected to be a periodic job.
// It skips updating if the last update time didn't elapse long enough, or it's being updated concurrently.
func (s *StoreHealthStatus) updateTiKVServerSideSlowScoreOnTick(now time.Time) {
	if !s.tikvSideSlowScore.hasTiKVFeedback.Load() {
		// Do nothing if no feedback has been received from this store yet.
		return
	}
	lastUpdateTime := s.tikvSideSlowScore.lastUpdateTime.Load()
	if lastUpdateTime == nil || now.Sub(*lastUpdateTime) < tikvSlowScoreUpdateFromPDInterval {
		// If the first feedback is
		return
	}

	if !s.tikvSideSlowScore.TryLock() {
		// It must be being updated concurrently.
		return
	}
	defer s.tikvSideSlowScore.Unlock()

	// Reload update time as it might be updated concurrently before acquiring mutex
	lastUpdateTime = s.tikvSideSlowScore.lastUpdateTime.Load()
	elapsed := now.Sub(*lastUpdateTime)
	if elapsed < tikvSlowScoreUpdateFromPDInterval {
		return
	}

	// TODO: Try to get store status from PD here. But it's not mandatory.
	//       Don't forget to update tests if getting slow score from PD is implemented here.

	// If updating from PD is not successful: decay the slow score.
	score := s.tikvSideSlowScore.score.Load()
	if score < 1 {
		return
	}
	// Linear decay by time
	score = max(int64(math.Round(float64(score)-tikvSlowScoreDecayRate*elapsed.Seconds())), 1)
	s.tikvSideSlowScore.score.Store(score)

	newUpdateTime := new(time.Time)
	*newUpdateTime = now
	s.tikvSideSlowScore.lastUpdateTime.Store(newUpdateTime)
}

// updateTiKVServerSideSlowScore updates the tikv side slow score with the given value.
// Ignores if the last update time didn't elapse long enough, or it's being updated concurrently.
func (s *StoreHealthStatus) updateTiKVServerSideSlowScore(score int64, currTime time.Time) {
	defer s.updateSlowFlag()

	lastScore := s.tikvSideSlowScore.score.Load()

	if lastScore == score {
		return
	}

	lastUpdateTime := s.tikvSideSlowScore.lastUpdateTime.Load()

	if lastUpdateTime != nil && currTime.Sub(*lastUpdateTime) < tikvSlowScoreUpdateInterval {
		return
	}

	if !s.tikvSideSlowScore.TryLock() {
		// It must be being updated concurrently. Skip.
		return
	}
	defer s.tikvSideSlowScore.Unlock()

	s.tikvSideSlowScore.hasTiKVFeedback.Store(true)
	// Reload update time as it might be updated concurrently before acquiring mutex
	lastUpdateTime = s.tikvSideSlowScore.lastUpdateTime.Load()
	if lastUpdateTime != nil && currTime.Sub(*lastUpdateTime) < tikvSlowScoreUpdateInterval {
		return
	}

	newScore := score

	newUpdateTime := new(time.Time)
	*newUpdateTime = currTime

	s.tikvSideSlowScore.score.Store(newScore)
	s.tikvSideSlowScore.lastUpdateTime.Store(newUpdateTime)
}

func (s *StoreHealthStatus) updateSlowFlag() {
	isSlow := s.clientSideSlowScore.isSlow() || s.tikvSideSlowScore.score.Load() >= tikvSlowScoreSlowThreshold
	s.isSlow.Store(isSlow)
}

// setTiKVSlowScoreLastUpdateTimeForTest force sets last update time of TiKV server side slow score to specified value.
// For test purpose only.
func (s *StoreHealthStatus) setTiKVSlowScoreLastUpdateTimeForTest(lastUpdateTime time.Time) {
	s.tikvSideSlowScore.Lock()
	defer s.tikvSideSlowScore.Unlock()
	s.tikvSideSlowScore.lastUpdateTime.Store(&lastUpdateTime)
}

// Store contains a kv process's address.
type Store struct {
	addr         string               // loaded store address
	peerAddr     string               // TiFlash Proxy use peerAddr
	saddr        string               // loaded store status address
	storeID      uint64               // store's id
	state        uint64               // unsafe store storeState
	labels       []*metapb.StoreLabel // stored store labels
	resolveMutex sync.Mutex           // protect pd from concurrent init requests
	epoch        uint32               // store fail epoch, see RegionStore.storeEpochs
	storeType    tikvrpc.EndpointType // type of the store
	tokenCount   atomic2.Int64        // used store token count

	loadStats atomic2.Pointer[storeLoadStats]

	// whether the store is unreachable due to some reason, therefore requests to the store needs to be
	// forwarded by other stores. this is also the flag that a health check loop is running for this store.
	// this mechanism is currently only applicable for TiKV stores.
	livenessState    uint32
	unreachableSince time.Time

	healthStatus *StoreHealthStatus
	// A statistic for counting the flows of different replicas on this store
	replicaFlowsStats [numReplicaFlowsType]uint64
}

type resolveState uint64

type storeLoadStats struct {
	estimatedWait     time.Duration
	waitTimeUpdatedAt time.Time
}

const (
	// The store is just created and normally is being resolved.
	// Store in this state will only be resolved by initResolve().
	unresolved resolveState = iota
	// The store is resolved and its address is valid.
	resolved
	// Request failed on this store and it will be re-resolved by asyncCheckAndResolveLoop().
	needCheck
	// The store's address or label is changed and marked deleted.
	// There is a new store struct replaced it in the RegionCache and should
	// call changeToActiveStore() to get the new struct.
	deleted
	// The store is a tombstone. Should invalidate the region if tries to access it.
	tombstone
)

// String implements fmt.Stringer interface.
func (s resolveState) String() string {
	switch s {
	case unresolved:
		return "unresolved"
	case resolved:
		return "resolved"
	case needCheck:
		return "needCheck"
	case deleted:
		return "deleted"
	case tombstone:
		return "tombstone"
	default:
		return fmt.Sprintf("unknown-%v", uint64(s))
	}
}

func newStore(
	id uint64,
	addr string,
	peerAddr string,
	statusAddr string,
	storeType tikvrpc.EndpointType,
	state resolveState,
	labels []*metapb.StoreLabel,
) *Store {
	return &Store{
		storeID:   id,
		storeType: storeType,
		state:     uint64(state),
		labels:    labels,
		addr:      addr,
		peerAddr:  peerAddr,
		saddr:     statusAddr,
		// Make sure healthStatus field is never null.
		healthStatus: newStoreHealthStatus(),
	}
}

// newUninitializedStore creates a `Store` instance with only storeID initialized.
func newUninitializedStore(id uint64) *Store {
	return &Store{
		storeID: id,
		// Make sure healthStatus field is never null.
		healthStatus: newStoreHealthStatus(),
	}
}

// IsTiFlash returns true if the storeType is TiFlash
func (s *Store) IsTiFlash() bool {
	return s.storeType == tikvrpc.TiFlash
}

// StoreID returns storeID.
func (s *Store) StoreID() uint64 {
	return s.storeID
}

// initResolve resolves the address of the store that never resolved and returns an
// empty string if it's a tombstone.
func (s *Store) initResolve(bo *retry.Backoffer, c *RegionCache) (addr string, err error) {
	s.resolveMutex.Lock()
	state := s.getResolveState()
	defer s.resolveMutex.Unlock()
	if state != unresolved {
		if state != tombstone {
			addr = s.addr
		}
		return
	}
	var store *metapb.Store
	for {
		start := time.Now()
		store, err = c.fetchStore(bo.GetCtx(), s.storeID)
		metrics.LoadRegionCacheHistogramWithGetStore.Observe(time.Since(start).Seconds())
		if err != nil {
			metrics.RegionCacheCounterWithGetStoreError.Inc()
		} else {
			metrics.RegionCacheCounterWithGetStoreOK.Inc()
		}
		if err := bo.GetCtx().Err(); err != nil && errors.Cause(err) == context.Canceled {
			return "", errors.WithStack(err)
		}
		if err != nil && !isStoreNotFoundError(err) {
			// TODO: more refine PD error status handle.
			err = errors.Errorf("loadStore from PD failed, id: %d, err: %v", s.storeID, err)
			if err = bo.Backoff(retry.BoPDRPC, err); err != nil {
				return
			}
			continue
		}
		// The store is a tombstone.
		if store == nil || (store != nil && store.GetState() == metapb.StoreState_Tombstone) {
			s.setResolveState(tombstone)
			return "", nil
		}
		addr = store.GetAddress()
		if addr == "" {
			return "", errors.Errorf("empty store(%d) address", s.storeID)
		}
		s.addr = addr
		s.peerAddr = store.GetPeerAddress()
		s.saddr = store.GetStatusAddress()
		s.storeType = tikvrpc.GetStoreTypeByMeta(store)
		s.labels = store.GetLabels()
		// Shouldn't have other one changing its state concurrently, but we still use changeResolveStateTo for safety.
		s.changeResolveStateTo(unresolved, resolved)
		return s.addr, nil
	}
}

// A quick and dirty solution to find out whether an err is caused by StoreNotFound.
// todo: A better solution, maybe some err-code based error handling?
func isStoreNotFoundError(err error) bool {
	return strings.Contains(err.Error(), "invalid store ID") && strings.Contains(err.Error(), "not found")
}

// reResolve try to resolve addr for store that need check. Returns false if the region is in tombstone state or is
// deleted.
func (s *Store) reResolve(c *RegionCache) (bool, error) {
	var addr string
	store, err := c.fetchStore(context.Background(), s.storeID)
	if err != nil {
		metrics.RegionCacheCounterWithGetStoreError.Inc()
	} else {
		metrics.RegionCacheCounterWithGetStoreOK.Inc()
	}
	// `err` here can mean either "load Store from PD failed" or "store not found"
	// If load Store from PD is successful but PD didn't find the store
	// the err should be handled by next `if` instead of here
	if err != nil && !isStoreNotFoundError(err) {
		logutil.BgLogger().Error("loadStore from PD failed", zap.Uint64("id", s.storeID), zap.Error(err))
		// we cannot do backoff in reResolve loop but try check other store and wait tick.
		return false, err
	}
	if store == nil || (store != nil && store.GetState() == metapb.StoreState_Tombstone) {
		// store has be removed in PD, we should invalidate all regions using those store.
		logutil.BgLogger().Info("invalidate regions in removed store",
			zap.Uint64("store", s.storeID), zap.String("add", s.addr))
		atomic.AddUint32(&s.epoch, 1)
		s.setResolveState(tombstone)
		metrics.RegionCacheCounterWithInvalidateStoreRegionsOK.Inc()
		return false, nil
	}

	storeType := tikvrpc.GetStoreTypeByMeta(store)
	addr = store.GetAddress()
	if s.addr != addr || !s.IsSameLabels(store.GetLabels()) {
		newStore := newStore(
			s.storeID,
			addr,
			store.GetPeerAddress(),
			store.GetStatusAddress(),
			storeType,
			resolved,
			store.GetLabels(),
		)
		newStore.livenessState = atomic.LoadUint32(&s.livenessState)
		newStore.unreachableSince = s.unreachableSince
		if s.addr == addr {
			newStore.healthStatus = s.healthStatus
		}
		c.putStore(newStore)
		s.setResolveState(deleted)
		return false, nil
	}
	s.changeResolveStateTo(needCheck, resolved)
	return true, nil
}

func (s *Store) getResolveState() resolveState {
	if s == nil {
		var state resolveState
		return state
	}
	return resolveState(atomic.LoadUint64(&s.state))
}

func (s *Store) setResolveState(state resolveState) {
	atomic.StoreUint64(&s.state, uint64(state))
}

// changeResolveStateTo changes the store resolveState from the old state to the new state.
// Returns true if it changes the state successfully, and false if the store's state
// is changed by another one.
func (s *Store) changeResolveStateTo(from, to resolveState) bool {
	for {
		state := s.getResolveState()
		if state == to {
			return true
		}
		if state != from {
			return false
		}
		if atomic.CompareAndSwapUint64(&s.state, uint64(from), uint64(to)) {
			logutil.BgLogger().Info("change store resolve state",
				zap.Uint64("store", s.storeID),
				zap.String("addr", s.addr),
				zap.String("from", from.String()),
				zap.String("to", to.String()),
				zap.String("liveness-state", s.getLivenessState().String()))
			return true
		}
	}
}

// IsSameLabels returns whether the store have the same labels with target labels
func (s *Store) IsSameLabels(labels []*metapb.StoreLabel) bool {
	if len(s.labels) != len(labels) {
		return false
	}
	return s.IsLabelsMatch(labels)
}

// IsLabelsMatch return whether the store's labels match the target labels
func (s *Store) IsLabelsMatch(labels []*metapb.StoreLabel) bool {
	if len(labels) < 1 {
		return true
	}
	for _, targetLabel := range labels {
		if !isStoreContainLabel(s.labels, targetLabel.Key, targetLabel.Value) {
			return false
		}
	}
	return true
}

// IsStoreMatch returns whether the store's id match the target ids.
func (s *Store) IsStoreMatch(stores []uint64) bool {
	if len(stores) < 1 {
		return true
	}
	for _, storeID := range stores {
		if s.storeID == storeID {
			return true
		}
	}
	return false
}

func isStoreContainLabel(labels []*metapb.StoreLabel, key string, val string) (res bool) {
	for _, label := range labels {
		if label.GetKey() == key && label.GetValue() == val {
			res = true
			break
		}
	}
	return res
}

// GetLabelValue returns the value of the label
func (s *Store) GetLabelValue(key string) (string, bool) {
	for _, label := range s.labels {
		if label.Key == key {
			return label.Value, true
		}
	}
	return "", false
}

// getLivenessState gets the cached liveness state of the store.
// When it's not reachable, a goroutine will update the state in background.
// To get the accurate liveness state, use checkLiveness instead.
func (s *Store) getLivenessState() livenessState {
	return livenessState(atomic.LoadUint32(&s.livenessState))
}

type livenessState uint32

func (l livenessState) injectConstantLiveness(tk testingKnobs) {
	tk.setMockRequestLiveness(func(ctx context.Context, s *Store) livenessState { return l })
}

var (
	livenessSf singleflight.Group
	// storeLivenessTimeout is the max duration of resolving liveness of a TiKV instance.
	storeLivenessTimeout = time.Second
)

// SetStoreLivenessTimeout sets storeLivenessTimeout to t.
func SetStoreLivenessTimeout(t time.Duration) {
	storeLivenessTimeout = t
}

// GetStoreLivenessTimeout returns storeLivenessTimeout.
func GetStoreLivenessTimeout() time.Duration {
	return storeLivenessTimeout
}

const (
	reachable livenessState = iota
	unreachable
	unknown
)

// String implements fmt.Stringer interface.
func (s livenessState) String() string {
	switch s {
	case unreachable:
		return "unreachable"
	case reachable:
		return "reachable"
	case unknown:
		return "unknown"
	default:
		return fmt.Sprintf("unknown-%v", uint32(s))
	}
}

func (s *Store) requestLivenessAndStartHealthCheckLoopIfNeeded(bo *retry.Backoffer, c *RegionCache) (liveness livenessState) {
	liveness = s.requestLiveness(bo.GetCtx(), c)
	if liveness == reachable {
		return
	}
	// This mechanism doesn't support non-TiKV stores currently.
	if s.storeType != tikvrpc.TiKV {
		logutil.BgLogger().Info("[health check] skip running health check loop for non-tikv store",
			zap.Uint64("storeID", s.storeID), zap.String("addr", s.addr))
		return
	}

	// It may be already started by another thread.
	if atomic.CompareAndSwapUint32(&s.livenessState, uint32(reachable), uint32(liveness)) {
		s.unreachableSince = time.Now()
		reResolveInterval := 30 * time.Second
		if val, err := util.EvalFailpoint("injectReResolveInterval"); err == nil {
			if dur, err := time.ParseDuration(val.(string)); err == nil {
				reResolveInterval = dur
			}
		}
		if _, err := util.EvalFailpoint("skipStoreCheckUntilHealth"); err == nil {
			return
		}
		startHealthCheckLoop(c, s, liveness, reResolveInterval)
	}
	return
}

func startHealthCheckLoop(c *RegionCache, s *Store, liveness livenessState, reResolveInterval time.Duration) {
	lastCheckPDTime := time.Now()

	c.bg.schedule(func(ctx context.Context, t time.Time) bool {
		if t.Sub(lastCheckPDTime) > reResolveInterval {
			lastCheckPDTime = t

			valid, err := s.reResolve(c)
			if err != nil {
				logutil.BgLogger().Warn("[health check] failed to re-resolve unhealthy store", zap.Error(err))
			} else if !valid {
				if s.getResolveState() != deleted {
					logutil.BgLogger().Warn("[health check] store was still unhealthy at the end of health check loop",
						zap.Uint64("storeID", s.storeID),
						zap.String("state", s.getResolveState().String()),
						zap.String("liveness", s.getLivenessState().String()))
					return true
				}
				// if the store is deleted, a new store with same id must be inserted (guaranteed by reResolve).
				newStore, _ := c.getStore(s.storeID)
				logutil.BgLogger().Info("[health check] store meta changed",
					zap.Uint64("storeID", s.storeID),
					zap.String("oldAddr", s.addr),
					zap.String("oldLabels", fmt.Sprintf("%v", s.labels)),
					zap.String("newAddr", newStore.addr),
					zap.String("newLabels", fmt.Sprintf("%v", newStore.labels)))
				s = newStore
			}
		}

		liveness = s.requestLiveness(ctx, c)
		atomic.StoreUint32(&s.livenessState, uint32(liveness))
		if liveness == reachable {
			logutil.BgLogger().Info("[health check] store became reachable", zap.Uint64("storeID", s.storeID))
			return true
		}
		return false
	}, time.Second)
}

func (s *Store) requestLiveness(ctx context.Context, tk testingKnobs) (l livenessState) {
	// It's not convenient to mock liveness in integration tests. Use failpoint to achieve that instead.
	if val, err := util.EvalFailpoint("injectLiveness"); err == nil {
		liveness := val.(string)
		if strings.Contains(liveness, " ") {
			for _, item := range strings.Split(liveness, " ") {
				kv := strings.Split(item, ":")
				if len(kv) != 2 {
					continue
				}
				if kv[0] == s.addr {
					liveness = kv[1]
					break
				}
			}
		}
		switch liveness {
		case "unreachable":
			return unreachable
		case "reachable":
			return reachable
		case "unknown":
			return unknown
		}
	}

	if tk != nil {
		livenessFunc := tk.getMockRequestLiveness()
		if livenessFunc != nil {
			return livenessFunc(ctx, s)
		}
	}

	if storeLivenessTimeout == 0 {
		return unreachable
	}

	if s.getResolveState() != resolved {
		l = unknown
		return
	}
	addr := s.addr
	rsCh := livenessSf.DoChan(addr, func() (interface{}, error) {
		return invokeKVStatusAPI(addr, storeLivenessTimeout), nil
	})
	select {
	case rs := <-rsCh:
		l = rs.Val.(livenessState)
	case <-ctx.Done():
		l = unknown
		return
	}
	return
}

// GetAddr returns the address of the store
func (s *Store) GetAddr() string {
	return s.addr
}

// GetPeerAddr returns the peer address of the store
func (s *Store) GetPeerAddr() string {
	return s.peerAddr
}

// EstimatedWaitTime returns an optimistic estimation of how long a request will wait in the store.
// It's calculated by subtracting the time since the last update from the wait time returned from TiKV.
func (s *Store) EstimatedWaitTime() time.Duration {
	loadStats := s.loadStats.Load()
	if loadStats == nil {
		return 0
	}
	timeSinceUpdated := time.Since(loadStats.waitTimeUpdatedAt)
	if loadStats.estimatedWait < timeSinceUpdated {
		return 0
	}
	return loadStats.estimatedWait - timeSinceUpdated
}

func invokeKVStatusAPI(addr string, timeout time.Duration) (l livenessState) {
	start := time.Now()
	defer func() {
		if l == reachable {
			metrics.StatusCountWithOK.Inc()
		} else {
			metrics.StatusCountWithError.Inc()
		}
		metrics.TiKVStatusDuration.WithLabelValues(addr).Observe(time.Since(start).Seconds())
	}()
	ctx, cancel := context.WithTimeout(context.Background(), timeout)
	defer cancel()

	conn, cli, err := createKVHealthClient(ctx, addr)
	if err != nil {
		logutil.BgLogger().Info("[health check] create grpc connection failed", zap.String("store", addr), zap.Error(err))
		l = unreachable
		return
	}
	defer func() {
		err := conn.Close()
		if err != nil {
			logutil.BgLogger().Info("[health check] failed to close the grpc connection for health check", zap.String("store", addr), zap.Error(err))
		}
	}()

	req := &healthpb.HealthCheckRequest{}
	resp, err := cli.Check(ctx, req)
	if err != nil {
		logutil.BgLogger().Info("[health check] check health error", zap.String("store", addr), zap.Error(err))
		l = unreachable
		return
	}

	status := resp.GetStatus()
	if status == healthpb.HealthCheckResponse_UNKNOWN || status == healthpb.HealthCheckResponse_SERVICE_UNKNOWN {
		logutil.BgLogger().Info("[health check] check health returns unknown", zap.String("store", addr))
		l = unknown
		return
	}

	if status != healthpb.HealthCheckResponse_SERVING {
		logutil.BgLogger().Info("[health check] service not serving", zap.Stringer("status", status))
		l = unreachable
		return
	}

	l = reachable
	return
}

<<<<<<< HEAD
// getSlowScore returns the slow score of store.
func (s *Store) getSlowScore() uint64 {
	return s.slowScore.getSlowScore()
}

// isSlow returns whether current Store is slow or not.
func (s *Store) isSlow() bool {
	return s.slowScore.isSlow()
}

// updateSlowScore updates the slow score of this store according to the timecost of current request.
func (s *Store) updateSlowScoreStat() {
	s.slowScore.updateSlowScore()
}

func (s *Store) updateServerLoadStats(estimatedWaitMs uint32) {
	if estimatedWaitMs != 0 {
		estimatedWait := time.Duration(estimatedWaitMs) * time.Millisecond
		// Update the estimated wait time of the store.
		loadStats := &storeLoadStats{
			estimatedWait:     estimatedWait,
			waitTimeUpdatedAt: time.Now(),
		}
		s.loadStats.Store(loadStats)
	} else {
		// Mark the server is busy (the next incoming READs could be redirect to expected followers.)
		s.markAlreadySlow()
	}
}

// recordSlowScoreStat records timecost of each request.
func (s *Store) recordSlowScoreStat(timecost time.Duration) {
	s.slowScore.recordSlowScoreStat(timecost)
}

// markAlreadySlow marks the related store already slow.
func (s *Store) markAlreadySlow() {
	s.slowScore.markAlreadySlow()
}

// checkAndUpdateStoreSlowScores checks and updates slowScore on each store.
func (c *RegionCache) checkAndUpdateStoreSlowScores() {
=======
// checkAndUpdateStoreHealthStatus checks and updates health stats on each store.
func (c *RegionCache) checkAndUpdateStoreHealthStatus() {
>>>>>>> ea5a5c4b
	defer func() {
		r := recover()
		if r != nil {
			logutil.BgLogger().Error("panic in the checkAndUpdateStoreHealthStatus goroutine",
				zap.Any("r", r),
				zap.Stack("stack trace"))
			if _, err := util.EvalFailpoint("doNotRecoverStoreHealthCheckPanic"); err == nil {
				panic(r)
			}
		}
	}()
	healthDetails := make(map[uint64]HealthStatusDetail)
	now := time.Now()
	c.forEachStore(func(store *Store) {
		store.healthStatus.tick(now)
		healthDetails[store.storeID] = store.healthStatus.GetHealthStatusDetail()
	})
	for store, details := range healthDetails {
		metrics.TiKVStoreSlowScoreGauge.WithLabelValues(strconv.FormatUint(store, 10)).Set(float64(details.ClientSideSlowScore))
		metrics.TiKVFeedbackSlowScoreGauge.WithLabelValues(strconv.FormatUint(store, 10)).Set(float64(details.TiKVSideSlowScore))
	}
}

// getReplicaFlowsStats returns the statistics on the related replicaFlowsType.
func (s *Store) getReplicaFlowsStats(destType replicaFlowsType) uint64 {
	return atomic.LoadUint64(&s.replicaFlowsStats[destType])
}

// resetReplicaFlowsStats resets the statistics on the related replicaFlowsType.
func (s *Store) resetReplicaFlowsStats(destType replicaFlowsType) {
	atomic.StoreUint64(&s.replicaFlowsStats[destType], 0)
}

// recordReplicaFlowsStats records the statistics on the related replicaFlowsType.
func (s *Store) recordReplicaFlowsStats(destType replicaFlowsType) {
	atomic.AddUint64(&s.replicaFlowsStats[destType], 1)
}

func (s *Store) recordHealthFeedback(feedback *tikvpb.HealthFeedback) {
	// Note that the `FeedbackSeqNo` field of `HealthFeedback` is not used yet. It's a monotonic value that can help
	// to drop out-of-order feedback messages. But it's not checked for now since it's not very necessary to receive
	// only a slow score. It's prepared for possible use in the future.
	s.healthStatus.updateTiKVServerSideSlowScore(int64(feedback.GetSlowScore()), time.Now())
}

// reportStoreReplicaFlows reports the statistics on the related replicaFlowsType.
func (c *RegionCache) reportStoreReplicaFlows() {
	c.forEachStore(func(store *Store) {
		for destType := toLeader; destType < numReplicaFlowsType; destType++ {
			metrics.TiKVPreferLeaderFlowsGauge.WithLabelValues(destType.String(), store.addr).Set(float64(store.getReplicaFlowsStats(destType)))
			store.resetReplicaFlowsStats(destType)
		}
	})
}

func createKVHealthClient(ctx context.Context, addr string) (*grpc.ClientConn, healthpb.HealthClient, error) {
	// Temporarily directly load the config from the global config, however it's not a good idea to let RegionCache to
	// access it.
	// TODO: Pass the config in a better way, or use the connArray inner the client directly rather than creating new
	// connection.

	cfg := config.GetGlobalConfig()

	opt := grpc.WithTransportCredentials(insecure.NewCredentials())
	if len(cfg.Security.ClusterSSLCA) != 0 {
		tlsConfig, err := cfg.Security.ToTLSConfig()
		if err != nil {
			return nil, nil, errors.WithStack(err)
		}
		opt = grpc.WithTransportCredentials(credentials.NewTLS(tlsConfig))
	}
	keepAlive := cfg.TiKVClient.GrpcKeepAliveTime
	keepAliveTimeout := cfg.TiKVClient.GrpcKeepAliveTimeout
	conn, err := grpc.DialContext(
		ctx,
		addr,
		opt,
		grpc.WithInitialWindowSize(client.GrpcInitialWindowSize),
		grpc.WithInitialConnWindowSize(client.GrpcInitialConnWindowSize),
		grpc.WithConnectParams(grpc.ConnectParams{
			Backoff: backoff.Config{
				BaseDelay:  100 * time.Millisecond, // Default was 1s.
				Multiplier: 1.6,                    // Default
				Jitter:     0.2,                    // Default
				MaxDelay:   3 * time.Second,        // Default was 120s.
			},
			MinConnectTimeout: 5 * time.Second,
		}),
		grpc.WithKeepaliveParams(keepalive.ClientParameters{
			Time:    time.Duration(keepAlive) * time.Second,
			Timeout: time.Duration(keepAliveTimeout) * time.Second,
		}),
	)
	if err != nil {
		return nil, nil, errors.WithStack(err)
	}
	cli := healthpb.NewHealthClient(conn)
	return conn, cli, nil
}

func isSamePeer(lhs *metapb.Peer, rhs *metapb.Peer) bool {
	return lhs == rhs || (lhs.GetId() == rhs.GetId() && lhs.GetStoreId() == rhs.GetStoreId())
}

// contains returns true if startKey <= key < endKey. Empty endKey is the maximum key.
func contains(startKey, endKey, key []byte) bool {
	return bytes.Compare(startKey, key) <= 0 &&
		(bytes.Compare(key, endKey) < 0 || len(endKey) == 0)
}

type testingKnobs interface {
	getMockRequestLiveness() livenessFunc
	setMockRequestLiveness(f livenessFunc)
}

func (c *RegionCache) getMockRequestLiveness() livenessFunc {
	f := c.testingKnobs.mockRequestLiveness.Load()
	if f == nil {
		return nil
	}
	return *f
}

func (c *RegionCache) setMockRequestLiveness(f livenessFunc) {
	c.testingKnobs.mockRequestLiveness.Store(&f)
}

type storeRegistry interface {
	fetchStore(ctx context.Context, id uint64) (*metapb.Store, error)
	fetchAllStores(ctx context.Context) ([]*metapb.Store, error)
}

func (c *RegionCache) fetchStore(ctx context.Context, id uint64) (*metapb.Store, error) {
	return c.pdClient.GetStore(ctx, id)
}

func (c *RegionCache) fetchAllStores(ctx context.Context) ([]*metapb.Store, error) {
	return c.pdClient.GetAllStores(ctx)
}

func (c *RegionCache) getStore(id uint64) (store *Store, exists bool) {
	c.storeMu.RLock()
	store, exists = c.storeMu.stores[id]
	c.storeMu.RUnlock()
	return
}

func (c *RegionCache) getStoreOrInsertDefault(id uint64) *Store {
	c.storeMu.Lock()
	store, exists := c.storeMu.stores[id]
	if !exists {
		store = newUninitializedStore(id)
		c.storeMu.stores[id] = store
	}
	c.storeMu.Unlock()
	return store
}

func (c *RegionCache) putStore(store *Store) {
	c.storeMu.Lock()
	c.storeMu.stores[store.storeID] = store
	c.storeMu.Unlock()
}

func (c *RegionCache) clearStores() {
	c.storeMu.Lock()
	c.storeMu.stores = make(map[uint64]*Store)
	c.storeMu.Unlock()
}

func (c *RegionCache) forEachStore(f func(*Store)) {
	c.storeMu.RLock()
	defer c.storeMu.RUnlock()
	for _, s := range c.storeMu.stores {
		f(s)
	}
}

func (c *RegionCache) filterStores(dst []*Store, predicate func(*Store) bool) []*Store {
	c.storeMu.RLock()
	for _, store := range c.storeMu.stores {
		if predicate == nil || predicate(store) {
			dst = append(dst, store)
		}
	}
	c.storeMu.RUnlock()
	return dst
}

func (c *RegionCache) listTiflashComputeStores() (stores []*Store, needReload bool) {
	c.tiflashComputeStoreMu.RLock()
	needReload = c.tiflashComputeStoreMu.needReload
	stores = c.tiflashComputeStoreMu.stores
	c.tiflashComputeStoreMu.RUnlock()
	return
}

func (c *RegionCache) setTiflashComputeStores(stores []*Store) {
	c.tiflashComputeStoreMu.Lock()
	c.tiflashComputeStoreMu.stores = stores
	c.tiflashComputeStoreMu.needReload = false
	c.tiflashComputeStoreMu.Unlock()
}

func (c *RegionCache) markTiflashComputeStoresNeedReload() {
	c.tiflashComputeStoreMu.Lock()
	c.tiflashComputeStoreMu.needReload = true
	c.tiflashComputeStoreMu.Unlock()
}

func (c *RegionCache) markStoreNeedCheck(store *Store) {
	if store.changeResolveStateTo(resolved, needCheck) {
		select {
		case c.notifyCheckCh <- struct{}{}:
		default:
		}
	}
}

func (c *RegionCache) getCheckStoreEvents() <-chan struct{} {
	return c.notifyCheckCh
}

func (c *RegionCache) onHealthFeedback(feedback *tikvpb.HealthFeedback) {
	store, ok := c.getStore(feedback.GetStoreId())
	if !ok {
		logutil.BgLogger().Info("dropped health feedback info due to unknown store id", zap.Uint64("storeID", feedback.GetStoreId()))
		return
	}
	store.recordHealthFeedback(feedback)
}

// GetClientEventListener returns the listener to observe the RPC client's events and let the region cache respond to
// them. When creating the `KVStore` using `tikv.NewKVStore` function, the listener will be setup immediately.
func (c *RegionCache) GetClientEventListener() client.ClientEventListener {
	return &regionCacheClientEventListener{c: c}
}

// regionCacheClientEventListener is the listener to let RegionCache respond to events in the RPC client.
type regionCacheClientEventListener struct {
	c *RegionCache
}

// OnHealthFeedback implements the `client.ClientEventListener` interface.
func (l *regionCacheClientEventListener) OnHealthFeedback(feedback *tikvpb.HealthFeedback) {
	l.c.onHealthFeedback(feedback)
}<|MERGE_RESOLUTION|>--- conflicted
+++ resolved
@@ -3299,22 +3299,6 @@
 	return
 }
 
-<<<<<<< HEAD
-// getSlowScore returns the slow score of store.
-func (s *Store) getSlowScore() uint64 {
-	return s.slowScore.getSlowScore()
-}
-
-// isSlow returns whether current Store is slow or not.
-func (s *Store) isSlow() bool {
-	return s.slowScore.isSlow()
-}
-
-// updateSlowScore updates the slow score of this store according to the timecost of current request.
-func (s *Store) updateSlowScoreStat() {
-	s.slowScore.updateSlowScore()
-}
-
 func (s *Store) updateServerLoadStats(estimatedWaitMs uint32) {
 	if estimatedWaitMs != 0 {
 		estimatedWait := time.Duration(estimatedWaitMs) * time.Millisecond
@@ -3326,26 +3310,12 @@
 		s.loadStats.Store(loadStats)
 	} else {
 		// Mark the server is busy (the next incoming READs could be redirect to expected followers.)
-		s.markAlreadySlow()
-	}
-}
-
-// recordSlowScoreStat records timecost of each request.
-func (s *Store) recordSlowScoreStat(timecost time.Duration) {
-	s.slowScore.recordSlowScoreStat(timecost)
-}
-
-// markAlreadySlow marks the related store already slow.
-func (s *Store) markAlreadySlow() {
-	s.slowScore.markAlreadySlow()
-}
-
-// checkAndUpdateStoreSlowScores checks and updates slowScore on each store.
-func (c *RegionCache) checkAndUpdateStoreSlowScores() {
-=======
+		s.healthStatus.markAlreadySlow()
+	}
+}
+
 // checkAndUpdateStoreHealthStatus checks and updates health stats on each store.
 func (c *RegionCache) checkAndUpdateStoreHealthStatus() {
->>>>>>> ea5a5c4b
 	defer func() {
 		r := recover()
 		if r != nil {
