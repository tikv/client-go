// Copyright 2021 TiKV Authors
//
// Licensed under the Apache License, Version 2.0 (the "License");
// you may not use this file except in compliance with the License.
// You may obtain a copy of the License at
//
//     http://www.apache.org/licenses/LICENSE-2.0
//
// Unless required by applicable law or agreed to in writing, software
// distributed under the License is distributed on an "AS IS" BASIS,
// WITHOUT WARRANTIES OR CONDITIONS OF ANY KIND, either express or implied.
// See the License for the specific language governing permissions and
// limitations under the License.

// NOTE: The code in this file is based on code from the
// TiDB project, licensed under the Apache License v 2.0
//
// https://github.com/pingcap/tidb/tree/cc5e161ac06827589c4966674597c137cc9e809c/store/tikv/locate/region_cache.go
//

// Copyright 2016 PingCAP, Inc.
//
// Licensed under the Apache License, Version 2.0 (the "License");
// you may not use this file except in compliance with the License.
// You may obtain a copy of the License at
//
//     http://www.apache.org/licenses/LICENSE-2.0
//
// Unless required by applicable law or agreed to in writing, software
// distributed under the License is distributed on an "AS IS" BASIS,
// WITHOUT WARRANTIES OR CONDITIONS OF ANY KIND, either express or implied.
// See the License for the specific language governing permissions and
// limitations under the License.

package locate

import (
	"bytes"
	"context"
	"encoding/hex"
	"fmt"
	"math"
	"math/rand"
	"slices"
	"sort"
	"strconv"
	"strings"
	"sync"
	"sync/atomic"
	"time"
	"unsafe"

	"github.com/gogo/protobuf/proto"
	"github.com/google/btree"
	"github.com/opentracing/opentracing-go"
	"github.com/pingcap/kvproto/pkg/kvrpcpb"
	"github.com/pingcap/kvproto/pkg/metapb"
	"github.com/pingcap/kvproto/pkg/tikvpb"
	"github.com/pkg/errors"
	"github.com/prometheus/client_golang/prometheus"
	"github.com/tikv/client-go/v2/config"
	"github.com/tikv/client-go/v2/config/retry"
	tikverr "github.com/tikv/client-go/v2/error"
	"github.com/tikv/client-go/v2/internal/apicodec"
	"github.com/tikv/client-go/v2/internal/client"
	"github.com/tikv/client-go/v2/internal/logutil"
	"github.com/tikv/client-go/v2/kv"
	"github.com/tikv/client-go/v2/metrics"
	"github.com/tikv/client-go/v2/tikvrpc"
	"github.com/tikv/client-go/v2/util"
	pd "github.com/tikv/pd/client"
	"go.uber.org/zap"
	"google.golang.org/grpc/codes"
	"google.golang.org/grpc/status"
)

const (
	btreeDegree            = 32
	expiredTTL             = -1
	defaultRegionsPerBatch = 128
)

// LabelFilter returns false means label doesn't match, and will ignore this store.
type LabelFilter = func(labels []*metapb.StoreLabel) bool

// LabelFilterOnlyTiFlashWriteNode will only select stores whose label contains: <engine, tiflash> and <engine_role, write>.
// Only used for tiflash_compute node.
var LabelFilterOnlyTiFlashWriteNode = func(labels []*metapb.StoreLabel) bool {
	return isStoreContainLabel(labels, tikvrpc.EngineLabelKey, tikvrpc.EngineLabelTiFlash) &&
		isStoreContainLabel(labels, tikvrpc.EngineRoleLabelKey, tikvrpc.EngineRoleWrite)
}

// LabelFilterNoTiFlashWriteNode will only select stores whose label contains: <engine, tiflash>, but not contains <engine_role, write>.
// Normally tidb use this filter.
var LabelFilterNoTiFlashWriteNode = func(labels []*metapb.StoreLabel) bool {
	return isStoreContainLabel(labels, tikvrpc.EngineLabelKey, tikvrpc.EngineLabelTiFlash) &&
		!isStoreContainLabel(labels, tikvrpc.EngineRoleLabelKey, tikvrpc.EngineRoleWrite)
}

// LabelFilterAllTiFlashNode will select all tiflash stores.
var LabelFilterAllTiFlashNode = func(labels []*metapb.StoreLabel) bool {
	return isStoreContainLabel(labels, tikvrpc.EngineLabelKey, tikvrpc.EngineLabelTiFlash)
}

// LabelFilterAllNode will select all stores.
var LabelFilterAllNode = func(_ []*metapb.StoreLabel) bool {
	return true
}

// regionCacheTTLSec is the max idle time for regions in the region cache.
var regionCacheTTLSec int64 = 600

// SetRegionCacheTTLSec sets regionCacheTTLSec to t.
func SetRegionCacheTTLSec(t int64) {
	regionCacheTTLSec = t
}

// regionCacheTTLJitterSec is the max jitter time for region cache TTL.
var regionCacheTTLJitterSec int64 = 60

// SetRegionCacheTTLWithJitter sets region cache TTL with jitter. The real TTL is in range of [base, base+jitter).
func SetRegionCacheTTLWithJitter(base int64, jitter int64) {
	regionCacheTTLSec = base
	regionCacheTTLJitterSec = jitter
}

// nextTTL returns a random TTL in range [ts+base, ts+base+jitter). The input ts should be an epoch timestamp in seconds.
func nextTTL(ts int64) int64 {
	jitter := int64(0)
	if regionCacheTTLJitterSec > 0 {
		jitter = rand.Int63n(regionCacheTTLJitterSec)
	}
	return ts + regionCacheTTLSec + jitter
}

// nextTTLWithoutJitter is used for test.
func nextTTLWithoutJitter(ts int64) int64 {
	return ts + regionCacheTTLSec
}

const (
	needReloadOnAccess       int32 = 1 << iota // indicates the region will be reloaded on next access
	needExpireAfterTTL                         // indicates the region will expire after RegionCacheTTL (even when it's accessed continuously)
	needDelayedReloadPending                   // indicates the region will be reloaded later after it's scanned by GC
	needDelayedReloadReady                     // indicates the region has been scanned by GC and can be reloaded by id on next access
)

// InvalidReason is the reason why a cached region is invalidated.
// The region cache may take different strategies to handle different reasons.
// For example, when a cached region is invalidated due to no leader, region cache
// will always access to a different peer.
type InvalidReason int32

const (
	// Ok indicates the cached region is valid
	Ok InvalidReason = iota
	// NoLeader indicates it's invalidated due to no leader
	NoLeader
	// RegionNotFound indicates it's invalidated due to region not found in the store
	RegionNotFound
	// EpochNotMatch indicates it's invalidated due to epoch not match
	EpochNotMatch
	// StoreNotFound indicates it's invalidated due to store not found in PD
	StoreNotFound
	// Other indicates it's invalidated due to other reasons, e.g., the store
	// is removed from the cluster, fail to send requests to the store.
	Other
)

func (r InvalidReason) String() string {
	switch r {
	case Ok:
		return "Ok"
	case Other:
		return "Other"
	case EpochNotMatch:
		return "EpochNotMatch"
	case RegionNotFound:
		return "RegionNotFound"
	case StoreNotFound:
		return "StoreNotFound"
	case NoLeader:
		return "NoLeader"
	default:
		return "Unknown"
	}
}

// Region presents kv region
type Region struct {
	meta          *metapb.Region // raw region meta from PD, immutable after init
	store         unsafe.Pointer // point to region store info, see RegionStore
	ttl           int64          // region TTL in epoch seconds, see checkRegionCacheTTL
	syncFlags     int32          // region need be sync later, see needReloadOnAccess, needExpireAfterTTL
	invalidReason InvalidReason  // the reason why the region is invalidated
}

// AccessIndex represent the index for accessIndex array
type AccessIndex int

// regionStore represents region stores info
// it will be store as unsafe.Pointer and be load at once
type regionStore struct {
	// corresponding stores(in the same order) of Region.meta.Peers in this region.
	stores []*Store
	// snapshots of store's epoch, need reload when `storeEpochs[curr] != stores[cur].fail`
	storeEpochs []uint32
	// A region can consist of stores with different type(TiKV and TiFlash). It maintains AccessMode => idx in stores,
	// e.g., stores[accessIndex[tiKVOnly][workTiKVIdx]] is the current working TiKV.
	accessIndex [numAccessMode][]int
	// accessIndex[tiKVOnly][workTiKVIdx] is the index of the current working TiKV in stores.
	workTiKVIdx AccessIndex
	// accessIndex[tiKVOnly][proxyTiKVIdx] is the index of TiKV that can forward requests to the leader in stores, -1 means not using proxy.
	proxyTiKVIdx AccessIndex
	// accessIndex[tiFlashOnly][workTiFlashIdx] is the index of the current working TiFlash in stores.
	workTiFlashIdx atomic.Int32
	// buckets is not accurate and it can change even if the region is not changed.
	// It can be stale and buckets keys can be out of the region range.
	buckets *metapb.Buckets
	// pendingPeers refers to pdRegion.PendingPeers. It's immutable and can be used to reconstruct pdRegions.
	pendingPeers []*metapb.Peer
	// downPeers refers to pdRegion.DownPeers. It's immutable and can be used to reconstruct pdRegions.
	downPeers []*metapb.Peer
}

func (r *regionStore) accessStore(mode accessMode, idx AccessIndex) (int, *Store) {
	sidx := r.accessIndex[mode][idx]
	return sidx, r.stores[sidx]
}

func (r *regionStore) getAccessIndex(mode accessMode, store *Store) AccessIndex {
	for index, sidx := range r.accessIndex[mode] {
		if r.stores[sidx].storeID == store.storeID {
			return AccessIndex(index)
		}
	}
	return -1
}

func (r *regionStore) accessStoreNum(mode accessMode) int {
	return len(r.accessIndex[mode])
}

// clone clones region store struct.
func (r *regionStore) clone() *regionStore {
	storeEpochs := make([]uint32, len(r.stores))
	copy(storeEpochs, r.storeEpochs)
	rs := &regionStore{
		proxyTiKVIdx: r.proxyTiKVIdx,
		workTiKVIdx:  r.workTiKVIdx,
		stores:       r.stores,
		storeEpochs:  storeEpochs,
		buckets:      r.buckets,
	}
	rs.workTiFlashIdx.Store(r.workTiFlashIdx.Load())
	for i := 0; i < int(numAccessMode); i++ {
		rs.accessIndex[i] = make([]int, len(r.accessIndex[i]))
		copy(rs.accessIndex[i], r.accessIndex[i])
	}
	return rs
}

// return next follower store's index
func (r *regionStore) follower(seed uint32, op *storeSelectorOp) AccessIndex {
	l := uint32(r.accessStoreNum(tiKVOnly))
	if l <= 1 {
		return r.workTiKVIdx
	}

	for retry := l - 1; retry > 0; retry-- {
		followerIdx := AccessIndex(seed % (l - 1))
		if followerIdx >= r.workTiKVIdx {
			followerIdx++
		}
		storeIdx, s := r.accessStore(tiKVOnly, followerIdx)
		if r.storeEpochs[storeIdx] == atomic.LoadUint32(&s.epoch) && r.filterStoreCandidate(followerIdx, op) {
			return followerIdx
		}
		seed++
	}
	return r.workTiKVIdx
}

// return next leader or follower store's index
func (r *regionStore) kvPeer(seed uint32, op *storeSelectorOp) AccessIndex {
	if op.leaderOnly {
		return r.workTiKVIdx
	}
	candidates := make([]AccessIndex, 0, r.accessStoreNum(tiKVOnly))
	for i := 0; i < r.accessStoreNum(tiKVOnly); i++ {
		accessIdx := AccessIndex(i)
		storeIdx, s := r.accessStore(tiKVOnly, accessIdx)
		if r.storeEpochs[storeIdx] != atomic.LoadUint32(&s.epoch) || !r.filterStoreCandidate(accessIdx, op) {
			continue
		}
		candidates = append(candidates, accessIdx)
	}
	// If there is no candidates, send to current workTiKVIdx which generally is the leader.
	if len(candidates) == 0 {
		return r.workTiKVIdx
	}
	return candidates[seed%uint32(len(candidates))]
}

func (r *regionStore) filterStoreCandidate(aidx AccessIndex, op *storeSelectorOp) bool {
	_, s := r.accessStore(tiKVOnly, aidx)
	// filter label unmatched store and slow stores when ReplicaReadMode == PreferLeader
	return s.IsLabelsMatch(op.labels) && (!op.preferLeader || (aidx == r.workTiKVIdx && !s.healthStatus.IsSlow()))
}

func newRegion(bo *retry.Backoffer, c *RegionCache, pdRegion *pd.Region) (*Region, error) {
	r := &Region{meta: pdRegion.Meta}
	// regionStore pull used store from global store map
	// to avoid acquire storeMu in later access.
	rs := &regionStore{
		workTiKVIdx:  0,
		proxyTiKVIdx: -1,
		stores:       make([]*Store, 0, len(r.meta.Peers)),
		storeEpochs:  make([]uint32, 0, len(r.meta.Peers)),
		buckets:      pdRegion.Buckets,
		pendingPeers: pdRegion.PendingPeers,
		downPeers:    pdRegion.DownPeers,
	}

	leader := pdRegion.Leader
	var leaderAccessIdx AccessIndex
	availablePeers := r.meta.GetPeers()[:0]
	for _, p := range r.meta.Peers {
		store, exists := c.getStore(p.StoreId)
		if !exists {
			store = c.getStoreOrInsertDefault(p.StoreId)
		}
		addr, err := store.initResolve(bo, c)
		if err != nil {
			return nil, err
		}
		// Filter out the peer on a tombstone or down store.
		if addr == "" || slices.ContainsFunc(pdRegion.DownPeers, func(dp *metapb.Peer) bool { return isSamePeer(dp, p) }) {
			continue
		}

		// Since the witness is read-write prohibited, it does not make sense to send requests to it
		// unless it is the leader. When it is the leader and transfer leader encounters a problem,
		// the backoff timeout will be triggered, and the client can give a more accurate error message.
		if p.IsWitness && !isSamePeer(p, leader) {
			continue
		}

		if isSamePeer(p, leader) {
			leaderAccessIdx = AccessIndex(len(rs.accessIndex[tiKVOnly]))
		}
		availablePeers = append(availablePeers, p)
		switch store.storeType {
		case tikvrpc.TiKV:
			rs.accessIndex[tiKVOnly] = append(rs.accessIndex[tiKVOnly], len(rs.stores))
		case tikvrpc.TiFlash:
			rs.accessIndex[tiFlashOnly] = append(rs.accessIndex[tiFlashOnly], len(rs.stores))
		}
		rs.stores = append(rs.stores, store)
		rs.storeEpochs = append(rs.storeEpochs, atomic.LoadUint32(&store.epoch))
	}
	// TODO(youjiali1995): It's possible the region info in PD is stale for now but it can recover.
	// Maybe we need backoff here.
	if len(availablePeers) == 0 {
		return nil, errors.Errorf("no available peers, region: {%v}", r.meta)
	}

	rs.workTiKVIdx = leaderAccessIdx
	r.setStore(rs)
	r.meta.Peers = availablePeers
	// if the region has down peers, let it expire after TTL.
	if len(pdRegion.DownPeers) > 0 {
		r.syncFlags |= needExpireAfterTTL
	}

	// mark region has been init accessed.
	r.ttl = nextTTL(time.Now().Unix())
	return r, nil
}

func (r *Region) getStore() (store *regionStore) {
	store = (*regionStore)(atomic.LoadPointer(&r.store))
	return
}

func (r *Region) setStore(store *regionStore) {
	atomic.StorePointer(&r.store, unsafe.Pointer(store))
}

func (r *Region) compareAndSwapStore(oldStore, newStore *regionStore) bool {
	return atomic.CompareAndSwapPointer(&r.store, unsafe.Pointer(oldStore), unsafe.Pointer(newStore))
}

func (r *Region) isCacheTTLExpired(ts int64) bool {
	return ts > atomic.LoadInt64(&r.ttl)
}

// checkRegionCacheTTL returns false means the region cache is expired.
func (r *Region) checkRegionCacheTTL(ts int64) bool {
	// Only consider use percentage on this failpoint, for example, "2%return"
	if _, err := util.EvalFailpoint("invalidateRegionCache"); err == nil {
		r.invalidate(Other)
	}
	newTTL := int64(0)
	for {
		ttl := atomic.LoadInt64(&r.ttl)
		if ts > ttl {
			return false
		}
		// skip updating TTL when:
		// 1. the region has been marked as `needExpireAfterTTL`
		// 2. the TTL is far away from ts (still within jitter time)
		if r.checkSyncFlags(needExpireAfterTTL) || ttl > ts+regionCacheTTLSec {
			return true
		}
		if newTTL == 0 {
			newTTL = nextTTL(ts)
		}
		// now we have ts <= ttl <= ts+regionCacheTTLSec <= newTTL = ts+regionCacheTTLSec+randomJitter
		if atomic.CompareAndSwapInt64(&r.ttl, ttl, newTTL) {
			return true
		}
	}
}

// invalidate invalidates a region, next time it will got null result.
func (r *Region) invalidate(reason InvalidReason, nocount ...bool) {
	if atomic.CompareAndSwapInt32((*int32)(&r.invalidReason), int32(Ok), int32(reason)) {
		if len(nocount) == 0 || !nocount[0] {
			metrics.RegionCacheCounterWithInvalidateRegionFromCacheOK.Inc()
		}
		atomic.StoreInt64(&r.ttl, expiredTTL)
	}
}

func (r *Region) getSyncFlags() int32 {
	return atomic.LoadInt32(&r.syncFlags)
}

// checkSyncFlags returns true if sync_flags contains any of flags.
func (r *Region) checkSyncFlags(flags int32) bool {
	return atomic.LoadInt32(&r.syncFlags)&flags > 0
}

// setSyncFlags sets the sync_flags bits to sync_flags|flags.
func (r *Region) setSyncFlags(flags int32) {
	for {
		oldFlags := atomic.LoadInt32(&r.syncFlags)
		if oldFlags&flags == flags {
			return
		}
		if atomic.CompareAndSwapInt32(&r.syncFlags, oldFlags, oldFlags|flags) {
			return
		}
	}
}

// resetSyncFlags reverts flags from sync_flags (that is sync_flags&^flags), returns the flags that are reset (0 means no flags are reverted).
func (r *Region) resetSyncFlags(flags int32) int32 {
	for {
		oldFlags := atomic.LoadInt32(&r.syncFlags)
		if oldFlags&flags == 0 {
			return 0
		}
		if atomic.CompareAndSwapInt32(&r.syncFlags, oldFlags, oldFlags&^flags) {
			return oldFlags & flags
		}
	}
}

func (r *Region) isValid() bool {
	return r != nil && !r.checkSyncFlags(needReloadOnAccess) && r.checkRegionCacheTTL(time.Now().Unix())
}

type regionIndexMu struct {
	sync.RWMutex
	regions        map[RegionVerID]*Region // cached regions are organized as regionVerID to region ref mapping
	latestVersions map[uint64]RegionVerID  // cache the map from regionID to its latest RegionVerID
	sorted         *SortedRegions          // cache regions are organized as sorted key to region ref mapping
}

func newRegionIndexMu(rs []*Region) *regionIndexMu {
	r := &regionIndexMu{}
	r.regions = make(map[RegionVerID]*Region)
	r.latestVersions = make(map[uint64]RegionVerID)
	r.sorted = NewSortedRegions(btreeDegree)
	for _, region := range rs {
		r.insertRegionToCache(region, true, false)
	}
	return r
}

func (mu *regionIndexMu) refresh(r []*Region) {
	newMu := newRegionIndexMu(r)
	mu.Lock()
	defer mu.Unlock()
	mu.regions = newMu.regions
	mu.latestVersions = newMu.latestVersions
	mu.sorted = newMu.sorted
}

// repeat wraps a `func()` as a schedulable fuction for `bgRunner`.
func repeat(f func()) func(context.Context, time.Time) bool {
	return func(_ context.Context, _ time.Time) bool {
		f()
		return false
	}
}

// until wraps a `func() bool` as a schedulable fuction for `bgRunner`.
func until(f func() bool) func(context.Context, time.Time) bool {
	return func(_ context.Context, _ time.Time) bool {
		return f()
	}
}

type bgRunner struct {
	ctx    context.Context
	cancel context.CancelFunc
	wg     sync.WaitGroup
}

func newBackgroundRunner(ctx context.Context) *bgRunner {
	ctx, cancel := context.WithCancel(ctx)
	return &bgRunner{
		ctx:    ctx,
		cancel: cancel,
	}
}

func (r *bgRunner) closed() bool {
	select {
	case <-r.ctx.Done():
		return true
	default:
		return false
	}
}

func (r *bgRunner) shutdown(wait bool) {
	r.cancel()
	if wait {
		r.wg.Wait()
	}
}

// run calls `f` once in background.
func (r *bgRunner) run(f func(context.Context)) {
	if r.closed() {
		return
	}
	r.wg.Add(1)
	go func() {
		defer r.wg.Done()
		f(r.ctx)
	}()
}

// schedule calls `f` every `interval`.
func (r *bgRunner) schedule(f func(context.Context, time.Time) bool, interval time.Duration) {
	if r.closed() || interval <= 0 {
		return
	}
	r.wg.Add(1)
	go func() {
		ticker := time.NewTicker(interval)
		defer func() {
			r.wg.Done()
			ticker.Stop()
		}()
		for {
			select {
			case <-r.ctx.Done():
				return
			case t := <-ticker.C:
				if f(r.ctx, t) {
					return
				}
			}
		}
	}()
}

// scheduleWithTrigger likes schedule, but also call `f` when `<-trigger`, in which case the time arg of `f` is zero.
func (r *bgRunner) scheduleWithTrigger(f func(context.Context, time.Time) bool, interval time.Duration, trigger <-chan struct{}) {
	if r.closed() || interval <= 0 {
		return
	}
	r.wg.Add(1)
	go func() {
		ticker := time.NewTicker(interval)
		defer func() {
			r.wg.Done()
			ticker.Stop()
		}()
		triggerEnabled := trigger != nil
		for triggerEnabled {
			select {
			case <-r.ctx.Done():
				return
			case t := <-ticker.C:
				if f(r.ctx, t) {
					return
				}
			case _, ok := <-trigger:
				if !ok {
					triggerEnabled = false
				} else if f(r.ctx, time.Time{}) {
					return
				}
			}
		}
		for {
			select {
			case <-r.ctx.Done():
				return
			case t := <-ticker.C:
				if f(r.ctx, t) {
					return
				}
			}
		}
	}()
}

// RegionCache caches Regions loaded from PD.
// All public methods of this struct should be thread-safe, unless explicitly pointed out or the method is for testing
// purposes only.
type RegionCache struct {
	pdClient         pd.Client
	codec            apicodec.Codec
	enableForwarding bool

	mu regionIndexMu

	storeMu struct {
		sync.RWMutex
		stores map[uint64]*Store
	}
	tiflashComputeStoreMu struct {
		sync.RWMutex
		needReload bool
		stores     []*Store
	}
	notifyCheckCh chan struct{}

	// runner for background jobs
	bg *bgRunner

	testingKnobs struct {
		// Replace the requestLiveness function for test purpose. Note that in unit tests, if this is not set,
		// requestLiveness always returns unreachable.
		mockRequestLiveness atomic.Pointer[livenessFunc]
	}
}

// NewRegionCache creates a RegionCache.
func NewRegionCache(pdClient pd.Client) *RegionCache {
	c := &RegionCache{
		pdClient: pdClient,
	}

	c.codec = apicodec.NewCodecV1(apicodec.ModeRaw)
	if codecPDClient, ok := pdClient.(*CodecPDClient); ok {
		c.codec = codecPDClient.GetCodec()
	}

	c.storeMu.stores = make(map[uint64]*Store)
	c.tiflashComputeStoreMu.needReload = true
	c.tiflashComputeStoreMu.stores = make([]*Store, 0)
	c.notifyCheckCh = make(chan struct{}, 1)
	c.bg = newBackgroundRunner(context.Background())
	c.enableForwarding = config.GetGlobalConfig().EnableForwarding

	if config.GetGlobalConfig().EnablePreload {
		logutil.BgLogger().Info("preload region index start")
		if err := c.refreshRegionIndex(retry.NewBackofferWithVars(c.bg.ctx, 20000, nil)); err != nil {
			logutil.BgLogger().Error("refresh region index failed", zap.Error(err))
		}
		logutil.BgLogger().Info("preload region index finish")
	} else {
		c.mu = *newRegionIndexMu(nil)
	}

	var (
		refreshStoreInterval = config.GetGlobalConfig().StoresRefreshInterval
		needCheckStores      []*Store
	)
	c.bg.scheduleWithTrigger(func(ctx context.Context, t time.Time) bool {
		// check and resolve normal stores periodically by default.
		filter := func(state resolveState) bool {
			return state != unresolved && state != tombstone && state != deleted
		}
		if t.IsZero() {
			// check and resolve needCheck stores because it's triggered by a CheckStoreEvent this time.
			filter = func(state resolveState) bool { return state == needCheck }
		}
		needCheckStores = c.checkAndResolve(needCheckStores[:0], func(s *Store) bool { return filter(s.getResolveState()) })
		return false
	}, time.Duration(refreshStoreInterval/4)*time.Second, c.getCheckStoreEvents())
	c.bg.schedule(repeat(c.checkAndUpdateStoreHealthStatus), time.Duration(refreshStoreInterval/4)*time.Second)
	c.bg.schedule(repeat(c.reportStoreReplicaFlows), time.Duration(refreshStoreInterval/2)*time.Second)
	if refreshCacheInterval := config.GetGlobalConfig().RegionsRefreshInterval; refreshCacheInterval > 0 {
		c.bg.schedule(func(ctx context.Context, _ time.Time) bool {
			if err := c.refreshRegionIndex(retry.NewBackofferWithVars(ctx, int(refreshCacheInterval)*1000, nil)); err != nil {
				logutil.BgLogger().Error("refresh region cache failed", zap.Error(err))
			}
			return false
		}, time.Duration(refreshCacheInterval)*time.Second)
	} else {
		// cache GC is incompatible with cache refresh
		c.bg.schedule(c.gcRoundFunc(cleanRegionNumPerRound), cleanCacheInterval)
	}
	return c
}

// only used fot test.
func newTestRegionCache() *RegionCache {
	c := &RegionCache{}
	c.storeMu.stores = make(map[uint64]*Store)
	c.tiflashComputeStoreMu.needReload = true
	c.tiflashComputeStoreMu.stores = make([]*Store, 0)
	c.notifyCheckCh = make(chan struct{}, 1)
	c.bg = newBackgroundRunner(context.Background())
	c.mu = *newRegionIndexMu(nil)
	return c
}

// clear clears all cached data in the RegionCache. It's only used in tests.
func (c *RegionCache) clear() {
	c.mu.refresh(nil)
	c.clearStores()
}

// thread unsafe, should use with lock
func (c *RegionCache) insertRegionToCache(cachedRegion *Region, invalidateOldRegion bool, shouldCount bool) bool {
	return c.mu.insertRegionToCache(cachedRegion, invalidateOldRegion, shouldCount)
}

// Close releases region cache's resource.
func (c *RegionCache) Close() {
	c.bg.shutdown(true)
}

// checkAndResolve checks and resolve addr of failed stores.
// this method isn't thread-safe and only be used by one goroutine.
func (c *RegionCache) checkAndResolve(needCheckStores []*Store, needCheck func(*Store) bool) []*Store {
	defer func() {
		r := recover()
		if r != nil {
			logutil.BgLogger().Error("panic in the checkAndResolve goroutine",
				zap.Any("r", r),
				zap.Stack("stack trace"))
		}
	}()

	needCheckStores = c.filterStores(needCheckStores, needCheck)
	for _, store := range needCheckStores {
		_, err := store.reResolve(c)
		tikverr.Log(err)
	}
	return needCheckStores
}

// SetRegionCacheStore is used to set a store in region cache, for testing only
func (c *RegionCache) SetRegionCacheStore(id uint64, addr string, peerAddr string, storeType tikvrpc.EndpointType, state uint64, labels []*metapb.StoreLabel) {
	c.putStore(newStore(id, addr, peerAddr, "", storeType, resolveState(state), labels))
}

// SetPDClient replaces pd client,for testing only
func (c *RegionCache) SetPDClient(client pd.Client) {
	c.pdClient = client
}

// RPCContext contains data that is needed to send RPC to a region.
type RPCContext struct {
	Region        RegionVerID
	Meta          *metapb.Region
	Peer          *metapb.Peer
	AccessIdx     AccessIndex
	Store         *Store
	Addr          string
	AccessMode    accessMode
	ProxyStore    *Store // nil means proxy is not used
	ProxyAddr     string // valid when ProxyStore is not nil
	TiKVNum       int    // Number of TiKV nodes among the region's peers. Assuming non-TiKV peers are all TiFlash peers.
	BucketVersion uint64

	contextPatcher contextPatcher // kvrpcpb.Context fields that need to be overridden
}

func (c *RPCContext) String() string {
	var runStoreType string
	if c.Store != nil {
		runStoreType = c.Store.storeType.Name()
	}
	res := fmt.Sprintf("region ID: %d, meta: %s, peer: %s, addr: %s, idx: %d, reqStoreType: %s, runStoreType: %s",
		c.Region.GetID(), c.Meta, c.Peer, c.Addr, c.AccessIdx, c.AccessMode, runStoreType)
	if c.ProxyStore != nil {
		res += fmt.Sprintf(", proxy store id: %d, proxy addr: %s", c.ProxyStore.storeID, c.ProxyStore.addr)
	}
	return res
}

type contextPatcher struct {
	replicaRead   *bool
	busyThreshold *time.Duration
	staleRead     *bool
}

func (patcher *contextPatcher) applyTo(pbCtx *kvrpcpb.Context) {
	if patcher.replicaRead != nil {
		pbCtx.ReplicaRead = *patcher.replicaRead
	}
	if patcher.staleRead != nil {
		pbCtx.StaleRead = *patcher.staleRead
	}
	if patcher.busyThreshold != nil {
		millis := patcher.busyThreshold.Milliseconds()
		if millis > 0 && millis <= math.MaxUint32 {
			pbCtx.BusyThresholdMs = uint32(millis)
		} else {
			pbCtx.BusyThresholdMs = 0
		}
	}
}

type storeSelectorOp struct {
	leaderOnly   bool
	preferLeader bool
	labels       []*metapb.StoreLabel
	stores       []uint64
}

// StoreSelectorOption configures storeSelectorOp.
type StoreSelectorOption func(*storeSelectorOp)

// WithMatchLabels indicates selecting stores with matched labels.
func WithMatchLabels(labels []*metapb.StoreLabel) StoreSelectorOption {
	return func(op *storeSelectorOp) {
		op.labels = append(op.labels, labels...)
	}
}

// WithLeaderOnly indicates selecting stores with leader only.
func WithLeaderOnly() StoreSelectorOption {
	return func(op *storeSelectorOp) {
		op.leaderOnly = true
	}
}

// WithPerferLeader indicates selecting stores with leader as priority until leader unaccessible.
func WithPerferLeader() StoreSelectorOption {
	return func(op *storeSelectorOp) {
		op.preferLeader = true
	}
}

// WithMatchStores indicates selecting stores with matched store ids.
func WithMatchStores(stores []uint64) StoreSelectorOption {
	return func(op *storeSelectorOp) {
		op.stores = stores
	}
}

// GetTiKVRPCContext returns RPCContext for a region. If it returns nil, the region
// must be out of date and already dropped from cache.
func (c *RegionCache) GetTiKVRPCContext(bo *retry.Backoffer, id RegionVerID, replicaRead kv.ReplicaReadType, followerStoreSeed uint32, opts ...StoreSelectorOption) (*RPCContext, error) {
	cachedRegion := c.GetCachedRegionWithRLock(id)
	if !cachedRegion.isValid() {
		return nil, nil
	}

	regionStore := cachedRegion.getStore()
	var (
		store     *Store
		peer      *metapb.Peer
		storeIdx  int
		accessIdx AccessIndex
	)
	options := &storeSelectorOp{}
	for _, op := range opts {
		op(options)
	}
	isLeaderReq := false
	switch replicaRead {
	case kv.ReplicaReadFollower:
		store, peer, accessIdx, storeIdx = cachedRegion.FollowerStorePeer(regionStore, followerStoreSeed, options)
	case kv.ReplicaReadMixed:
		store, peer, accessIdx, storeIdx = cachedRegion.AnyStorePeer(regionStore, followerStoreSeed, options)
	case kv.ReplicaReadPreferLeader:
		options.preferLeader = true
		store, peer, accessIdx, storeIdx = cachedRegion.AnyStorePeer(regionStore, followerStoreSeed, options)
	default:
		isLeaderReq = true
		store, peer, accessIdx, storeIdx = cachedRegion.WorkStorePeer(regionStore)
	}
	addr, err := c.getStoreAddr(bo, cachedRegion, store)
	if err != nil {
		return nil, err
	}
	// enable by `curl -XPUT -d '1*return("[some-addr]")->return("")' http://host:port/tikvclient/injectWrongStoreAddr`
	if val, err := util.EvalFailpoint("injectWrongStoreAddr"); err == nil {
		if a, ok := val.(string); ok && len(a) > 0 {
			addr = a
		}
	}
	if store == nil || len(addr) == 0 {
		// Store not found, region must be out of date.
		cachedRegion.invalidate(StoreNotFound)
		return nil, nil
	}

	storeFailEpoch := atomic.LoadUint32(&store.epoch)
	if storeFailEpoch != regionStore.storeEpochs[storeIdx] {
		cachedRegion.invalidate(Other)
		logutil.Logger(bo.GetCtx()).Info("invalidate current region, because others failed on same store",
			zap.Uint64("region", id.GetID()),
			zap.String("store", store.addr))
		return nil, nil
	}

	var (
		proxyStore *Store
		proxyAddr  string
	)
	if c.enableForwarding && isLeaderReq {
		if store.getLivenessState() == reachable {
			regionStore.unsetProxyStoreIfNeeded(cachedRegion)
		} else {
			proxyStore, _, _ = c.getProxyStore(cachedRegion, store, regionStore, accessIdx)
			if proxyStore != nil {
				proxyAddr, err = c.getStoreAddr(bo, cachedRegion, proxyStore)
				if err != nil {
					return nil, err
				}
			}
		}
	}

	return &RPCContext{
		Region:     id,
		Meta:       cachedRegion.meta,
		Peer:       peer,
		AccessIdx:  accessIdx,
		Store:      store,
		Addr:       addr,
		AccessMode: tiKVOnly,
		ProxyStore: proxyStore,
		ProxyAddr:  proxyAddr,
		TiKVNum:    regionStore.accessStoreNum(tiKVOnly),
	}, nil
}

// GetAllValidTiFlashStores returns the store ids of all valid TiFlash stores, the store id of currentStore is always the first one
// Caller may use `nonPendingStores` first, this can avoid task need to wait tiflash replica syncing from tikv.
// But if all tiflash peers are pending(len(nonPendingStores) == 0), use `allStores` is also ok.
func (c *RegionCache) GetAllValidTiFlashStores(id RegionVerID, currentStore *Store, labelFilter LabelFilter) ([]uint64, []uint64) {
	// set the cap to 2 because usually, TiFlash table will have 2 replicas
	allStores := make([]uint64, 0, 2)
	nonPendingStores := make([]uint64, 0, 2)
	// make sure currentStore id is always the first in allStores
	allStores = append(allStores, currentStore.storeID)
	ts := time.Now().Unix()
	cachedRegion := c.GetCachedRegionWithRLock(id)
	if cachedRegion == nil {
		return allStores, nonPendingStores
	}
	if !cachedRegion.checkRegionCacheTTL(ts) {
		return allStores, nonPendingStores
	}
	regionStore := cachedRegion.getStore()
	currentIndex := regionStore.getAccessIndex(tiFlashOnly, currentStore)
	if currentIndex == -1 {
		return allStores, nonPendingStores
	}
	for startOffset := 1; startOffset < regionStore.accessStoreNum(tiFlashOnly); startOffset++ {
		accessIdx := AccessIndex((int(currentIndex) + startOffset) % regionStore.accessStoreNum(tiFlashOnly))
		storeIdx, store := regionStore.accessStore(tiFlashOnly, accessIdx)
		if store.getResolveState() == needCheck {
			continue
		}
		storeFailEpoch := atomic.LoadUint32(&store.epoch)
		if storeFailEpoch != regionStore.storeEpochs[storeIdx] {
			continue
		}
		if !labelFilter(store.labels) {
			continue
		}
		allStores = append(allStores, store.storeID)
	}
	for _, storeID := range allStores {
		if !slices.ContainsFunc(regionStore.pendingPeers, func(p *metapb.Peer) bool { return p.StoreId == storeID }) {
			nonPendingStores = append(nonPendingStores, storeID)
		}
	}
	return allStores, nonPendingStores
}

// GetTiFlashRPCContext returns RPCContext for a region must access flash store. If it returns nil, the region
// must be out of date and already dropped from cache or not flash store found.
// `loadBalance` is an option. For batch cop, it is pointless and might cause try the failed store repeatly.
func (c *RegionCache) GetTiFlashRPCContext(bo *retry.Backoffer, id RegionVerID, loadBalance bool, labelFilter LabelFilter) (*RPCContext, error) {

	cachedRegion := c.GetCachedRegionWithRLock(id)
	if !cachedRegion.isValid() {
		return nil, nil
	}

	regionStore := cachedRegion.getStore()

	// sIdx is for load balance of TiFlash store.
	var sIdx int
	if loadBalance {
		sIdx = int(regionStore.workTiFlashIdx.Add(1))
	} else {
		sIdx = int(regionStore.workTiFlashIdx.Load())
	}
	for i := 0; i < regionStore.accessStoreNum(tiFlashOnly); i++ {
		accessIdx := AccessIndex((sIdx + i) % regionStore.accessStoreNum(tiFlashOnly))
		storeIdx, store := regionStore.accessStore(tiFlashOnly, accessIdx)
		if !labelFilter(store.labels) {
			continue
		}
		addr, err := c.getStoreAddr(bo, cachedRegion, store)
		if err != nil {
			return nil, err
		}
		if len(addr) == 0 {
			cachedRegion.invalidate(StoreNotFound)
			return nil, nil
		}
		if store.getResolveState() == needCheck {
			_, err := store.reResolve(c)
			tikverr.Log(err)
		}
		regionStore.workTiFlashIdx.Store(int32(accessIdx))
		peer := cachedRegion.meta.Peers[storeIdx]
		storeFailEpoch := atomic.LoadUint32(&store.epoch)
		if storeFailEpoch != regionStore.storeEpochs[storeIdx] {
			cachedRegion.invalidate(Other)
			logutil.Logger(bo.GetCtx()).Info("invalidate current region, because others failed on same store",
				zap.Uint64("region", id.GetID()),
				zap.String("store", store.addr))
			// TiFlash will always try to find out a valid peer, avoiding to retry too many times.
			continue
		}
		return &RPCContext{
			Region:     id,
			Meta:       cachedRegion.meta,
			Peer:       peer,
			AccessIdx:  accessIdx,
			Store:      store,
			Addr:       addr,
			AccessMode: tiFlashOnly,
			TiKVNum:    regionStore.accessStoreNum(tiKVOnly),
		}, nil
	}

	cachedRegion.invalidate(Other)
	return nil, nil
}

// KeyLocation is the region and range that a key is located.
type KeyLocation struct {
	Region   RegionVerID
	StartKey []byte
	EndKey   []byte
	Buckets  *metapb.Buckets
}

// Contains checks if key is in [StartKey, EndKey).
func (l *KeyLocation) Contains(key []byte) bool {
	return bytes.Compare(l.StartKey, key) <= 0 &&
		(bytes.Compare(key, l.EndKey) < 0 || len(l.EndKey) == 0)
}

// String implements fmt.Stringer interface.
func (l *KeyLocation) String() string {
	return fmt.Sprintf("region %s,startKey:%s,endKey:%s", l.Region.String(), kv.StrKey(l.StartKey), kv.StrKey(l.EndKey))
}

// GetBucketVersion gets the bucket version of the region.
// If the region doesn't contain buckets, returns 0.
func (l *KeyLocation) GetBucketVersion() uint64 {
	if l.Buckets == nil {
		return 0
	}
	return l.Buckets.GetVersion()
}

// LocateBucket handles with a type of edge case of locateBucket that returns nil.
// There are two cases where locateBucket returns nil:
// Case one is that the key neither does not belong to any bucket nor does not belong to the region.
// Case two is that the key belongs to the region but not any bucket.
// LocateBucket will not return nil in the case two.
// Specifically, when the key is in [KeyLocation.StartKey, first Bucket key), the result returned by locateBucket will be nil
// as there's no bucket containing this key. LocateBucket will return Bucket{KeyLocation.StartKey, first Bucket key}
// as it's reasonable to assume that Bucket{KeyLocation.StartKey, first Bucket key} is a bucket belonging to the region.
// Key in [last Bucket key, KeyLocation.EndKey) is handled similarly.
func (l *KeyLocation) LocateBucket(key []byte) *Bucket {
	bucket := l.locateBucket(key)
	// Return the bucket when locateBucket can locate the key
	if bucket != nil {
		return bucket
	}
	// Case one returns nil too.
	if !l.Contains(key) {
		return nil
	}
	counts := len(l.Buckets.Keys)
	if counts == 0 {
		return &Bucket{
			l.StartKey,
			l.EndKey,
		}
	}
	// Handle case two
	firstBucketKey := l.Buckets.Keys[0]
	if bytes.Compare(key, firstBucketKey) < 0 {
		return &Bucket{
			l.StartKey,
			firstBucketKey,
		}
	}
	lastBucketKey := l.Buckets.Keys[counts-1]
	if bytes.Compare(lastBucketKey, key) <= 0 {
		return &Bucket{
			lastBucketKey,
			l.EndKey,
		}
	}
	// unreachable
	logutil.Logger(context.Background()).Info(
		"Unreachable place", zap.String("KeyLocation", l.String()), zap.String("Key", hex.EncodeToString(key)))
	panic("Unreachable")
}

// locateBucket returns the bucket the key is located. It returns nil if the key is outside the bucket.
func (l *KeyLocation) locateBucket(key []byte) *Bucket {
	keys := l.Buckets.GetKeys()
	searchLen := len(keys) - 1
	i := sort.Search(searchLen, func(i int) bool {
		return bytes.Compare(key, keys[i]) < 0
	})

	// buckets contains region's start/end key, so i==0 means it can't find a suitable bucket
	// which can happen if the bucket information is stale.
	if i == 0 ||
		// the key isn't located in the last range.
		(i == searchLen && len(keys[searchLen]) != 0 && bytes.Compare(key, keys[searchLen]) >= 0) {
		return nil
	}
	return &Bucket{keys[i-1], keys[i]}
}

// Bucket is a single bucket of a region.
type Bucket struct {
	StartKey []byte
	EndKey   []byte
}

// Contains checks whether the key is in the Bucket.
func (b *Bucket) Contains(key []byte) bool {
	return contains(b.StartKey, b.EndKey, key)
}

// LocateKeyRange lists region and range that key in [start_key,end_key].
func (c *RegionCache) LocateKeyRange(bo *retry.Backoffer, startKey, endKey []byte) ([]*KeyLocation, error) {
	var res []*KeyLocation
	// 1. find tail regions from cache
	for {
		r := c.tryFindRegionByKey(endKey, true)
		if r == nil {
			break
		}
		res = append(res, &KeyLocation{
			Region:   r.VerID(),
			StartKey: r.StartKey(),
			EndKey:   r.EndKey(),
			Buckets:  r.getStore().buckets,
		})
		if r.Contains(startKey) {
			return res, nil
		}
		endKey = r.StartKey()
	}
	for {
		// 2. find head regions from cache
		for {
			r := c.tryFindRegionByKey(startKey, false)
			if r == nil {
				break
			}
			res = append(res, &KeyLocation{
				Region:   r.VerID(),
				StartKey: r.StartKey(),
				EndKey:   r.EndKey(),
				Buckets:  r.getStore().buckets,
			})
			if r.ContainsByEnd(endKey) {
				return res, nil
			}
			startKey = r.EndKey()
		}
		// 3. load remaining regions from pd client
		batchRegions, err := c.BatchLoadRegionsWithKeyRange(bo, startKey, endKey, defaultRegionsPerBatch)
		if err != nil {
			return nil, err
		}
		if len(batchRegions) == 0 {
			// should never happen
			err := errors.Errorf("BatchLoadRegionsWithKeyRange return empty batchRegions without err")
			return nil, err
		}
		for _, r := range batchRegions {
			res = append(res, &KeyLocation{
				Region:   r.VerID(),
				StartKey: r.StartKey(),
				EndKey:   r.EndKey(),
				Buckets:  r.getStore().buckets,
			})
		}
		endRegion := batchRegions[len(batchRegions)-1]
		if endRegion.ContainsByEnd(endKey) {
			break
		}
		startKey = endRegion.EndKey()
	}
	return res, nil
}

// LocateKey searches for the region and range that the key is located.
func (c *RegionCache) LocateKey(bo *retry.Backoffer, key []byte) (*KeyLocation, error) {
	r, err := c.findRegionByKey(bo, key, false)
	if err != nil {
		return nil, err
	}
	return &KeyLocation{
		Region:   r.VerID(),
		StartKey: r.StartKey(),
		EndKey:   r.EndKey(),
		Buckets:  r.getStore().buckets,
	}, nil
}

// TryLocateKey searches for the region and range that the key is located, but return nil when region miss or invalid.
func (c *RegionCache) TryLocateKey(key []byte) *KeyLocation {
	r := c.tryFindRegionByKey(key, false)
	if r == nil {
		return nil
	}
	return &KeyLocation{
		Region:   r.VerID(),
		StartKey: r.StartKey(),
		EndKey:   r.EndKey(),
		Buckets:  r.getStore().buckets,
	}
}

// LocateEndKey searches for the region and range that the key is located.
// Unlike LocateKey, start key of a region is exclusive and end key is inclusive.
func (c *RegionCache) LocateEndKey(bo *retry.Backoffer, key []byte) (*KeyLocation, error) {
	r, err := c.findRegionByKey(bo, key, true)
	if err != nil {
		return nil, err
	}
	return &KeyLocation{
		Region:   r.VerID(),
		StartKey: r.StartKey(),
		EndKey:   r.EndKey(),
		Buckets:  r.getStore().buckets,
	}, nil
}

func (c *RegionCache) findRegionByKey(bo *retry.Backoffer, key []byte, isEndKey bool) (r *Region, err error) {
	var expired bool
	r, expired = c.searchCachedRegionByKey(key, isEndKey)
	tag := "ByKey"
	if isEndKey {
		tag = "ByEndKey"
	}
	if r == nil || expired {
		// load region when it is not exists or expired.
		observeLoadRegion(tag, r, expired, 0)
		lr, err := c.loadRegion(bo, key, isEndKey, pd.WithAllowFollowerHandle())
		if err != nil {
			// no region data, return error if failure.
			return nil, err
		}
		logutil.Eventf(bo.GetCtx(), "load region %d from pd, due to cache-miss", lr.GetID())
		r = lr
		c.mu.Lock()
		stale := !c.insertRegionToCache(r, true, true)
		c.mu.Unlock()
		// just retry once, it won't bring much overhead.
		if stale {
			observeLoadRegion(tag+":Retry", r, expired, 0)
			lr, err = c.loadRegion(bo, key, isEndKey)
			if err != nil {
				// no region data, return error if failure.
				return nil, err
			}
			r = lr
			c.mu.Lock()
			c.insertRegionToCache(r, true, true)
			c.mu.Unlock()
		}
	} else if flags := r.resetSyncFlags(needReloadOnAccess | needDelayedReloadReady); flags > 0 {
		// load region when it be marked as need reload.
		reloadOnAccess := flags&needReloadOnAccess > 0
		var (
			lr  *Region
			err error
		)
		if reloadOnAccess {
			observeLoadRegion(tag, r, expired, flags)
			lr, err = c.loadRegion(bo, key, isEndKey)
		} else {
			observeLoadRegion("ByID", r, expired, flags)
			lr, err = c.loadRegionByID(bo, r.GetID())
		}
		if err != nil {
			// ignore error and use old region info.
			logutil.Logger(bo.GetCtx()).Error("load region failure",
				zap.String("key", util.HexRegionKeyStr(key)), zap.Error(err),
				zap.String("encode-key", util.HexRegionKeyStr(c.codec.EncodeRegionKey(key))))
		} else {
			logutil.Eventf(bo.GetCtx(), "load region %d from pd, due to need-reload", lr.GetID())
			r = lr
			c.mu.Lock()
			c.insertRegionToCache(r, reloadOnAccess, reloadOnAccess)
			c.mu.Unlock()
		}
	}
	return r, nil
}

func (c *RegionCache) tryFindRegionByKey(key []byte, isEndKey bool) (r *Region) {
	var expired bool
	r, expired = c.searchCachedRegionByKey(key, isEndKey)
	if r == nil || expired || r.checkSyncFlags(needReloadOnAccess) {
		return nil
	}
	return r
}

// OnSendFailForTiFlash handles send request fail logic for tiflash.
func (c *RegionCache) OnSendFailForTiFlash(bo *retry.Backoffer, store *Store, region RegionVerID, prev *metapb.Region, scheduleReload bool, err error, skipSwitchPeerLog bool) {
	r := c.GetCachedRegionWithRLock(region)
	if r == nil {
		return
	}

	rs := r.getStore()
	peersNum := len(r.GetMeta().Peers)
	if len(prev.Peers) != peersNum {
		logutil.Logger(bo.GetCtx()).Info("retry and refresh current region after send request fail and up/down stores length changed",
			zap.Stringer("region", &region),
			zap.Bool("needReload", scheduleReload),
			zap.Reflect("oldPeers", prev.Peers),
			zap.Reflect("newPeers", r.GetMeta().Peers),
			zap.Error(err))
		return
	}

	accessMode := tiFlashOnly
	accessIdx := rs.getAccessIndex(accessMode, store)
	if accessIdx == -1 {
		logutil.Logger(bo.GetCtx()).Warn("can not get access index for region " + region.String())
		return
	}
	if err != nil {
		storeIdx, s := rs.accessStore(accessMode, accessIdx)
		c.markRegionNeedBeRefill(s, storeIdx, rs)
	}

	// try next peer
	rs.switchNextFlashPeer(r, accessIdx)
	// In most scenarios, TiFlash will batch all the regions in one TiFlash store into one request, so when meet send failure,
	// this function is called repeatedly for all the regions, since one TiFlash store might contain thousands of regions, we
	// need a way to avoid generating too much useless log
	if !skipSwitchPeerLog {
		logutil.Logger(bo.GetCtx()).Info("switch region tiflash peer to next due to send request fail",
			zap.Stringer("region", &region),
			zap.Bool("needReload", scheduleReload),
			zap.Error(err))
	}

	// force reload region when retry all known peers in region.
	if scheduleReload {
		r.setSyncFlags(needReloadOnAccess)
	}
}

func (c *RegionCache) markRegionNeedBeRefill(s *Store, storeIdx int, rs *regionStore) int {
	incEpochStoreIdx := -1
	// invalidate regions in store.
	epoch := rs.storeEpochs[storeIdx]
	if atomic.CompareAndSwapUint32(&s.epoch, epoch, epoch+1) {
		logutil.BgLogger().Info("mark store's regions need be refill", zap.String("store", s.addr))
		incEpochStoreIdx = storeIdx
		metrics.RegionCacheCounterWithInvalidateStoreRegionsOK.Inc()
	}
	// schedule a store addr resolve.
	c.markStoreNeedCheck(s)
	return incEpochStoreIdx
}

// OnSendFail handles send request fail logic.
func (c *RegionCache) OnSendFail(bo *retry.Backoffer, ctx *RPCContext, scheduleReload bool, err error) {
	metrics.RegionCacheCounterWithSendFail.Inc()
	r := c.GetCachedRegionWithRLock(ctx.Region)
	if r == nil {
		return
	}
	peersNum := len(r.meta.Peers)
	if len(ctx.Meta.Peers) != peersNum {
		logutil.Logger(bo.GetCtx()).Info("retry and refresh current ctx after send request fail and up/down stores length changed",
			zap.Stringer("current", ctx),
			zap.Bool("needReload", scheduleReload),
			zap.Reflect("oldPeers", ctx.Meta.Peers),
			zap.Reflect("newPeers", r.meta.Peers),
			zap.Error(err))
		return
	}

	rs := r.getStore()

	if err != nil {
		storeIdx, s := rs.accessStore(ctx.AccessMode, ctx.AccessIdx)

		// invalidate regions in store.
		c.markRegionNeedBeRefill(s, storeIdx, rs)
	}

	// try next peer to found new leader.
	if ctx.AccessMode == tiKVOnly {
		rs.switchNextTiKVPeer(r, ctx.AccessIdx)
		logutil.Logger(bo.GetCtx()).Info("switch region peer to next due to send request fail",
			zap.Stringer("current", ctx),
			zap.Bool("needReload", scheduleReload),
			zap.Error(err))
	} else {
		rs.switchNextFlashPeer(r, ctx.AccessIdx)
		logutil.Logger(bo.GetCtx()).Info("switch region tiflash peer to next due to send request fail",
			zap.Stringer("current", ctx),
			zap.Bool("needReload", scheduleReload),
			zap.Error(err))
	}

	// force reload region when retry all known peers in region.
	if scheduleReload {
		r.setSyncFlags(needReloadOnAccess)
	}

}

// LocateRegionByID searches for the region with ID.
func (c *RegionCache) LocateRegionByID(bo *retry.Backoffer, regionID uint64) (*KeyLocation, error) {
	r, expired := c.searchCachedRegionByID(regionID)
	if r != nil && !expired {
		if flags := r.resetSyncFlags(needReloadOnAccess | needDelayedReloadReady); flags > 0 {
			reloadOnAccess := flags&needReloadOnAccess > 0
			observeLoadRegion("ByID", r, expired, flags)
			lr, err := c.loadRegionByID(bo, regionID)
			if err != nil {
				// ignore error and use old region info.
				logutil.Logger(bo.GetCtx()).Error("load region failure",
					zap.Uint64("regionID", regionID), zap.Error(err))
			} else {
				r = lr
				c.mu.Lock()
				c.insertRegionToCache(r, reloadOnAccess, reloadOnAccess)
				c.mu.Unlock()
			}
		}
		loc := &KeyLocation{
			Region:   r.VerID(),
			StartKey: r.StartKey(),
			EndKey:   r.EndKey(),
			Buckets:  r.getStore().buckets,
		}
		return loc, nil
	}

	observeLoadRegion("ByID", r, expired, 0)
	r, err := c.loadRegionByID(bo, regionID)
	if err != nil {
		return nil, err
	}

	c.mu.Lock()
	c.insertRegionToCache(r, true, true)
	c.mu.Unlock()
	return &KeyLocation{
		Region:   r.VerID(),
		StartKey: r.StartKey(),
		EndKey:   r.EndKey(),
		Buckets:  r.getStore().buckets,
	}, nil
}

// GroupKeysByRegion separates keys into groups by their belonging Regions.
// Specially it also returns the first key's region which may be used as the
// 'PrimaryLockKey' and should be committed ahead of others.
// filter is used to filter some unwanted keys.
func (c *RegionCache) GroupKeysByRegion(bo *retry.Backoffer, keys [][]byte, filter func(key, regionStartKey []byte) bool) (map[RegionVerID][][]byte, RegionVerID, error) {
	groups := make(map[RegionVerID][][]byte)
	var first RegionVerID
	var lastLoc *KeyLocation
	for i, k := range keys {
		if lastLoc == nil || !lastLoc.Contains(k) {
			var err error
			lastLoc, err = c.LocateKey(bo, k)
			if err != nil {
				return nil, first, err
			}
			if filter != nil && filter(k, lastLoc.StartKey) {
				continue
			}
		}
		id := lastLoc.Region
		if i == 0 {
			first = id
		}
		groups[id] = append(groups[id], k)
	}
	return groups, first, nil
}

// ListRegionIDsInKeyRange lists ids of regions in [start_key,end_key].
func (c *RegionCache) ListRegionIDsInKeyRange(bo *retry.Backoffer, startKey, endKey []byte) (regionIDs []uint64, err error) {
	for {
		curRegion, err := c.LocateKey(bo, startKey)
		if err != nil {
			return nil, err
		}
		regionIDs = append(regionIDs, curRegion.Region.id)
		if curRegion.Contains(endKey) {
			break
		}
		startKey = curRegion.EndKey
	}
	return regionIDs, nil
}

// LoadRegionsInKeyRange lists regions in [start_key,end_key].
func (c *RegionCache) LoadRegionsInKeyRange(bo *retry.Backoffer, startKey, endKey []byte) (regions []*Region, err error) {
	var batchRegions []*Region
	for {
		batchRegions, err = c.BatchLoadRegionsWithKeyRange(bo, startKey, endKey, defaultRegionsPerBatch)
		if err != nil {
			return nil, err
		}
		if len(batchRegions) == 0 {
			// should never happen
			break
		}
		regions = append(regions, batchRegions...)
		endRegion := batchRegions[len(batchRegions)-1]
		if endRegion.ContainsByEnd(endKey) {
			break
		}
		startKey = endRegion.EndKey()
	}
	return
}

// BatchLoadRegionsWithKeyRange loads at most given numbers of regions to the RegionCache,
// within the given key range from the startKey to endKey. Returns the loaded regions.
func (c *RegionCache) BatchLoadRegionsWithKeyRange(bo *retry.Backoffer, startKey []byte, endKey []byte, count int) (regions []*Region, err error) {
	regions, err = c.scanRegions(bo, startKey, endKey, count)
	if err != nil {
		return
	}
	if len(regions) == 0 {
		err = errors.Errorf("PD returned no region, start_key: %q, end_key: %q, encode_start_key: %q, encode_end_key: %q",
			util.HexRegionKeyStr(startKey), util.HexRegionKeyStr(endKey),
			util.HexRegionKeyStr(c.codec.EncodeRegionKey(startKey)), util.HexRegionKeyStr(c.codec.EncodeRegionKey(endKey)))
		return
	}

	c.mu.Lock()
	defer c.mu.Unlock()

	// TODO(youjiali1995): scanRegions always fetch regions from PD and these regions don't contain buckets information
	// for less traffic, so newly inserted regions in region cache don't have buckets information. We should improve it.
	for _, region := range regions {
		c.insertRegionToCache(region, true, false)
	}

	return
}

// BatchLoadRegionsFromKey loads at most given numbers of regions to the RegionCache, from the given startKey. Returns
// the endKey of the last loaded region. If some of the regions has no leader, their entries in RegionCache will not be
// updated.
func (c *RegionCache) BatchLoadRegionsFromKey(bo *retry.Backoffer, startKey []byte, count int) ([]byte, error) {
	regions, err := c.BatchLoadRegionsWithKeyRange(bo, startKey, nil, count)
	if err != nil {
		return nil, err
	}
	return regions[len(regions)-1].EndKey(), nil
}

// InvalidateCachedRegion removes a cached Region.
func (c *RegionCache) InvalidateCachedRegion(id RegionVerID) {
	c.InvalidateCachedRegionWithReason(id, Other)
}

// InvalidateCachedRegionWithReason removes a cached Region with the reason why it's invalidated.
func (c *RegionCache) InvalidateCachedRegionWithReason(id RegionVerID, reason InvalidReason) {
	cachedRegion := c.GetCachedRegionWithRLock(id)
	if cachedRegion == nil {
		return
	}
	cachedRegion.invalidate(reason)
}

// UpdateLeader update some region cache with newer leader info.
func (c *RegionCache) UpdateLeader(regionID RegionVerID, leader *metapb.Peer, currentPeerIdx AccessIndex) {
	r := c.GetCachedRegionWithRLock(regionID)
	if r == nil {
		logutil.BgLogger().Debug("regionCache: cannot find region when updating leader",
			zap.Uint64("regionID", regionID.GetID()))
		return
	}

	if leader == nil {
		rs := r.getStore()
		rs.switchNextTiKVPeer(r, currentPeerIdx)
		logutil.BgLogger().Info("switch region peer to next due to NotLeader with NULL leader",
			zap.Int("currIdx", int(currentPeerIdx)),
			zap.Uint64("regionID", regionID.GetID()))
		return
	}

	if !r.switchWorkLeaderToPeer(leader) {
		logutil.BgLogger().Info("invalidate region cache due to cannot find peer when updating leader",
			zap.Uint64("regionID", regionID.GetID()),
			zap.Int("currIdx", int(currentPeerIdx)),
			zap.Uint64("leaderStoreID", leader.GetStoreId()))
		r.invalidate(StoreNotFound)
	} else {
		logutil.BgLogger().Info("switch region leader to specific leader due to kv return NotLeader",
			zap.Uint64("regionID", regionID.GetID()),
			zap.Int("currIdx", int(currentPeerIdx)),
			zap.Uint64("leaderStoreID", leader.GetStoreId()))
	}
}

// removeVersionFromCache removes a RegionVerID from cache, tries to cleanup
// both c.mu.regions and c.mu.versions. Note this function is not thread-safe.
func (mu *regionIndexMu) removeVersionFromCache(oldVer RegionVerID, regionID uint64) {
	delete(mu.regions, oldVer)
	if ver, ok := mu.latestVersions[regionID]; ok && ver.Equals(oldVer) {
		delete(mu.latestVersions, regionID)
	}
}

// insertRegionToCache tries to insert the Region to cache.
// It should be protected by c.mu.l.Lock().
// if `invalidateOldRegion` is false, the old region cache should be still valid,
// and it may still be used by some kv requests.
// Moreover, it will return false if the region is stale.
func (mu *regionIndexMu) insertRegionToCache(cachedRegion *Region, invalidateOldRegion bool, shouldCount bool) bool {
	newVer := cachedRegion.VerID()
	oldVer, ok := mu.latestVersions[newVer.id]
	// There are two or more situations in which the region we got is stale.
	// The first case is that the process of getting a region is concurrent.
	// The stale region may be returned later due to network reasons.
	// The second case is that the region may be obtained from the PD follower,
	// and there is the synchronization time between the pd follower and the leader.
	// So we should check the epoch.
	if ok && (oldVer.GetVer() > newVer.GetVer() || oldVer.GetConfVer() > newVer.GetConfVer()) {
		logutil.BgLogger().Debug("get stale region",
			zap.Uint64("region", newVer.GetID()), zap.Uint64("new-ver", newVer.GetVer()), zap.Uint64("new-conf", newVer.GetConfVer()),
			zap.Uint64("old-ver", oldVer.GetVer()), zap.Uint64("old-conf", oldVer.GetConfVer()))
		return false
	}
	// Also check and remove the intersecting regions including the old region.
	intersectedRegions, stale := mu.sorted.removeIntersecting(cachedRegion, newVer)
	if stale {
		return false
	}
	// Insert the region (won't replace because of above deletion).
	mu.sorted.ReplaceOrInsert(cachedRegion)
	// Inherit the workTiKVIdx, workTiFlashIdx and buckets from the first intersected region.
	if len(intersectedRegions) > 0 {
		oldRegion := intersectedRegions[0].cachedRegion
		store := cachedRegion.getStore()
		oldRegionStore := oldRegion.getStore()
		// TODO(youjiali1995): remove this because the new retry logic can handle this issue.
		//
		// Joint consensus is enabled in v5.0, which is possible to make a leader step down as a learner during a conf change.
		// And if hibernate region is enabled, after the leader step down, there can be a long time that there is no leader
		// in the region and the leader info in PD is stale until requests are sent to followers or hibernate timeout.
		// To solve it, one solution is always to try a different peer if the invalid reason of the old cached region is no-leader.
		// There is a small probability that the current peer who reports no-leader becomes a leader and TiDB has to retry once in this case.
		if InvalidReason(atomic.LoadInt32((*int32)(&oldRegion.invalidReason))) == NoLeader {
			store.workTiKVIdx = (oldRegionStore.workTiKVIdx + 1) % AccessIndex(store.accessStoreNum(tiKVOnly))
		}
		// Don't refresh TiFlash work idx for region. Otherwise, it will always goto a invalid store which
		// is under transferring regions.
		store.workTiFlashIdx.Store(oldRegionStore.workTiFlashIdx.Load())

		// Keep the buckets information if needed.
		if store.buckets == nil || (oldRegionStore.buckets != nil && store.buckets.GetVersion() < oldRegionStore.buckets.GetVersion()) {
			store.buckets = oldRegionStore.buckets
		}
	}
	// The intersecting regions in the cache are probably stale, clear them.
	for _, region := range intersectedRegions {
		mu.removeVersionFromCache(region.cachedRegion.VerID(), region.cachedRegion.GetID())
		// If the old region is still valid, do not invalidate it to avoid unnecessary backoff.
		if invalidateOldRegion {
			// Invalidate the old region in case it's not invalidated and some requests try with the stale region information.
			region.cachedRegion.invalidate(Other, !shouldCount)
		}
	}
	// update related vars.
	mu.regions[newVer] = cachedRegion
	mu.latestVersions[newVer.id] = newVer
	return true
}

// searchCachedRegionByKey finds the region from cache by key.
func (c *RegionCache) searchCachedRegionByKey(key []byte, isEndKey bool) (*Region, bool) {
	c.mu.RLock()
	region := c.mu.sorted.SearchByKey(key, isEndKey)
	c.mu.RUnlock()
	if region == nil {
		return nil, false
	}
	return region, !region.checkRegionCacheTTL(time.Now().Unix())
}

// searchCachedRegionByID finds the region from cache by id.
func (c *RegionCache) searchCachedRegionByID(regionID uint64) (*Region, bool) {
	c.mu.RLock()
	ver, ok := c.mu.latestVersions[regionID]
	if !ok {
		c.mu.RUnlock()
		return nil, false
	}
	region, ok := c.mu.regions[ver]
	c.mu.RUnlock()
	if !ok {
		// should not happen
		logutil.BgLogger().Warn("region not found", zap.Uint64("id", regionID), zap.Stringer("ver", &ver))
		return nil, false
	}
	return region, !region.checkRegionCacheTTL(time.Now().Unix())
}

// GetStoresByType gets stores by type `typ`
func (c *RegionCache) GetStoresByType(typ tikvrpc.EndpointType) []*Store {
	return c.filterStores(nil, func(s *Store) bool {
		return s.getResolveState() == resolved && s.storeType == typ
	})
}

// GetAllStores gets TiKV and TiFlash stores.
func (c *RegionCache) GetAllStores() []*Store {
	return c.filterStores(nil, func(s *Store) bool {
		return s.getResolveState() == resolved && (s.storeType == tikvrpc.TiKV || s.storeType == tikvrpc.TiFlash)
	})
}

var loadRegionCounters sync.Map

const (
	loadRegionReasonMissing        = "Missing"
	loadRegionReasonExpiredNormal  = "Expired:Normal"
	loadRegionReasonExpiredFrozen  = "Expired:Frozen"
	loadRegionReasonExpiredInvalid = "Expired:Invalid:"
	loadRegionReasonReloadOnAccess = "Reload:OnAccess"
	loadRegionReasonReloadDelayed  = "Reload:Delayed"
	loadRegionReasonUpdateBuckets  = "UpdateBuckets"
	loadRegionReasonUnknown        = "Unknown"
)

func observeLoadRegion(tag string, region *Region, expired bool, reloadFlags int32, explicitReason ...string) {
	reason := loadRegionReasonUnknown
	if len(explicitReason) > 0 {
		reason = strings.Join(explicitReason, ":")
	} else if region == nil {
		reason = loadRegionReasonMissing
	} else if expired {
		invalidReason := InvalidReason(atomic.LoadInt32((*int32)(&region.invalidReason)))
		if invalidReason != Ok {
			reason = loadRegionReasonExpiredInvalid + invalidReason.String()
		} else if region.checkSyncFlags(needExpireAfterTTL) {
			reason = loadRegionReasonExpiredFrozen
		} else {
			reason = loadRegionReasonExpiredNormal
		}
	} else if reloadFlags > 0 {
		if reloadFlags&needReloadOnAccess > 0 {
			reason = loadRegionReasonReloadOnAccess
		} else if reloadFlags&needDelayedReloadReady > 0 {
			reason = loadRegionReasonReloadDelayed
		}
	}
	type key struct {
		t string
		r string
	}
	counter, ok := loadRegionCounters.Load(key{tag, reason})
	if !ok {
		counter = metrics.TiKVLoadRegionCounter.WithLabelValues(tag, reason)
		loadRegionCounters.Store(key{tag, reason}, counter)
	}
	counter.(prometheus.Counter).Inc()
}

// loadRegion loads region from pd client, and picks the first peer as leader.
// If the given key is the end key of the region that you want, you may set the second argument to true. This is useful
// when processing in reverse order.
func (c *RegionCache) loadRegion(bo *retry.Backoffer, key []byte, isEndKey bool, opts ...pd.GetRegionOption) (*Region, error) {
	ctx := bo.GetCtx()
	if span := opentracing.SpanFromContext(ctx); span != nil && span.Tracer() != nil {
		span1 := span.Tracer().StartSpan("loadRegion", opentracing.ChildOf(span.Context()))
		defer span1.Finish()
		ctx = opentracing.ContextWithSpan(ctx, span1)
	}

	var backoffErr error
	searchPrev := false
	opts = append(opts, pd.WithBuckets())
	for {
		if backoffErr != nil {
			err := bo.Backoff(retry.BoPDRPC, backoffErr)
			if err != nil {
				return nil, errors.WithStack(err)
			}
		}
		start := time.Now()
		var reg *pd.Region
		var err error
		if searchPrev {
			reg, err = c.pdClient.GetPrevRegion(ctx, key, opts...)
		} else {
			reg, err = c.pdClient.GetRegion(ctx, key, opts...)
		}
		metrics.LoadRegionCacheHistogramWhenCacheMiss.Observe(time.Since(start).Seconds())
		if err != nil {
			metrics.RegionCacheCounterWithGetCacheMissError.Inc()
		} else {
			metrics.RegionCacheCounterWithGetCacheMissOK.Inc()
		}
		if err != nil {
			if apicodec.IsDecodeError(err) {
				return nil, errors.Errorf("failed to decode region range key, key: %q, err: %v, encode_key: %q",
					util.HexRegionKeyStr(key), err, util.HexRegionKey(c.codec.EncodeRegionKey(key)))
			}
			backoffErr = errors.Errorf("loadRegion from PD failed, key: %q, err: %v", util.HexRegionKeyStr(key), err)
			continue
		}
		if reg == nil || reg.Meta == nil {
			backoffErr = errors.Errorf("region not found for key %q, encode_key: %q", util.HexRegionKeyStr(key), util.HexRegionKey(c.codec.EncodeRegionKey(key)))
			continue
		}
		if len(reg.Meta.Peers) == 0 {
			return nil, errors.New("receive Region with no available peer")
		}
		if isEndKey && !searchPrev && bytes.Equal(reg.Meta.StartKey, key) && len(reg.Meta.StartKey) != 0 {
			searchPrev = true
			continue
		}
		return newRegion(bo, c, reg)
	}
}

// loadRegionByID loads region from pd client, and picks the first peer as leader.
func (c *RegionCache) loadRegionByID(bo *retry.Backoffer, regionID uint64) (*Region, error) {
	ctx := bo.GetCtx()
	if span := opentracing.SpanFromContext(ctx); span != nil && span.Tracer() != nil {
		span1 := span.Tracer().StartSpan("loadRegionByID", opentracing.ChildOf(span.Context()))
		defer span1.Finish()
		ctx = opentracing.ContextWithSpan(ctx, span1)
	}
	var backoffErr error
	for {
		if backoffErr != nil {
			err := bo.Backoff(retry.BoPDRPC, backoffErr)
			if err != nil {
				return nil, errors.WithStack(err)
			}
		}
		start := time.Now()
		reg, err := c.pdClient.GetRegionByID(ctx, regionID, pd.WithBuckets())
		metrics.LoadRegionCacheHistogramWithRegionByID.Observe(time.Since(start).Seconds())
		if err != nil {
			metrics.RegionCacheCounterWithGetRegionByIDError.Inc()
		} else {
			metrics.RegionCacheCounterWithGetRegionByIDOK.Inc()
		}
		if err != nil {
			if apicodec.IsDecodeError(err) {
				return nil, errors.Errorf("failed to decode region range key, regionID: %q, err: %v", regionID, err)
			}
			backoffErr = errors.Errorf("loadRegion from PD failed, regionID: %v, err: %v", regionID, err)
			continue
		}
		if reg == nil || reg.Meta == nil {
			return nil, errors.Errorf("region not found for regionID %d", regionID)
		}
		if len(reg.Meta.Peers) == 0 {
			return nil, errors.New("receive Region with no available peer")
		}
		return newRegion(bo, c, reg)
	}
}

// TODO(youjiali1995): for optimizing BatchLoadRegionsWithKeyRange, not used now.
func (c *RegionCache) scanRegionsFromCache(bo *retry.Backoffer, startKey, endKey []byte, limit int) ([]*Region, error) {
	if limit == 0 {
		return nil, nil
	}

	var regions []*Region
	c.mu.RLock()
	defer c.mu.RUnlock()
	regions = c.mu.sorted.AscendGreaterOrEqual(startKey, endKey, limit)

	if len(regions) == 0 {
		return nil, errors.New("no regions in the cache")
	}
	return regions, nil
}

func (c *RegionCache) refreshRegionIndex(bo *retry.Backoffer) error {
	totalRegions := make([]*Region, 0)
	startKey := []byte{}
	for {
		regions, err := c.scanRegions(bo, startKey, nil, 10000)
		if err != nil {
			return err
		}
		totalRegions = append(totalRegions, regions...)
		if len(regions) == 0 || len(regions[len(regions)-1].meta.EndKey) == 0 {
			break
		}
		startKey = regions[len(regions)-1].meta.EndKey
	}
	c.mu.refresh(totalRegions)
	return nil
}

// scanRegions scans at most `limit` regions from PD, starts from the region containing `startKey` and in key order.
// Regions with no leader will not be returned.
func (c *RegionCache) scanRegions(bo *retry.Backoffer, startKey, endKey []byte, limit int) ([]*Region, error) {
	if limit == 0 {
		return nil, nil
	}
	ctx := bo.GetCtx()
	if span := opentracing.SpanFromContext(ctx); span != nil && span.Tracer() != nil {
		span1 := span.Tracer().StartSpan("scanRegions", opentracing.ChildOf(span.Context()))
		defer span1.Finish()
		ctx = opentracing.ContextWithSpan(ctx, span1)
	}

	var backoffErr error
	for {
		if backoffErr != nil {
			err := bo.Backoff(retry.BoPDRPC, backoffErr)
			if err != nil {
				return nil, errors.WithStack(err)
			}
		}
		start := time.Now()
		regionsInfo, err := c.pdClient.ScanRegions(ctx, startKey, endKey, limit, pd.WithAllowFollowerHandle())
		metrics.LoadRegionCacheHistogramWithRegions.Observe(time.Since(start).Seconds())
		if err != nil {
			if apicodec.IsDecodeError(err) {
				return nil, errors.Errorf("failed to decode region range key, startKey: %q, limit: %d, err: %v, encode_start_key: %q",
					util.HexRegionKeyStr(startKey), limit, err, util.HexRegionKeyStr(c.codec.EncodeRegionKey(startKey)))
			}
			metrics.RegionCacheCounterWithScanRegionsError.Inc()
			backoffErr = errors.Errorf(
				"scanRegion from PD failed, startKey: %q, limit: %d, err: %v",
				util.HexRegionKeyStr(startKey),
				limit,
				err)
			continue
		}

		metrics.RegionCacheCounterWithScanRegionsOK.Inc()

		if len(regionsInfo) == 0 {
			return nil, errors.Errorf(
				"PD returned no region, startKey: %q, endKey: %q, limit: %d, encode_start_key: %q, encode_end_key: %q",
				util.HexRegionKeyStr(startKey), util.HexRegionKeyStr(endKey), limit,
				util.HexRegionKeyStr(c.codec.EncodeRegionKey(startKey)), util.HexRegionKeyStr(c.codec.EncodeRegionKey(endKey)),
			)
		}
		regions := make([]*Region, 0, len(regionsInfo))
		for _, r := range regionsInfo {
			// Leader id = 0 indicates no leader.
			if r.Leader == nil || r.Leader.GetId() == 0 {
				continue
			}
			region, err := newRegion(bo, c, r)
			if err != nil {
				return nil, err
			}
			regions = append(regions, region)
		}
		if len(regions) == 0 {
			return nil, errors.New("receive Regions with no peer")
		}
		if len(regions) < len(regionsInfo) {
			logutil.Logger(context.Background()).Debug(
				"regionCache: scanRegion finished but some regions has no leader.")
		}
		return regions, nil
	}
}

// GetCachedRegionWithRLock returns region with lock.
func (c *RegionCache) GetCachedRegionWithRLock(regionID RegionVerID) (r *Region) {
	c.mu.RLock()
	r = c.mu.regions[regionID]
	c.mu.RUnlock()
	return
}

func (c *RegionCache) getStoreAddr(bo *retry.Backoffer, region *Region, store *Store) (addr string, err error) {
	state := store.getResolveState()
	switch state {
	case resolved, needCheck:
		addr = store.addr
		return
	case unresolved:
		addr, err = store.initResolve(bo, c)
		return
	case deleted:
		addr = c.changeToActiveStore(region, store.storeID)
		return
	case tombstone:
		return "", nil
	default:
		panic("unsupported resolve state")
	}
}

func (c *RegionCache) getProxyStore(region *Region, store *Store, rs *regionStore, workStoreIdx AccessIndex) (proxyStore *Store, proxyAccessIdx AccessIndex, proxyStoreIdx int) {
	if !c.enableForwarding || store.storeType != tikvrpc.TiKV || store.getLivenessState() == reachable {
		return
	}

	if rs.proxyTiKVIdx >= 0 {
		storeIdx, proxyStore := rs.accessStore(tiKVOnly, rs.proxyTiKVIdx)
		return proxyStore, rs.proxyTiKVIdx, storeIdx
	}

	tikvNum := rs.accessStoreNum(tiKVOnly)
	if tikvNum <= 1 {
		return
	}

	// Randomly select an non-leader peer
	first := rand.Intn(tikvNum - 1)
	if first >= int(workStoreIdx) {
		first = (first + 1) % tikvNum
	}

	// If the current selected peer is not reachable, switch to the next one, until a reachable peer is found or all
	// peers are checked.
	for i := 0; i < tikvNum; i++ {
		index := (i + first) % tikvNum
		// Skip work store which is the actual store to be accessed
		if index == int(workStoreIdx) {
			continue
		}
		storeIdx, store := rs.accessStore(tiKVOnly, AccessIndex(index))
		// Skip unreachable stores.
		if store.getLivenessState() == unreachable {
			continue
		}

		rs.setProxyStoreIdx(region, AccessIndex(index))
		return store, AccessIndex(index), storeIdx
	}

	return nil, 0, 0
}

// changeToActiveStore replace the deleted store in the region by an up-to-date store in the stores map.
// The order is guaranteed by reResolve() which adds the new store before marking old store deleted.
func (c *RegionCache) changeToActiveStore(region *Region, storeID uint64) (addr string) {
	store, _ := c.getStore(storeID)
	for {
		oldRegionStore := region.getStore()
		newRegionStore := oldRegionStore.clone()
		newRegionStore.stores = make([]*Store, 0, len(oldRegionStore.stores))
		for _, s := range oldRegionStore.stores {
			if s.storeID == store.storeID {
				newRegionStore.stores = append(newRegionStore.stores, store)
			} else {
				newRegionStore.stores = append(newRegionStore.stores, s)
			}
		}
		if region.compareAndSwapStore(oldRegionStore, newRegionStore) {
			break
		}
	}
	addr = store.addr
	return
}

// OnBucketVersionNotMatch removes the old buckets meta if the version is stale.
func (c *RegionCache) OnBucketVersionNotMatch(ctx *RPCContext, version uint64, keys [][]byte) {
	r := c.GetCachedRegionWithRLock(ctx.Region)
	if r == nil {
		return
	}

	buckets := r.getStore().buckets
	if buckets == nil || buckets.GetVersion() < version {
		oldStore := r.getStore()
		store := oldStore.clone()
		store.buckets = &metapb.Buckets{
			Version:  version,
			Keys:     keys,
			RegionId: r.meta.GetId(),
		}
		r.compareAndSwapStore(oldStore, store)
	}
}

// OnRegionEpochNotMatch removes the old region and inserts new regions into the cache.
// It returns whether retries the request because it's possible the region epoch is ahead of TiKV's due to slow appling.
func (c *RegionCache) OnRegionEpochNotMatch(bo *retry.Backoffer, ctx *RPCContext, currentRegions []*metapb.Region) (bool, error) {
	if len(currentRegions) == 0 {
		c.InvalidateCachedRegionWithReason(ctx.Region, EpochNotMatch)
		return false, nil
	}

	// Find whether the region epoch in `ctx` is ahead of TiKV's. If so, backoff.
	for _, meta := range currentRegions {
		if meta.GetId() == ctx.Region.id &&
			(meta.GetRegionEpoch().GetConfVer() < ctx.Region.confVer ||
				meta.GetRegionEpoch().GetVersion() < ctx.Region.ver) {
			err := errors.Errorf("region epoch is ahead of tikv. rpc ctx: %+v, currentRegions: %+v", ctx, currentRegions)
			logutil.Logger(bo.GetCtx()).Info("region epoch is ahead of tikv", zap.Error(err))
			return true, bo.Backoff(retry.BoRegionMiss, err)
		}
	}

	var buckets *metapb.Buckets
	c.mu.Lock()
	cachedRegion, ok := c.mu.regions[ctx.Region]
	if ok {
		buckets = cachedRegion.getStore().buckets
	}
	c.mu.Unlock()

	needInvalidateOld := true
	newRegions := make([]*Region, 0, len(currentRegions))
	// If the region epoch is not ahead of TiKV's, replace region meta in region cache.
	for _, meta := range currentRegions {
		// TODO(youjiali1995): new regions inherit old region's buckets now. Maybe we should make EpochNotMatch error
		// carry buckets information. Can it bring much overhead?
		region, err := newRegion(bo, c, &pd.Region{Meta: meta, Buckets: buckets})
		if err != nil {
			return false, err
		}
		var initLeaderStoreID uint64
		if ctx.Store.storeType == tikvrpc.TiFlash {
			initLeaderStoreID = region.findElectableStoreID()
		} else {
			initLeaderStoreID = ctx.Store.storeID
		}
		region.switchWorkLeaderToPeer(region.getPeerOnStore(initLeaderStoreID))
		newRegions = append(newRegions, region)
		if ctx.Region == region.VerID() {
			needInvalidateOld = false
		}
	}
	if needInvalidateOld && cachedRegion != nil {
		cachedRegion.invalidate(EpochNotMatch)
	}

	c.mu.Lock()
	for _, region := range newRegions {
		c.insertRegionToCache(region, true, true)
	}
	c.mu.Unlock()

	return false, nil
}

// PDClient returns the pd.Client in RegionCache.
func (c *RegionCache) PDClient() pd.Client {
	return c.pdClient
}

// GetTiFlashStores returns the information of all tiflash nodes.
func (c *RegionCache) GetTiFlashStores(labelFilter LabelFilter) []*Store {
	return c.filterStores(nil, func(s *Store) bool {
		return s.storeType == tikvrpc.TiFlash && labelFilter(s.labels)
	})
}

// GetTiFlashComputeStores returns all stores with lable <engine, tiflash_compute>.
func (c *RegionCache) GetTiFlashComputeStores(bo *retry.Backoffer) (res []*Store, err error) {
	stores, needReload := c.listTiflashComputeStores()

	if needReload {
		stores, err = reloadTiFlashComputeStores(bo.GetCtx(), c)
		if err == nil {
			c.setTiflashComputeStores(stores)
		}
		return stores, err
	}
	return stores, nil
}

func reloadTiFlashComputeStores(ctx context.Context, registry storeRegistry) (res []*Store, _ error) {
	stores, err := registry.fetchAllStores(ctx)
	if err != nil {
		return nil, err
	}
	for _, s := range stores {
		if s.GetState() == metapb.StoreState_Up && isStoreContainLabel(s.GetLabels(), tikvrpc.EngineLabelKey, tikvrpc.EngineLabelTiFlashCompute) {
			res = append(res, newStore(
				s.GetId(),
				s.GetAddress(),
				s.GetPeerAddress(),
				s.GetStatusAddress(),
				tikvrpc.GetStoreTypeByMeta(s),
				resolved,
				s.GetLabels(),
			))
		}
	}
	return res, nil
}

// InvalidateTiFlashComputeStoresIfGRPCError will invalid cache if is GRPC error.
// For now, only consider GRPC unavailable error.
func (c *RegionCache) InvalidateTiFlashComputeStoresIfGRPCError(err error) bool {
	var invalidate bool
	if st, ok := status.FromError(err); ok {
		switch st.Code() {
		case codes.Unavailable:
			invalidate = true
		default:
		}
	}
	if !invalidate {
		return false
	}

	c.InvalidateTiFlashComputeStores()
	return true
}

// InvalidateTiFlashComputeStores set needReload be true,
// and will refresh tiflash_compute store cache next time.
func (c *RegionCache) InvalidateTiFlashComputeStores() {
	c.markTiflashComputeStoresNeedReload()
}

// UpdateBucketsIfNeeded queries PD to update the buckets of the region in the cache if
// the latestBucketsVer is newer than the cached one.
func (c *RegionCache) UpdateBucketsIfNeeded(regionID RegionVerID, latestBucketsVer uint64) {
	r := c.GetCachedRegionWithRLock(regionID)
	if r == nil {
		return
	}

	buckets := r.getStore().buckets
	var bucketsVer uint64
	if buckets != nil {
		bucketsVer = buckets.GetVersion()
	}
	if bucketsVer < latestBucketsVer {
		// TODO(youjiali1995): use singleflight.
		go func() {
			bo := retry.NewBackoffer(context.Background(), 20000)
			observeLoadRegion("ByID", r, false, 0, loadRegionReasonUpdateBuckets)
			new, err := c.loadRegionByID(bo, regionID.id)
			if err != nil {
				logutil.Logger(bo.GetCtx()).Error("failed to update buckets",
					zap.String("region", regionID.String()), zap.Uint64("bucketsVer", bucketsVer),
					zap.Uint64("latestBucketsVer", latestBucketsVer), zap.Error(err))
				return
			}
			c.mu.Lock()
			c.insertRegionToCache(new, true, true)
			c.mu.Unlock()
		}()
	}
}

const cleanCacheInterval = time.Second
const cleanRegionNumPerRound = 50

// gcScanItemHook is only used for testing
var gcScanItemHook = new(atomic.Pointer[func(*btreeItem)])

// The returned function is expected to run in a background goroutine.
// It keeps iterating over the whole region cache, searching for stale region
// info. It runs at cleanCacheInterval and checks only cleanRegionNumPerRound
// regions. In this way, the impact of this background goroutine should be
// negligible.
func (c *RegionCache) gcRoundFunc(limit int) func(context.Context, time.Time) bool {
	if limit < 1 {
		limit = 1
	}
	beginning := newBtreeSearchItem([]byte(""))
	cursor := beginning
	expiredItems := make([]*btreeItem, limit)
	needCheckRegions := make([]*Region, limit)

	return func(_ context.Context, t time.Time) bool {
		expiredItems = expiredItems[:0]
		needCheckRegions = needCheckRegions[:0]
		hasMore, count, ts := false, 0, t.Unix()
		onScanItem := gcScanItemHook.Load()

		// Only RLock when checking TTL to avoid blocking other readers
		c.mu.RLock()
		c.mu.sorted.b.AscendGreaterOrEqual(cursor, func(item *btreeItem) bool {
			count++
			if count > limit {
				cursor = item
				hasMore = true
				return false
			}
			if onScanItem != nil {
				(*onScanItem)(item)
			}
			if item.cachedRegion.isCacheTTLExpired(ts) {
				expiredItems = append(expiredItems, item)
			} else {
				needCheckRegions = append(needCheckRegions, item.cachedRegion)
			}
			return true
		})
		c.mu.RUnlock()

		// Reach the end of the region cache, start from the beginning
		if !hasMore {
			cursor = beginning
		}

		// Clean expired regions
		if len(expiredItems) > 0 {
			c.mu.Lock()
			for _, item := range expiredItems {
				c.mu.sorted.b.Delete(item)
				c.mu.removeVersionFromCache(item.cachedRegion.VerID(), item.cachedRegion.GetID())
			}
			c.mu.Unlock()
		}

		// Check remaining regions and update sync flags
		for _, region := range needCheckRegions {
			syncFlags := region.getSyncFlags()
			if syncFlags&needDelayedReloadReady > 0 {
				// the region will be reload soon on access
				continue
			}
			if syncFlags&needDelayedReloadPending > 0 {
				region.setSyncFlags(needDelayedReloadReady)
				// the region will be reload soon on access, no need to check if it needs to be expired
				continue
			}
			if syncFlags&needExpireAfterTTL == 0 {
				regionStore := region.getStore()
				for i, store := range regionStore.stores {
					// if the region has a stale or unreachable store, let it expire after TTL.
					if atomic.LoadUint32(&store.epoch) != regionStore.storeEpochs[i] || store.getLivenessState() != reachable {
						region.setSyncFlags(needExpireAfterTTL)
						break
					}
				}
			}
		}
		return false
	}
}

// btreeItem is BTree's Item that uses []byte to compare.
type btreeItem struct {
	key          []byte
	cachedRegion *Region
}

func newBtreeItem(cr *Region) *btreeItem {
	return &btreeItem{
		key:          cr.StartKey(),
		cachedRegion: cr,
	}
}

func newBtreeSearchItem(key []byte) *btreeItem {
	return &btreeItem{
		key: key,
	}
}

func (item *btreeItem) Less(other btree.Item) bool {
	return bytes.Compare(item.key, other.(*btreeItem).key) < 0
}

// GetID returns id.
func (r *Region) GetID() uint64 {
	return r.meta.GetId()
}

// GetMeta returns region meta.
func (r *Region) GetMeta() *metapb.Region {
	return proto.Clone(r.meta).(*metapb.Region)
}

// GetLeaderPeerID returns leader peer ID.
func (r *Region) GetLeaderPeerID() uint64 {
	store := r.getStore()
	if int(store.workTiKVIdx) >= store.accessStoreNum(tiKVOnly) {
		return 0
	}
	storeIdx, _ := store.accessStore(tiKVOnly, store.workTiKVIdx)
	return r.meta.Peers[storeIdx].Id
}

// GetLeaderStoreID returns the store ID of the leader region.
func (r *Region) GetLeaderStoreID() uint64 {
	store := r.getStore()
	if int(store.workTiKVIdx) >= store.accessStoreNum(tiKVOnly) {
		return 0
	}
	storeIdx, _ := store.accessStore(tiKVOnly, store.workTiKVIdx)
	return r.meta.Peers[storeIdx].StoreId
}

func (r *Region) getKvStorePeer(rs *regionStore, aidx AccessIndex) (store *Store, peer *metapb.Peer, accessIdx AccessIndex, storeIdx int) {
	storeIdx, store = rs.accessStore(tiKVOnly, aidx)
	peer = r.meta.Peers[storeIdx]
	accessIdx = aidx
	return
}

// WorkStorePeer returns current work store with work peer.
func (r *Region) WorkStorePeer(rs *regionStore) (store *Store, peer *metapb.Peer, accessIdx AccessIndex, storeIdx int) {
	return r.getKvStorePeer(rs, rs.workTiKVIdx)
}

// FollowerStorePeer returns a follower store with follower peer.
func (r *Region) FollowerStorePeer(rs *regionStore, followerStoreSeed uint32, op *storeSelectorOp) (store *Store, peer *metapb.Peer, accessIdx AccessIndex, storeIdx int) {
	return r.getKvStorePeer(rs, rs.follower(followerStoreSeed, op))
}

// AnyStorePeer returns a leader or follower store with the associated peer.
func (r *Region) AnyStorePeer(rs *regionStore, followerStoreSeed uint32, op *storeSelectorOp) (store *Store, peer *metapb.Peer, accessIdx AccessIndex, storeIdx int) {
	return r.getKvStorePeer(rs, rs.kvPeer(followerStoreSeed, op))
}

// RegionVerID is a unique ID that can identify a Region at a specific version.
type RegionVerID struct {
	id      uint64
	confVer uint64
	ver     uint64
}

// NewRegionVerID creates a region ver id, which used for invalidating regions.
func NewRegionVerID(id, confVer, ver uint64) RegionVerID {
	return RegionVerID{id, confVer, ver}
}

// GetID returns the id of the region
func (r *RegionVerID) GetID() uint64 {
	return r.id
}

// GetVer returns the version of the region's epoch
func (r *RegionVerID) GetVer() uint64 {
	return r.ver
}

// GetConfVer returns the conf ver of the region's epoch
func (r *RegionVerID) GetConfVer() uint64 {
	return r.confVer
}

// String formats the RegionVerID to string
func (r *RegionVerID) String() string {
	return fmt.Sprintf("{ region id: %v, ver: %v, confVer: %v }", r.id, r.ver, r.confVer)
}

// Equals checks whether the RegionVerID equals to another one
func (r *RegionVerID) Equals(another RegionVerID) bool {
	return r.id == another.id && r.confVer == another.confVer && r.ver == another.ver
}

// VerID returns the Region's RegionVerID.
func (r *Region) VerID() RegionVerID {
	return RegionVerID{
		id:      r.meta.GetId(),
		confVer: r.meta.GetRegionEpoch().GetConfVer(),
		ver:     r.meta.GetRegionEpoch().GetVersion(),
	}
}

// StartKey returns StartKey.
func (r *Region) StartKey() []byte {
	return r.meta.StartKey
}

// EndKey returns EndKey.
func (r *Region) EndKey() []byte {
	return r.meta.EndKey
}

func (r *Region) getPeerStoreIndex(peer *metapb.Peer) (idx int, found bool) {
	if len(r.meta.Peers) == 0 || peer == nil {
		return
	}
	for i, p := range r.meta.Peers {
		if isSamePeer(p, peer) {
			idx = i
			found = true
			return
		}
	}
	return
}

// switchWorkLeaderToPeer switches current store to the one on specific store. It returns
// false if no peer matches the peer.
func (r *Region) switchWorkLeaderToPeer(peer *metapb.Peer) (found bool) {
	globalStoreIdx, found := r.getPeerStoreIndex(peer)
	if !found {
		return
	}
retry:
	// switch to new leader.
	oldRegionStore := r.getStore()
	var leaderIdx AccessIndex
	for i, gIdx := range oldRegionStore.accessIndex[tiKVOnly] {
		if gIdx == globalStoreIdx {
			leaderIdx = AccessIndex(i)
		}
	}
	if oldRegionStore.workTiKVIdx == leaderIdx {
		return
	}
	newRegionStore := oldRegionStore.clone()
	newRegionStore.workTiKVIdx = leaderIdx
	newRegionStore.storeEpochs[leaderIdx] = atomic.LoadUint32(&newRegionStore.stores[leaderIdx].epoch)
	if !r.compareAndSwapStore(oldRegionStore, newRegionStore) {
		goto retry
	}
	return
}

func (r *regionStore) switchNextFlashPeer(rr *Region, currentPeerIdx AccessIndex) {
	nextIdx := (currentPeerIdx + 1) % AccessIndex(r.accessStoreNum(tiFlashOnly))
	newRegionStore := r.clone()
	newRegionStore.workTiFlashIdx.Store(int32(nextIdx))
	rr.compareAndSwapStore(r, newRegionStore)
}

func (r *regionStore) switchNextTiKVPeer(rr *Region, currentPeerIdx AccessIndex) {
	if r.workTiKVIdx != currentPeerIdx {
		return
	}
	nextIdx := (currentPeerIdx + 1) % AccessIndex(r.accessStoreNum(tiKVOnly))
	newRegionStore := r.clone()
	newRegionStore.workTiKVIdx = nextIdx
	rr.compareAndSwapStore(r, newRegionStore)
}

func (r *regionStore) setProxyStoreIdx(rr *Region, idx AccessIndex) {
	if r.proxyTiKVIdx == idx {
		return
	}

	newRegionStore := r.clone()
	newRegionStore.proxyTiKVIdx = idx
	success := rr.compareAndSwapStore(r, newRegionStore)
	logutil.BgLogger().Debug("try set proxy store index",
		zap.Uint64("region", rr.GetID()),
		zap.Int("index", int(idx)),
		zap.Bool("success", success))
}

func (r *regionStore) unsetProxyStoreIfNeeded(rr *Region) {
	r.setProxyStoreIdx(rr, -1)
}

func (r *Region) findElectableStoreID() uint64 {
	if len(r.meta.Peers) == 0 {
		return 0
	}
	for _, p := range r.meta.Peers {
		if p.Role != metapb.PeerRole_Learner {
			return p.StoreId
		}
	}
	return 0
}

func (r *Region) getPeerOnStore(storeID uint64) *metapb.Peer {
	for _, p := range r.meta.Peers {
		if p.StoreId == storeID {
			return p
		}
	}
	return nil
}

// Contains checks whether the key is in the region, for the maximum region endKey is empty.
// startKey <= key < endKey.
func (r *Region) Contains(key []byte) bool {
	return contains(r.meta.GetStartKey(), r.meta.GetEndKey(), key)
}

// ContainsByEnd check the region contains the greatest key that is less than key.
// for the maximum region endKey is empty.
// startKey < key <= endKey.
func (r *Region) ContainsByEnd(key []byte) bool {
	// Only a region's right bound expands to inf contains the point at inf.
	if len(key) == 0 {
		return len(r.EndKey()) == 0
	}
	return bytes.Compare(r.meta.GetStartKey(), key) < 0 &&
		(bytes.Compare(key, r.meta.GetEndKey()) <= 0 || len(r.meta.GetEndKey()) == 0)
}

<<<<<<< HEAD
=======
const (
	tikvSlowScoreDecayRate     float64 = 20.0 / 60.0 // s^(-1), linear decaying
	tikvSlowScoreSlowThreshold int64   = 80

	tikvSlowScoreUpdateInterval       = time.Millisecond * 100
	tikvSlowScoreUpdateFromPDInterval = time.Minute
)

type StoreHealthStatus struct {
	isSlow atomic.Bool

	// A statistic for counting the request latency to this store
	clientSideSlowScore SlowScoreStat

	tikvSideSlowScore struct {
		sync.Mutex

		// The following atomic fields is designed to be able to be read by atomic options directly, but only written
		// while holding the mutex.

		hasTiKVFeedback atomic.Bool
		score           atomic.Int64
		lastUpdateTime  atomic.Pointer[time.Time]
	}
}

type HealthStatusDetail struct {
	ClientSideSlowScore int64
	TiKVSideSlowScore   int64
}

func newStoreHealthStatus() *StoreHealthStatus {
	return &StoreHealthStatus{}
}

// IsSlow returns whether current Store is slow.
func (s *StoreHealthStatus) IsSlow() bool {
	return s.isSlow.Load()
}

// GetHealthStatusDetail gets the current detailed information about the store's health status.
func (s *StoreHealthStatus) GetHealthStatusDetail() HealthStatusDetail {
	return HealthStatusDetail{
		ClientSideSlowScore: int64(s.clientSideSlowScore.getSlowScore()),
		TiKVSideSlowScore:   s.tikvSideSlowScore.score.Load(),
	}
}

// tick updates the health status that changes over time, such as slow score's decaying, etc. This function is expected
// to be called periodically.
func (s *StoreHealthStatus) tick(now time.Time) {
	s.clientSideSlowScore.updateSlowScore()
	s.updateTiKVServerSideSlowScoreOnTick(now)
	s.updateSlowFlag()
}

// recordClientSideSlowScoreStat records timecost of each request to update the client side slow score.
func (s *StoreHealthStatus) recordClientSideSlowScoreStat(timecost time.Duration) {
	s.clientSideSlowScore.recordSlowScoreStat(timecost)
	s.updateSlowFlag()
}

// markAlreadySlow marks the related store already slow.
func (s *StoreHealthStatus) markAlreadySlow() {
	s.clientSideSlowScore.markAlreadySlow()
	s.updateSlowFlag()
}

// updateTiKVServerSideSlowScoreOnTick updates the slow score actively, which is expected to be a periodic job.
// It skips updating if the last update time didn't elapse long enough, or it's being updated concurrently.
func (s *StoreHealthStatus) updateTiKVServerSideSlowScoreOnTick(now time.Time) {
	if !s.tikvSideSlowScore.hasTiKVFeedback.Load() {
		// Do nothing if no feedback has been received from this store yet.
		return
	}
	lastUpdateTime := s.tikvSideSlowScore.lastUpdateTime.Load()
	if lastUpdateTime == nil || now.Sub(*lastUpdateTime) < tikvSlowScoreUpdateFromPDInterval {
		// If the first feedback is
		return
	}

	if !s.tikvSideSlowScore.TryLock() {
		// It must be being updated concurrently.
		return
	}
	defer s.tikvSideSlowScore.Unlock()

	// Reload update time as it might be updated concurrently before acquiring mutex
	lastUpdateTime = s.tikvSideSlowScore.lastUpdateTime.Load()
	elapsed := now.Sub(*lastUpdateTime)
	if elapsed < tikvSlowScoreUpdateFromPDInterval {
		return
	}

	// TODO: Try to get store status from PD here. But it's not mandatory.
	//       Don't forget to update tests if getting slow score from PD is implemented here.

	// If updating from PD is not successful: decay the slow score.
	score := s.tikvSideSlowScore.score.Load()
	if score < 1 {
		return
	}
	// Linear decay by time
	score = max(int64(math.Round(float64(score)-tikvSlowScoreDecayRate*elapsed.Seconds())), 1)
	s.tikvSideSlowScore.score.Store(score)

	newUpdateTime := new(time.Time)
	*newUpdateTime = now
	s.tikvSideSlowScore.lastUpdateTime.Store(newUpdateTime)
}

// updateTiKVServerSideSlowScore updates the tikv side slow score with the given value.
// Ignores if the last update time didn't elapse long enough, or it's being updated concurrently.
func (s *StoreHealthStatus) updateTiKVServerSideSlowScore(score int64, currTime time.Time) {
	defer s.updateSlowFlag()

	lastScore := s.tikvSideSlowScore.score.Load()

	if lastScore == score {
		return
	}

	lastUpdateTime := s.tikvSideSlowScore.lastUpdateTime.Load()

	if lastUpdateTime != nil && currTime.Sub(*lastUpdateTime) < tikvSlowScoreUpdateInterval {
		return
	}

	if !s.tikvSideSlowScore.TryLock() {
		// It must be being updated concurrently. Skip.
		return
	}
	defer s.tikvSideSlowScore.Unlock()

	s.tikvSideSlowScore.hasTiKVFeedback.Store(true)
	// Reload update time as it might be updated concurrently before acquiring mutex
	lastUpdateTime = s.tikvSideSlowScore.lastUpdateTime.Load()
	if lastUpdateTime != nil && currTime.Sub(*lastUpdateTime) < tikvSlowScoreUpdateInterval {
		return
	}

	newScore := score

	newUpdateTime := new(time.Time)
	*newUpdateTime = currTime

	s.tikvSideSlowScore.score.Store(newScore)
	s.tikvSideSlowScore.lastUpdateTime.Store(newUpdateTime)
}

func (s *StoreHealthStatus) updateSlowFlag() {
	isSlow := s.clientSideSlowScore.isSlow() || s.tikvSideSlowScore.score.Load() >= tikvSlowScoreSlowThreshold
	s.isSlow.Store(isSlow)
}

// setTiKVSlowScoreLastUpdateTimeForTest force sets last update time of TiKV server side slow score to specified value.
// For test purpose only.
func (s *StoreHealthStatus) setTiKVSlowScoreLastUpdateTimeForTest(lastUpdateTime time.Time) {
	s.tikvSideSlowScore.Lock()
	defer s.tikvSideSlowScore.Unlock()
	s.tikvSideSlowScore.lastUpdateTime.Store(&lastUpdateTime)
}

// Store contains a kv process's address.
type Store struct {
	addr         string               // loaded store address
	peerAddr     string               // TiFlash Proxy use peerAddr
	saddr        string               // loaded store status address
	storeID      uint64               // store's id
	state        uint64               // unsafe store storeState
	labels       []*metapb.StoreLabel // stored store labels
	resolveMutex sync.Mutex           // protect pd from concurrent init requests
	epoch        uint32               // store fail epoch, see RegionStore.storeEpochs
	storeType    tikvrpc.EndpointType // type of the store
	tokenCount   atomic2.Int64        // used store token count

	loadStats atomic2.Pointer[storeLoadStats]

	// whether the store is unreachable due to some reason, therefore requests to the store needs to be
	// forwarded by other stores. this is also the flag that a health check loop is running for this store.
	// this mechanism is currently only applicable for TiKV stores.
	livenessState    uint32
	unreachableSince time.Time

	healthStatus *StoreHealthStatus
	// A statistic for counting the flows of different replicas on this store
	replicaFlowsStats [numReplicaFlowsType]uint64
}

type resolveState uint64

type storeLoadStats struct {
	estimatedWait     time.Duration
	waitTimeUpdatedAt time.Time
}

const (
	// The store is just created and normally is being resolved.
	// Store in this state will only be resolved by initResolve().
	unresolved resolveState = iota
	// The store is resolved and its address is valid.
	resolved
	// Request failed on this store and it will be re-resolved by asyncCheckAndResolveLoop().
	needCheck
	// The store's address or label is changed and marked deleted.
	// There is a new store struct replaced it in the RegionCache and should
	// call changeToActiveStore() to get the new struct.
	deleted
	// The store is a tombstone. Should invalidate the region if tries to access it.
	tombstone
)

// String implements fmt.Stringer interface.
func (s resolveState) String() string {
	switch s {
	case unresolved:
		return "unresolved"
	case resolved:
		return "resolved"
	case needCheck:
		return "needCheck"
	case deleted:
		return "deleted"
	case tombstone:
		return "tombstone"
	default:
		return fmt.Sprintf("unknown-%v", uint64(s))
	}
}

func newStore(
	id uint64,
	addr string,
	peerAddr string,
	statusAddr string,
	storeType tikvrpc.EndpointType,
	state resolveState,
	labels []*metapb.StoreLabel,
) *Store {
	return &Store{
		storeID:   id,
		storeType: storeType,
		state:     uint64(state),
		labels:    labels,
		addr:      addr,
		peerAddr:  peerAddr,
		saddr:     statusAddr,
		// Make sure healthStatus field is never null.
		healthStatus: newStoreHealthStatus(),
	}
}

// newUninitializedStore creates a `Store` instance with only storeID initialized.
func newUninitializedStore(id uint64) *Store {
	return &Store{
		storeID: id,
		// Make sure healthStatus field is never null.
		healthStatus: newStoreHealthStatus(),
	}
}

// IsTiFlash returns true if the storeType is TiFlash
func (s *Store) IsTiFlash() bool {
	return s.storeType == tikvrpc.TiFlash
}

// StoreID returns storeID.
func (s *Store) StoreID() uint64 {
	return s.storeID
}

// initResolve resolves the address of the store that never resolved and returns an
// empty string if it's a tombstone.
func (s *Store) initResolve(bo *retry.Backoffer, c *RegionCache) (addr string, err error) {
	s.resolveMutex.Lock()
	state := s.getResolveState()
	defer s.resolveMutex.Unlock()
	if state != unresolved {
		if state != tombstone {
			addr = s.addr
		}
		return
	}
	var store *metapb.Store
	for {
		start := time.Now()
		store, err = c.fetchStore(bo.GetCtx(), s.storeID)
		metrics.LoadRegionCacheHistogramWithGetStore.Observe(time.Since(start).Seconds())
		if err != nil {
			metrics.RegionCacheCounterWithGetStoreError.Inc()
		} else {
			metrics.RegionCacheCounterWithGetStoreOK.Inc()
		}
		if err := bo.GetCtx().Err(); err != nil && errors.Cause(err) == context.Canceled {
			return "", errors.WithStack(err)
		}
		if err != nil && !isStoreNotFoundError(err) {
			// TODO: more refine PD error status handle.
			err = errors.Errorf("loadStore from PD failed, id: %d, err: %v", s.storeID, err)
			if err = bo.Backoff(retry.BoPDRPC, err); err != nil {
				return
			}
			continue
		}
		// The store is a tombstone.
		if store == nil || (store != nil && store.GetState() == metapb.StoreState_Tombstone) {
			s.setResolveState(tombstone)
			return "", nil
		}
		addr = store.GetAddress()
		if addr == "" {
			return "", errors.Errorf("empty store(%d) address", s.storeID)
		}
		s.addr = addr
		s.peerAddr = store.GetPeerAddress()
		s.saddr = store.GetStatusAddress()
		s.storeType = tikvrpc.GetStoreTypeByMeta(store)
		s.labels = store.GetLabels()
		// Shouldn't have other one changing its state concurrently, but we still use changeResolveStateTo for safety.
		s.changeResolveStateTo(unresolved, resolved)
		return s.addr, nil
	}
}

// A quick and dirty solution to find out whether an err is caused by StoreNotFound.
// todo: A better solution, maybe some err-code based error handling?
func isStoreNotFoundError(err error) bool {
	return strings.Contains(err.Error(), "invalid store ID") && strings.Contains(err.Error(), "not found")
}

// reResolve try to resolve addr for store that need check. Returns false if the region is in tombstone state or is
// deleted.
func (s *Store) reResolve(c *RegionCache) (bool, error) {
	var addr string
	store, err := c.fetchStore(context.Background(), s.storeID)
	if err != nil {
		metrics.RegionCacheCounterWithGetStoreError.Inc()
	} else {
		metrics.RegionCacheCounterWithGetStoreOK.Inc()
	}
	// `err` here can mean either "load Store from PD failed" or "store not found"
	// If load Store from PD is successful but PD didn't find the store
	// the err should be handled by next `if` instead of here
	if err != nil && !isStoreNotFoundError(err) {
		logutil.BgLogger().Error("loadStore from PD failed", zap.Uint64("id", s.storeID), zap.Error(err))
		// we cannot do backoff in reResolve loop but try check other store and wait tick.
		return false, err
	}
	if store == nil || (store != nil && store.GetState() == metapb.StoreState_Tombstone) {
		// store has be removed in PD, we should invalidate all regions using those store.
		logutil.BgLogger().Info("invalidate regions in removed store",
			zap.Uint64("store", s.storeID), zap.String("add", s.addr))
		atomic.AddUint32(&s.epoch, 1)
		s.setResolveState(tombstone)
		metrics.RegionCacheCounterWithInvalidateStoreRegionsOK.Inc()
		return false, nil
	}

	storeType := tikvrpc.GetStoreTypeByMeta(store)
	addr = store.GetAddress()
	if s.addr != addr || !s.IsSameLabels(store.GetLabels()) {
		newStore := newStore(
			s.storeID,
			addr,
			store.GetPeerAddress(),
			store.GetStatusAddress(),
			storeType,
			resolved,
			store.GetLabels(),
		)
		newStore.livenessState = atomic.LoadUint32(&s.livenessState)
		newStore.unreachableSince = s.unreachableSince
		if s.addr == addr {
			newStore.healthStatus = s.healthStatus
		}
		c.putStore(newStore)
		s.setResolveState(deleted)
		return false, nil
	}
	s.changeResolveStateTo(needCheck, resolved)
	return true, nil
}

func (s *Store) getResolveState() resolveState {
	if s == nil {
		var state resolveState
		return state
	}
	return resolveState(atomic.LoadUint64(&s.state))
}

func (s *Store) setResolveState(state resolveState) {
	atomic.StoreUint64(&s.state, uint64(state))
}

// changeResolveStateTo changes the store resolveState from the old state to the new state.
// Returns true if it changes the state successfully, and false if the store's state
// is changed by another one.
func (s *Store) changeResolveStateTo(from, to resolveState) bool {
	for {
		state := s.getResolveState()
		if state == to {
			return true
		}
		if state != from {
			return false
		}
		if atomic.CompareAndSwapUint64(&s.state, uint64(from), uint64(to)) {
			logutil.BgLogger().Info("change store resolve state",
				zap.Uint64("store", s.storeID),
				zap.String("addr", s.addr),
				zap.String("from", from.String()),
				zap.String("to", to.String()),
				zap.String("liveness-state", s.getLivenessState().String()))
			return true
		}
	}
}

// IsSameLabels returns whether the store have the same labels with target labels
func (s *Store) IsSameLabels(labels []*metapb.StoreLabel) bool {
	if len(s.labels) != len(labels) {
		return false
	}
	return s.IsLabelsMatch(labels)
}

// IsLabelsMatch return whether the store's labels match the target labels
func (s *Store) IsLabelsMatch(labels []*metapb.StoreLabel) bool {
	if len(labels) < 1 {
		return true
	}
	for _, targetLabel := range labels {
		if !isStoreContainLabel(s.labels, targetLabel.Key, targetLabel.Value) {
			return false
		}
	}
	return true
}

// IsStoreMatch returns whether the store's id match the target ids.
func (s *Store) IsStoreMatch(stores []uint64) bool {
	if len(stores) < 1 {
		return true
	}
	for _, storeID := range stores {
		if s.storeID == storeID {
			return true
		}
	}
	return false
}

func isStoreContainLabel(labels []*metapb.StoreLabel, key string, val string) (res bool) {
	for _, label := range labels {
		if label.GetKey() == key && label.GetValue() == val {
			res = true
			break
		}
	}
	return res
}

// GetLabelValue returns the value of the label
func (s *Store) GetLabelValue(key string) (string, bool) {
	for _, label := range s.labels {
		if label.Key == key {
			return label.Value, true
		}
	}
	return "", false
}

// getLivenessState gets the cached liveness state of the store.
// When it's not reachable, a goroutine will update the state in background.
// To get the accurate liveness state, use checkLiveness instead.
func (s *Store) getLivenessState() livenessState {
	return livenessState(atomic.LoadUint32(&s.livenessState))
}

type livenessState uint32

func (l livenessState) injectConstantLiveness(tk testingKnobs) {
	tk.setMockRequestLiveness(func(ctx context.Context, s *Store) livenessState { return l })
}

var (
	livenessSf singleflight.Group
	// storeLivenessTimeout is the max duration of resolving liveness of a TiKV instance.
	storeLivenessTimeout = time.Second
)

// SetStoreLivenessTimeout sets storeLivenessTimeout to t.
func SetStoreLivenessTimeout(t time.Duration) {
	storeLivenessTimeout = t
}

// GetStoreLivenessTimeout returns storeLivenessTimeout.
func GetStoreLivenessTimeout() time.Duration {
	return storeLivenessTimeout
}

const (
	reachable livenessState = iota
	unreachable
	unknown
)

// String implements fmt.Stringer interface.
func (s livenessState) String() string {
	switch s {
	case unreachable:
		return "unreachable"
	case reachable:
		return "reachable"
	case unknown:
		return "unknown"
	default:
		return fmt.Sprintf("unknown-%v", uint32(s))
	}
}

func (s *Store) requestLivenessAndStartHealthCheckLoopIfNeeded(bo *retry.Backoffer, c *RegionCache) (liveness livenessState) {
	liveness = s.requestLiveness(bo.GetCtx(), c)
	if liveness == reachable {
		return
	}
	// This mechanism doesn't support non-TiKV stores currently.
	if s.storeType != tikvrpc.TiKV {
		logutil.BgLogger().Info("[health check] skip running health check loop for non-tikv store",
			zap.Uint64("storeID", s.storeID), zap.String("addr", s.addr))
		return
	}

	// It may be already started by another thread.
	if atomic.CompareAndSwapUint32(&s.livenessState, uint32(reachable), uint32(liveness)) {
		s.unreachableSince = time.Now()
		reResolveInterval := 30 * time.Second
		if val, err := util.EvalFailpoint("injectReResolveInterval"); err == nil {
			if dur, err := time.ParseDuration(val.(string)); err == nil {
				reResolveInterval = dur
			}
		}
		if _, err := util.EvalFailpoint("skipStoreCheckUntilHealth"); err == nil {
			return
		}
		startHealthCheckLoop(c, s, liveness, reResolveInterval)
	}
	return
}

func startHealthCheckLoop(c *RegionCache, s *Store, liveness livenessState, reResolveInterval time.Duration) {
	lastCheckPDTime := time.Now()

	c.bg.schedule(func(ctx context.Context, t time.Time) bool {
		if t.Sub(lastCheckPDTime) > reResolveInterval {
			lastCheckPDTime = t

			valid, err := s.reResolve(c)
			if err != nil {
				logutil.BgLogger().Warn("[health check] failed to re-resolve unhealthy store", zap.Error(err))
			} else if !valid {
				if s.getResolveState() != deleted {
					logutil.BgLogger().Warn("[health check] store was still unhealthy at the end of health check loop",
						zap.Uint64("storeID", s.storeID),
						zap.String("state", s.getResolveState().String()),
						zap.String("liveness", s.getLivenessState().String()))
					return true
				}
				// if the store is deleted, a new store with same id must be inserted (guaranteed by reResolve).
				newStore, _ := c.getStore(s.storeID)
				logutil.BgLogger().Info("[health check] store meta changed",
					zap.Uint64("storeID", s.storeID),
					zap.String("oldAddr", s.addr),
					zap.String("oldLabels", fmt.Sprintf("%v", s.labels)),
					zap.String("newAddr", newStore.addr),
					zap.String("newLabels", fmt.Sprintf("%v", newStore.labels)))
				s = newStore
			}
		}

		liveness = s.requestLiveness(ctx, c)
		atomic.StoreUint32(&s.livenessState, uint32(liveness))
		if liveness == reachable {
			logutil.BgLogger().Info("[health check] store became reachable", zap.Uint64("storeID", s.storeID))
			return true
		}
		return false
	}, time.Second)
}

func (s *Store) requestLiveness(ctx context.Context, tk testingKnobs) (l livenessState) {
	// It's not convenient to mock liveness in integration tests. Use failpoint to achieve that instead.
	if val, err := util.EvalFailpoint("injectLiveness"); err == nil {
		liveness := val.(string)
		if strings.Contains(liveness, " ") {
			for _, item := range strings.Split(liveness, " ") {
				kv := strings.Split(item, ":")
				if len(kv) != 2 {
					continue
				}
				if kv[0] == s.addr {
					liveness = kv[1]
					break
				}
			}
		}
		switch liveness {
		case "unreachable":
			return unreachable
		case "reachable":
			return reachable
		case "unknown":
			return unknown
		}
	}

	if tk != nil {
		livenessFunc := tk.getMockRequestLiveness()
		if livenessFunc != nil {
			return livenessFunc(ctx, s)
		}
	}

	if storeLivenessTimeout == 0 {
		return unreachable
	}

	if s.getResolveState() != resolved {
		l = unknown
		return
	}
	addr := s.addr
	rsCh := livenessSf.DoChan(addr, func() (interface{}, error) {
		return invokeKVStatusAPI(addr, storeLivenessTimeout), nil
	})
	select {
	case rs := <-rsCh:
		l = rs.Val.(livenessState)
	case <-ctx.Done():
		l = unknown
		return
	}
	return
}

// GetAddr returns the address of the store
func (s *Store) GetAddr() string {
	return s.addr
}

// GetPeerAddr returns the peer address of the store
func (s *Store) GetPeerAddr() string {
	return s.peerAddr
}

func (s *Store) updateServerLoadStats(estimatedWaitMs uint32) {
	estimatedWait := time.Duration(estimatedWaitMs) * time.Millisecond
	// Update the estimated wait time of the store.
	loadStats := &storeLoadStats{
		estimatedWait:     estimatedWait,
		waitTimeUpdatedAt: time.Now(),
	}
	s.loadStats.Store(loadStats)
}

// EstimatedWaitTime returns an optimistic estimation of how long a request will wait in the store.
// It's calculated by subtracting the time since the last update from the wait time returned from TiKV.
func (s *Store) EstimatedWaitTime() time.Duration {
	loadStats := s.loadStats.Load()
	if loadStats == nil {
		return 0
	}
	timeSinceUpdated := time.Since(loadStats.waitTimeUpdatedAt)
	if loadStats.estimatedWait < timeSinceUpdated {
		return 0
	}
	return loadStats.estimatedWait - timeSinceUpdated
}

func invokeKVStatusAPI(addr string, timeout time.Duration) (l livenessState) {
	start := time.Now()
	defer func() {
		if l == reachable {
			metrics.StatusCountWithOK.Inc()
		} else {
			metrics.StatusCountWithError.Inc()
		}
		metrics.TiKVStatusDuration.WithLabelValues(addr).Observe(time.Since(start).Seconds())
	}()
	ctx, cancel := context.WithTimeout(context.Background(), timeout)
	defer cancel()

	conn, cli, err := createKVHealthClient(ctx, addr)
	if err != nil {
		logutil.BgLogger().Info("[health check] create grpc connection failed", zap.String("store", addr), zap.Error(err))
		l = unreachable
		return
	}
	defer func() {
		err := conn.Close()
		if err != nil {
			logutil.BgLogger().Info("[health check] failed to close the grpc connection for health check", zap.String("store", addr), zap.Error(err))
		}
	}()

	req := &healthpb.HealthCheckRequest{}
	resp, err := cli.Check(ctx, req)
	if err != nil {
		logutil.BgLogger().Info("[health check] check health error", zap.String("store", addr), zap.Error(err))
		l = unreachable
		return
	}

	status := resp.GetStatus()
	if status == healthpb.HealthCheckResponse_UNKNOWN || status == healthpb.HealthCheckResponse_SERVICE_UNKNOWN {
		logutil.BgLogger().Info("[health check] check health returns unknown", zap.String("store", addr))
		l = unknown
		return
	}

	if status != healthpb.HealthCheckResponse_SERVING {
		logutil.BgLogger().Info("[health check] service not serving", zap.Stringer("status", status))
		l = unreachable
		return
	}

	l = reachable
	return
}

>>>>>>> 2b14d149
// checkAndUpdateStoreHealthStatus checks and updates health stats on each store.
func (c *RegionCache) checkAndUpdateStoreHealthStatus() {
	defer func() {
		r := recover()
		if r != nil {
			logutil.BgLogger().Error("panic in the checkAndUpdateStoreHealthStatus goroutine",
				zap.Any("r", r),
				zap.Stack("stack trace"))
			if _, err := util.EvalFailpoint("doNotRecoverStoreHealthCheckPanic"); err == nil {
				panic(r)
			}
		}
	}()
	healthDetails := make(map[uint64]HealthStatusDetail)
	now := time.Now()
	c.forEachStore(func(store *Store) {
		store.healthStatus.tick(now)
		healthDetails[store.storeID] = store.healthStatus.GetHealthStatusDetail()
	})
	for store, details := range healthDetails {
		metrics.TiKVStoreSlowScoreGauge.WithLabelValues(strconv.FormatUint(store, 10)).Set(float64(details.ClientSideSlowScore))
		metrics.TiKVFeedbackSlowScoreGauge.WithLabelValues(strconv.FormatUint(store, 10)).Set(float64(details.TiKVSideSlowScore))
	}
}

// reportStoreReplicaFlows reports the statistics on the related replicaFlowsType.
func (c *RegionCache) reportStoreReplicaFlows() {
	c.forEachStore(func(store *Store) {
		for destType := toLeader; destType < numReplicaFlowsType; destType++ {
			metrics.TiKVPreferLeaderFlowsGauge.WithLabelValues(destType.String(), store.addr).Set(float64(store.getReplicaFlowsStats(destType)))
			store.resetReplicaFlowsStats(destType)
		}
	})
}

func isSamePeer(lhs *metapb.Peer, rhs *metapb.Peer) bool {
	return lhs == rhs || (lhs.GetId() == rhs.GetId() && lhs.GetStoreId() == rhs.GetStoreId())
}

// contains returns true if startKey <= key < endKey. Empty endKey is the maximum key.
func contains(startKey, endKey, key []byte) bool {
	return bytes.Compare(startKey, key) <= 0 &&
		(bytes.Compare(key, endKey) < 0 || len(endKey) == 0)
}

func (c *RegionCache) onHealthFeedback(feedback *tikvpb.HealthFeedback) {
	store, ok := c.getStore(feedback.GetStoreId())
	if !ok {
		logutil.BgLogger().Info("dropped health feedback info due to unknown store id", zap.Uint64("storeID", feedback.GetStoreId()))
		return
	}
	store.recordHealthFeedback(feedback)
}

// GetClientEventListener returns the listener to observe the RPC client's events and let the region cache respond to
// them. When creating the `KVStore` using `tikv.NewKVStore` function, the listener will be setup immediately.
func (c *RegionCache) GetClientEventListener() client.ClientEventListener {
	return &regionCacheClientEventListener{c: c}
}

// regionCacheClientEventListener is the listener to let RegionCache respond to events in the RPC client.
type regionCacheClientEventListener struct {
	c *RegionCache
}

// OnHealthFeedback implements the `client.ClientEventListener` interface.
func (l *regionCacheClientEventListener) OnHealthFeedback(feedback *tikvpb.HealthFeedback) {
	l.c.onHealthFeedback(feedback)
}<|MERGE_RESOLUTION|>--- conflicted
+++ resolved
@@ -2633,740 +2633,6 @@
 		(bytes.Compare(key, r.meta.GetEndKey()) <= 0 || len(r.meta.GetEndKey()) == 0)
 }
 
-<<<<<<< HEAD
-=======
-const (
-	tikvSlowScoreDecayRate     float64 = 20.0 / 60.0 // s^(-1), linear decaying
-	tikvSlowScoreSlowThreshold int64   = 80
-
-	tikvSlowScoreUpdateInterval       = time.Millisecond * 100
-	tikvSlowScoreUpdateFromPDInterval = time.Minute
-)
-
-type StoreHealthStatus struct {
-	isSlow atomic.Bool
-
-	// A statistic for counting the request latency to this store
-	clientSideSlowScore SlowScoreStat
-
-	tikvSideSlowScore struct {
-		sync.Mutex
-
-		// The following atomic fields is designed to be able to be read by atomic options directly, but only written
-		// while holding the mutex.
-
-		hasTiKVFeedback atomic.Bool
-		score           atomic.Int64
-		lastUpdateTime  atomic.Pointer[time.Time]
-	}
-}
-
-type HealthStatusDetail struct {
-	ClientSideSlowScore int64
-	TiKVSideSlowScore   int64
-}
-
-func newStoreHealthStatus() *StoreHealthStatus {
-	return &StoreHealthStatus{}
-}
-
-// IsSlow returns whether current Store is slow.
-func (s *StoreHealthStatus) IsSlow() bool {
-	return s.isSlow.Load()
-}
-
-// GetHealthStatusDetail gets the current detailed information about the store's health status.
-func (s *StoreHealthStatus) GetHealthStatusDetail() HealthStatusDetail {
-	return HealthStatusDetail{
-		ClientSideSlowScore: int64(s.clientSideSlowScore.getSlowScore()),
-		TiKVSideSlowScore:   s.tikvSideSlowScore.score.Load(),
-	}
-}
-
-// tick updates the health status that changes over time, such as slow score's decaying, etc. This function is expected
-// to be called periodically.
-func (s *StoreHealthStatus) tick(now time.Time) {
-	s.clientSideSlowScore.updateSlowScore()
-	s.updateTiKVServerSideSlowScoreOnTick(now)
-	s.updateSlowFlag()
-}
-
-// recordClientSideSlowScoreStat records timecost of each request to update the client side slow score.
-func (s *StoreHealthStatus) recordClientSideSlowScoreStat(timecost time.Duration) {
-	s.clientSideSlowScore.recordSlowScoreStat(timecost)
-	s.updateSlowFlag()
-}
-
-// markAlreadySlow marks the related store already slow.
-func (s *StoreHealthStatus) markAlreadySlow() {
-	s.clientSideSlowScore.markAlreadySlow()
-	s.updateSlowFlag()
-}
-
-// updateTiKVServerSideSlowScoreOnTick updates the slow score actively, which is expected to be a periodic job.
-// It skips updating if the last update time didn't elapse long enough, or it's being updated concurrently.
-func (s *StoreHealthStatus) updateTiKVServerSideSlowScoreOnTick(now time.Time) {
-	if !s.tikvSideSlowScore.hasTiKVFeedback.Load() {
-		// Do nothing if no feedback has been received from this store yet.
-		return
-	}
-	lastUpdateTime := s.tikvSideSlowScore.lastUpdateTime.Load()
-	if lastUpdateTime == nil || now.Sub(*lastUpdateTime) < tikvSlowScoreUpdateFromPDInterval {
-		// If the first feedback is
-		return
-	}
-
-	if !s.tikvSideSlowScore.TryLock() {
-		// It must be being updated concurrently.
-		return
-	}
-	defer s.tikvSideSlowScore.Unlock()
-
-	// Reload update time as it might be updated concurrently before acquiring mutex
-	lastUpdateTime = s.tikvSideSlowScore.lastUpdateTime.Load()
-	elapsed := now.Sub(*lastUpdateTime)
-	if elapsed < tikvSlowScoreUpdateFromPDInterval {
-		return
-	}
-
-	// TODO: Try to get store status from PD here. But it's not mandatory.
-	//       Don't forget to update tests if getting slow score from PD is implemented here.
-
-	// If updating from PD is not successful: decay the slow score.
-	score := s.tikvSideSlowScore.score.Load()
-	if score < 1 {
-		return
-	}
-	// Linear decay by time
-	score = max(int64(math.Round(float64(score)-tikvSlowScoreDecayRate*elapsed.Seconds())), 1)
-	s.tikvSideSlowScore.score.Store(score)
-
-	newUpdateTime := new(time.Time)
-	*newUpdateTime = now
-	s.tikvSideSlowScore.lastUpdateTime.Store(newUpdateTime)
-}
-
-// updateTiKVServerSideSlowScore updates the tikv side slow score with the given value.
-// Ignores if the last update time didn't elapse long enough, or it's being updated concurrently.
-func (s *StoreHealthStatus) updateTiKVServerSideSlowScore(score int64, currTime time.Time) {
-	defer s.updateSlowFlag()
-
-	lastScore := s.tikvSideSlowScore.score.Load()
-
-	if lastScore == score {
-		return
-	}
-
-	lastUpdateTime := s.tikvSideSlowScore.lastUpdateTime.Load()
-
-	if lastUpdateTime != nil && currTime.Sub(*lastUpdateTime) < tikvSlowScoreUpdateInterval {
-		return
-	}
-
-	if !s.tikvSideSlowScore.TryLock() {
-		// It must be being updated concurrently. Skip.
-		return
-	}
-	defer s.tikvSideSlowScore.Unlock()
-
-	s.tikvSideSlowScore.hasTiKVFeedback.Store(true)
-	// Reload update time as it might be updated concurrently before acquiring mutex
-	lastUpdateTime = s.tikvSideSlowScore.lastUpdateTime.Load()
-	if lastUpdateTime != nil && currTime.Sub(*lastUpdateTime) < tikvSlowScoreUpdateInterval {
-		return
-	}
-
-	newScore := score
-
-	newUpdateTime := new(time.Time)
-	*newUpdateTime = currTime
-
-	s.tikvSideSlowScore.score.Store(newScore)
-	s.tikvSideSlowScore.lastUpdateTime.Store(newUpdateTime)
-}
-
-func (s *StoreHealthStatus) updateSlowFlag() {
-	isSlow := s.clientSideSlowScore.isSlow() || s.tikvSideSlowScore.score.Load() >= tikvSlowScoreSlowThreshold
-	s.isSlow.Store(isSlow)
-}
-
-// setTiKVSlowScoreLastUpdateTimeForTest force sets last update time of TiKV server side slow score to specified value.
-// For test purpose only.
-func (s *StoreHealthStatus) setTiKVSlowScoreLastUpdateTimeForTest(lastUpdateTime time.Time) {
-	s.tikvSideSlowScore.Lock()
-	defer s.tikvSideSlowScore.Unlock()
-	s.tikvSideSlowScore.lastUpdateTime.Store(&lastUpdateTime)
-}
-
-// Store contains a kv process's address.
-type Store struct {
-	addr         string               // loaded store address
-	peerAddr     string               // TiFlash Proxy use peerAddr
-	saddr        string               // loaded store status address
-	storeID      uint64               // store's id
-	state        uint64               // unsafe store storeState
-	labels       []*metapb.StoreLabel // stored store labels
-	resolveMutex sync.Mutex           // protect pd from concurrent init requests
-	epoch        uint32               // store fail epoch, see RegionStore.storeEpochs
-	storeType    tikvrpc.EndpointType // type of the store
-	tokenCount   atomic2.Int64        // used store token count
-
-	loadStats atomic2.Pointer[storeLoadStats]
-
-	// whether the store is unreachable due to some reason, therefore requests to the store needs to be
-	// forwarded by other stores. this is also the flag that a health check loop is running for this store.
-	// this mechanism is currently only applicable for TiKV stores.
-	livenessState    uint32
-	unreachableSince time.Time
-
-	healthStatus *StoreHealthStatus
-	// A statistic for counting the flows of different replicas on this store
-	replicaFlowsStats [numReplicaFlowsType]uint64
-}
-
-type resolveState uint64
-
-type storeLoadStats struct {
-	estimatedWait     time.Duration
-	waitTimeUpdatedAt time.Time
-}
-
-const (
-	// The store is just created and normally is being resolved.
-	// Store in this state will only be resolved by initResolve().
-	unresolved resolveState = iota
-	// The store is resolved and its address is valid.
-	resolved
-	// Request failed on this store and it will be re-resolved by asyncCheckAndResolveLoop().
-	needCheck
-	// The store's address or label is changed and marked deleted.
-	// There is a new store struct replaced it in the RegionCache and should
-	// call changeToActiveStore() to get the new struct.
-	deleted
-	// The store is a tombstone. Should invalidate the region if tries to access it.
-	tombstone
-)
-
-// String implements fmt.Stringer interface.
-func (s resolveState) String() string {
-	switch s {
-	case unresolved:
-		return "unresolved"
-	case resolved:
-		return "resolved"
-	case needCheck:
-		return "needCheck"
-	case deleted:
-		return "deleted"
-	case tombstone:
-		return "tombstone"
-	default:
-		return fmt.Sprintf("unknown-%v", uint64(s))
-	}
-}
-
-func newStore(
-	id uint64,
-	addr string,
-	peerAddr string,
-	statusAddr string,
-	storeType tikvrpc.EndpointType,
-	state resolveState,
-	labels []*metapb.StoreLabel,
-) *Store {
-	return &Store{
-		storeID:   id,
-		storeType: storeType,
-		state:     uint64(state),
-		labels:    labels,
-		addr:      addr,
-		peerAddr:  peerAddr,
-		saddr:     statusAddr,
-		// Make sure healthStatus field is never null.
-		healthStatus: newStoreHealthStatus(),
-	}
-}
-
-// newUninitializedStore creates a `Store` instance with only storeID initialized.
-func newUninitializedStore(id uint64) *Store {
-	return &Store{
-		storeID: id,
-		// Make sure healthStatus field is never null.
-		healthStatus: newStoreHealthStatus(),
-	}
-}
-
-// IsTiFlash returns true if the storeType is TiFlash
-func (s *Store) IsTiFlash() bool {
-	return s.storeType == tikvrpc.TiFlash
-}
-
-// StoreID returns storeID.
-func (s *Store) StoreID() uint64 {
-	return s.storeID
-}
-
-// initResolve resolves the address of the store that never resolved and returns an
-// empty string if it's a tombstone.
-func (s *Store) initResolve(bo *retry.Backoffer, c *RegionCache) (addr string, err error) {
-	s.resolveMutex.Lock()
-	state := s.getResolveState()
-	defer s.resolveMutex.Unlock()
-	if state != unresolved {
-		if state != tombstone {
-			addr = s.addr
-		}
-		return
-	}
-	var store *metapb.Store
-	for {
-		start := time.Now()
-		store, err = c.fetchStore(bo.GetCtx(), s.storeID)
-		metrics.LoadRegionCacheHistogramWithGetStore.Observe(time.Since(start).Seconds())
-		if err != nil {
-			metrics.RegionCacheCounterWithGetStoreError.Inc()
-		} else {
-			metrics.RegionCacheCounterWithGetStoreOK.Inc()
-		}
-		if err := bo.GetCtx().Err(); err != nil && errors.Cause(err) == context.Canceled {
-			return "", errors.WithStack(err)
-		}
-		if err != nil && !isStoreNotFoundError(err) {
-			// TODO: more refine PD error status handle.
-			err = errors.Errorf("loadStore from PD failed, id: %d, err: %v", s.storeID, err)
-			if err = bo.Backoff(retry.BoPDRPC, err); err != nil {
-				return
-			}
-			continue
-		}
-		// The store is a tombstone.
-		if store == nil || (store != nil && store.GetState() == metapb.StoreState_Tombstone) {
-			s.setResolveState(tombstone)
-			return "", nil
-		}
-		addr = store.GetAddress()
-		if addr == "" {
-			return "", errors.Errorf("empty store(%d) address", s.storeID)
-		}
-		s.addr = addr
-		s.peerAddr = store.GetPeerAddress()
-		s.saddr = store.GetStatusAddress()
-		s.storeType = tikvrpc.GetStoreTypeByMeta(store)
-		s.labels = store.GetLabels()
-		// Shouldn't have other one changing its state concurrently, but we still use changeResolveStateTo for safety.
-		s.changeResolveStateTo(unresolved, resolved)
-		return s.addr, nil
-	}
-}
-
-// A quick and dirty solution to find out whether an err is caused by StoreNotFound.
-// todo: A better solution, maybe some err-code based error handling?
-func isStoreNotFoundError(err error) bool {
-	return strings.Contains(err.Error(), "invalid store ID") && strings.Contains(err.Error(), "not found")
-}
-
-// reResolve try to resolve addr for store that need check. Returns false if the region is in tombstone state or is
-// deleted.
-func (s *Store) reResolve(c *RegionCache) (bool, error) {
-	var addr string
-	store, err := c.fetchStore(context.Background(), s.storeID)
-	if err != nil {
-		metrics.RegionCacheCounterWithGetStoreError.Inc()
-	} else {
-		metrics.RegionCacheCounterWithGetStoreOK.Inc()
-	}
-	// `err` here can mean either "load Store from PD failed" or "store not found"
-	// If load Store from PD is successful but PD didn't find the store
-	// the err should be handled by next `if` instead of here
-	if err != nil && !isStoreNotFoundError(err) {
-		logutil.BgLogger().Error("loadStore from PD failed", zap.Uint64("id", s.storeID), zap.Error(err))
-		// we cannot do backoff in reResolve loop but try check other store and wait tick.
-		return false, err
-	}
-	if store == nil || (store != nil && store.GetState() == metapb.StoreState_Tombstone) {
-		// store has be removed in PD, we should invalidate all regions using those store.
-		logutil.BgLogger().Info("invalidate regions in removed store",
-			zap.Uint64("store", s.storeID), zap.String("add", s.addr))
-		atomic.AddUint32(&s.epoch, 1)
-		s.setResolveState(tombstone)
-		metrics.RegionCacheCounterWithInvalidateStoreRegionsOK.Inc()
-		return false, nil
-	}
-
-	storeType := tikvrpc.GetStoreTypeByMeta(store)
-	addr = store.GetAddress()
-	if s.addr != addr || !s.IsSameLabels(store.GetLabels()) {
-		newStore := newStore(
-			s.storeID,
-			addr,
-			store.GetPeerAddress(),
-			store.GetStatusAddress(),
-			storeType,
-			resolved,
-			store.GetLabels(),
-		)
-		newStore.livenessState = atomic.LoadUint32(&s.livenessState)
-		newStore.unreachableSince = s.unreachableSince
-		if s.addr == addr {
-			newStore.healthStatus = s.healthStatus
-		}
-		c.putStore(newStore)
-		s.setResolveState(deleted)
-		return false, nil
-	}
-	s.changeResolveStateTo(needCheck, resolved)
-	return true, nil
-}
-
-func (s *Store) getResolveState() resolveState {
-	if s == nil {
-		var state resolveState
-		return state
-	}
-	return resolveState(atomic.LoadUint64(&s.state))
-}
-
-func (s *Store) setResolveState(state resolveState) {
-	atomic.StoreUint64(&s.state, uint64(state))
-}
-
-// changeResolveStateTo changes the store resolveState from the old state to the new state.
-// Returns true if it changes the state successfully, and false if the store's state
-// is changed by another one.
-func (s *Store) changeResolveStateTo(from, to resolveState) bool {
-	for {
-		state := s.getResolveState()
-		if state == to {
-			return true
-		}
-		if state != from {
-			return false
-		}
-		if atomic.CompareAndSwapUint64(&s.state, uint64(from), uint64(to)) {
-			logutil.BgLogger().Info("change store resolve state",
-				zap.Uint64("store", s.storeID),
-				zap.String("addr", s.addr),
-				zap.String("from", from.String()),
-				zap.String("to", to.String()),
-				zap.String("liveness-state", s.getLivenessState().String()))
-			return true
-		}
-	}
-}
-
-// IsSameLabels returns whether the store have the same labels with target labels
-func (s *Store) IsSameLabels(labels []*metapb.StoreLabel) bool {
-	if len(s.labels) != len(labels) {
-		return false
-	}
-	return s.IsLabelsMatch(labels)
-}
-
-// IsLabelsMatch return whether the store's labels match the target labels
-func (s *Store) IsLabelsMatch(labels []*metapb.StoreLabel) bool {
-	if len(labels) < 1 {
-		return true
-	}
-	for _, targetLabel := range labels {
-		if !isStoreContainLabel(s.labels, targetLabel.Key, targetLabel.Value) {
-			return false
-		}
-	}
-	return true
-}
-
-// IsStoreMatch returns whether the store's id match the target ids.
-func (s *Store) IsStoreMatch(stores []uint64) bool {
-	if len(stores) < 1 {
-		return true
-	}
-	for _, storeID := range stores {
-		if s.storeID == storeID {
-			return true
-		}
-	}
-	return false
-}
-
-func isStoreContainLabel(labels []*metapb.StoreLabel, key string, val string) (res bool) {
-	for _, label := range labels {
-		if label.GetKey() == key && label.GetValue() == val {
-			res = true
-			break
-		}
-	}
-	return res
-}
-
-// GetLabelValue returns the value of the label
-func (s *Store) GetLabelValue(key string) (string, bool) {
-	for _, label := range s.labels {
-		if label.Key == key {
-			return label.Value, true
-		}
-	}
-	return "", false
-}
-
-// getLivenessState gets the cached liveness state of the store.
-// When it's not reachable, a goroutine will update the state in background.
-// To get the accurate liveness state, use checkLiveness instead.
-func (s *Store) getLivenessState() livenessState {
-	return livenessState(atomic.LoadUint32(&s.livenessState))
-}
-
-type livenessState uint32
-
-func (l livenessState) injectConstantLiveness(tk testingKnobs) {
-	tk.setMockRequestLiveness(func(ctx context.Context, s *Store) livenessState { return l })
-}
-
-var (
-	livenessSf singleflight.Group
-	// storeLivenessTimeout is the max duration of resolving liveness of a TiKV instance.
-	storeLivenessTimeout = time.Second
-)
-
-// SetStoreLivenessTimeout sets storeLivenessTimeout to t.
-func SetStoreLivenessTimeout(t time.Duration) {
-	storeLivenessTimeout = t
-}
-
-// GetStoreLivenessTimeout returns storeLivenessTimeout.
-func GetStoreLivenessTimeout() time.Duration {
-	return storeLivenessTimeout
-}
-
-const (
-	reachable livenessState = iota
-	unreachable
-	unknown
-)
-
-// String implements fmt.Stringer interface.
-func (s livenessState) String() string {
-	switch s {
-	case unreachable:
-		return "unreachable"
-	case reachable:
-		return "reachable"
-	case unknown:
-		return "unknown"
-	default:
-		return fmt.Sprintf("unknown-%v", uint32(s))
-	}
-}
-
-func (s *Store) requestLivenessAndStartHealthCheckLoopIfNeeded(bo *retry.Backoffer, c *RegionCache) (liveness livenessState) {
-	liveness = s.requestLiveness(bo.GetCtx(), c)
-	if liveness == reachable {
-		return
-	}
-	// This mechanism doesn't support non-TiKV stores currently.
-	if s.storeType != tikvrpc.TiKV {
-		logutil.BgLogger().Info("[health check] skip running health check loop for non-tikv store",
-			zap.Uint64("storeID", s.storeID), zap.String("addr", s.addr))
-		return
-	}
-
-	// It may be already started by another thread.
-	if atomic.CompareAndSwapUint32(&s.livenessState, uint32(reachable), uint32(liveness)) {
-		s.unreachableSince = time.Now()
-		reResolveInterval := 30 * time.Second
-		if val, err := util.EvalFailpoint("injectReResolveInterval"); err == nil {
-			if dur, err := time.ParseDuration(val.(string)); err == nil {
-				reResolveInterval = dur
-			}
-		}
-		if _, err := util.EvalFailpoint("skipStoreCheckUntilHealth"); err == nil {
-			return
-		}
-		startHealthCheckLoop(c, s, liveness, reResolveInterval)
-	}
-	return
-}
-
-func startHealthCheckLoop(c *RegionCache, s *Store, liveness livenessState, reResolveInterval time.Duration) {
-	lastCheckPDTime := time.Now()
-
-	c.bg.schedule(func(ctx context.Context, t time.Time) bool {
-		if t.Sub(lastCheckPDTime) > reResolveInterval {
-			lastCheckPDTime = t
-
-			valid, err := s.reResolve(c)
-			if err != nil {
-				logutil.BgLogger().Warn("[health check] failed to re-resolve unhealthy store", zap.Error(err))
-			} else if !valid {
-				if s.getResolveState() != deleted {
-					logutil.BgLogger().Warn("[health check] store was still unhealthy at the end of health check loop",
-						zap.Uint64("storeID", s.storeID),
-						zap.String("state", s.getResolveState().String()),
-						zap.String("liveness", s.getLivenessState().String()))
-					return true
-				}
-				// if the store is deleted, a new store with same id must be inserted (guaranteed by reResolve).
-				newStore, _ := c.getStore(s.storeID)
-				logutil.BgLogger().Info("[health check] store meta changed",
-					zap.Uint64("storeID", s.storeID),
-					zap.String("oldAddr", s.addr),
-					zap.String("oldLabels", fmt.Sprintf("%v", s.labels)),
-					zap.String("newAddr", newStore.addr),
-					zap.String("newLabels", fmt.Sprintf("%v", newStore.labels)))
-				s = newStore
-			}
-		}
-
-		liveness = s.requestLiveness(ctx, c)
-		atomic.StoreUint32(&s.livenessState, uint32(liveness))
-		if liveness == reachable {
-			logutil.BgLogger().Info("[health check] store became reachable", zap.Uint64("storeID", s.storeID))
-			return true
-		}
-		return false
-	}, time.Second)
-}
-
-func (s *Store) requestLiveness(ctx context.Context, tk testingKnobs) (l livenessState) {
-	// It's not convenient to mock liveness in integration tests. Use failpoint to achieve that instead.
-	if val, err := util.EvalFailpoint("injectLiveness"); err == nil {
-		liveness := val.(string)
-		if strings.Contains(liveness, " ") {
-			for _, item := range strings.Split(liveness, " ") {
-				kv := strings.Split(item, ":")
-				if len(kv) != 2 {
-					continue
-				}
-				if kv[0] == s.addr {
-					liveness = kv[1]
-					break
-				}
-			}
-		}
-		switch liveness {
-		case "unreachable":
-			return unreachable
-		case "reachable":
-			return reachable
-		case "unknown":
-			return unknown
-		}
-	}
-
-	if tk != nil {
-		livenessFunc := tk.getMockRequestLiveness()
-		if livenessFunc != nil {
-			return livenessFunc(ctx, s)
-		}
-	}
-
-	if storeLivenessTimeout == 0 {
-		return unreachable
-	}
-
-	if s.getResolveState() != resolved {
-		l = unknown
-		return
-	}
-	addr := s.addr
-	rsCh := livenessSf.DoChan(addr, func() (interface{}, error) {
-		return invokeKVStatusAPI(addr, storeLivenessTimeout), nil
-	})
-	select {
-	case rs := <-rsCh:
-		l = rs.Val.(livenessState)
-	case <-ctx.Done():
-		l = unknown
-		return
-	}
-	return
-}
-
-// GetAddr returns the address of the store
-func (s *Store) GetAddr() string {
-	return s.addr
-}
-
-// GetPeerAddr returns the peer address of the store
-func (s *Store) GetPeerAddr() string {
-	return s.peerAddr
-}
-
-func (s *Store) updateServerLoadStats(estimatedWaitMs uint32) {
-	estimatedWait := time.Duration(estimatedWaitMs) * time.Millisecond
-	// Update the estimated wait time of the store.
-	loadStats := &storeLoadStats{
-		estimatedWait:     estimatedWait,
-		waitTimeUpdatedAt: time.Now(),
-	}
-	s.loadStats.Store(loadStats)
-}
-
-// EstimatedWaitTime returns an optimistic estimation of how long a request will wait in the store.
-// It's calculated by subtracting the time since the last update from the wait time returned from TiKV.
-func (s *Store) EstimatedWaitTime() time.Duration {
-	loadStats := s.loadStats.Load()
-	if loadStats == nil {
-		return 0
-	}
-	timeSinceUpdated := time.Since(loadStats.waitTimeUpdatedAt)
-	if loadStats.estimatedWait < timeSinceUpdated {
-		return 0
-	}
-	return loadStats.estimatedWait - timeSinceUpdated
-}
-
-func invokeKVStatusAPI(addr string, timeout time.Duration) (l livenessState) {
-	start := time.Now()
-	defer func() {
-		if l == reachable {
-			metrics.StatusCountWithOK.Inc()
-		} else {
-			metrics.StatusCountWithError.Inc()
-		}
-		metrics.TiKVStatusDuration.WithLabelValues(addr).Observe(time.Since(start).Seconds())
-	}()
-	ctx, cancel := context.WithTimeout(context.Background(), timeout)
-	defer cancel()
-
-	conn, cli, err := createKVHealthClient(ctx, addr)
-	if err != nil {
-		logutil.BgLogger().Info("[health check] create grpc connection failed", zap.String("store", addr), zap.Error(err))
-		l = unreachable
-		return
-	}
-	defer func() {
-		err := conn.Close()
-		if err != nil {
-			logutil.BgLogger().Info("[health check] failed to close the grpc connection for health check", zap.String("store", addr), zap.Error(err))
-		}
-	}()
-
-	req := &healthpb.HealthCheckRequest{}
-	resp, err := cli.Check(ctx, req)
-	if err != nil {
-		logutil.BgLogger().Info("[health check] check health error", zap.String("store", addr), zap.Error(err))
-		l = unreachable
-		return
-	}
-
-	status := resp.GetStatus()
-	if status == healthpb.HealthCheckResponse_UNKNOWN || status == healthpb.HealthCheckResponse_SERVICE_UNKNOWN {
-		logutil.BgLogger().Info("[health check] check health returns unknown", zap.String("store", addr))
-		l = unknown
-		return
-	}
-
-	if status != healthpb.HealthCheckResponse_SERVING {
-		logutil.BgLogger().Info("[health check] service not serving", zap.Stringer("status", status))
-		l = unreachable
-		return
-	}
-
-	l = reachable
-	return
-}
-
->>>>>>> 2b14d149
 // checkAndUpdateStoreHealthStatus checks and updates health stats on each store.
 func (c *RegionCache) checkAndUpdateStoreHealthStatus() {
 	defer func() {
