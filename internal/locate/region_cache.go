--- conflicted
+++ resolved
@@ -329,29 +329,6 @@
 		return nil, errors.Errorf("no available peers, region: {%v}", r.meta)
 	}
 
-<<<<<<< HEAD
-=======
-	for _, p := range pdRegion.DownPeers {
-		store, exists := c.getStore(p.StoreId)
-		if !exists {
-			store = c.getStoreOrInsertDefault(p.StoreId)
-		}
-		addr, err := store.initResolve(bo, c)
-		if err != nil {
-			continue
-		}
-		// Filter the peer on a tombstone store.
-		if addr == "" {
-			continue
-		}
-
-		if store.storeType == tikvrpc.TiFlash {
-			r.hasUnavailableTiFlashStore = true
-			break
-		}
-	}
-
->>>>>>> 5945fe39
 	rs.workTiKVIdx = leaderAccessIdx
 	r.setStore(rs)
 	r.meta.Peers = availablePeers
@@ -575,15 +552,8 @@
 
 // clear clears all cached data in the RegionCache. It's only used in tests.
 func (c *RegionCache) clear() {
-<<<<<<< HEAD
 	c.mu.refresh(nil)
-	c.storeMu.Lock()
-	c.storeMu.stores = make(map[uint64]*Store)
-	c.storeMu.Unlock()
-=======
-	c.mu = *newRegionIndexMu(nil)
 	c.clearStores()
->>>>>>> 5945fe39
 }
 
 // thread unsafe, should use with lock
@@ -3021,21 +2991,11 @@
 				zap.Stack("stack trace"))
 		}
 	}()
-<<<<<<< HEAD
 	slowScoreMetrics := make(map[uint64]float64)
-	c.storeMu.RLock()
-	for _, store := range c.storeMu.stores {
+	c.forEachStore(func(store *Store) {
 		store.updateSlowScoreStat()
 		slowScoreMetrics[store.storeID] = float64(store.getSlowScore())
-	}
-	c.storeMu.RUnlock()
-=======
-	slowScoreMetrics := make(map[string]float64)
-	c.forEachStore(func(store *Store) {
-		store.updateSlowScoreStat()
-		slowScoreMetrics[store.addr] = float64(store.getSlowScore())
 	})
->>>>>>> 5945fe39
 	for store, score := range slowScoreMetrics {
 		metrics.TiKVStoreSlowScoreGauge.WithLabelValues(strconv.FormatUint(store, 10)).Set(score)
 	}
