--- conflicted
+++ resolved
@@ -2929,11 +2929,7 @@
 		if _, err := util.EvalFailpoint("skipStoreCheckUntilHealth"); err == nil {
 			return
 		}
-<<<<<<< HEAD
-		go s.checkUntilHealth(c, liveness, reResolveInterval)
-=======
 		startHealthCheckLoop(c, s, liveness, reResolveInterval)
->>>>>>> a305dde8
 	}
 	return
 }
