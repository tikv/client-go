--- conflicted
+++ resolved
@@ -276,17 +276,6 @@
 		return nil, false
 	}
 	return db.vlog.getValue(x.vptr), true
-}
-
-// UnsafeRemoveKey removes a key from the MemDB (instead of putting a delete operation like the Delete method).
-// This function is exported only for test purposes.
-func (db *MemDB) UnsafeRemoveKey(key []byte) {
-	x := db.traverse(key, false)
-	if x.isNull() {
-		return
-	}
-	db.size -= len(db.vlog.getValue(x.vptr))
-	db.deleteNode(x)
 }
 
 // Len returns the number of entries in the DB.
@@ -825,11 +814,7 @@
 func (n *memdbNode) getKey() []byte {
 	var ret []byte
 	hdr := (*reflect.SliceHeader)(unsafe.Pointer(&ret))
-<<<<<<< HEAD
-	hdr.Data = uintptr(unsafe.Pointer(&n.flags)) + 2
-=======
 	hdr.Data = uintptr(unsafe.Pointer(&n.flags)) + kv.FlagBytes
->>>>>>> c0e87661
 	hdr.Len = int(n.klen)
 	hdr.Cap = int(n.klen)
 	return ret
@@ -837,11 +822,7 @@
 
 const (
 	// bit 1 => red, bit 0 => black
-<<<<<<< HEAD
-	nodeColorBit  uint16 = 1 << 15
-=======
 	nodeColorBit  uint16 = 0x8000
->>>>>>> c0e87661
 	nodeFlagsMask        = ^nodeColorBit
 )
 
@@ -851,8 +832,6 @@
 
 func (n *memdbNode) setKeyFlags(f kv.KeyFlags) {
 	n.flags = (^nodeFlagsMask & n.flags) | uint16(f)
-<<<<<<< HEAD
-=======
 }
 
 // RemoveFromBuffer removes a record from the mem buffer. It should be only used for test.
@@ -863,5 +842,4 @@
 	}
 	db.size -= len(db.vlog.getValue(x.vptr))
 	db.deleteNode(x)
->>>>>>> c0e87661
 }