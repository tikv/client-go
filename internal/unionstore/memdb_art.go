--- conflicted
+++ resolved
@@ -191,8 +191,10 @@
 }
 
 func (db *artDBWithContext) SnapshotGetter() Getter {
-<<<<<<< HEAD
-	return db.ART.SnapshotGetter()
+	return &SnapshotGetter{
+		mu:     &db.RWMutex,
+		getter: db.ART.SnapshotGetter(),
+	}
 }
 
 type snapshotBatchedIter struct {
@@ -353,10 +355,4 @@
 	it.keys = nil
 	it.values = nil
 	it.nextKey = nil
-=======
-	return &SnapshotGetter{
-		mu:     &db.RWMutex,
-		getter: db.ART.SnapshotGetter(),
-	}
->>>>>>> 64f53733
 }