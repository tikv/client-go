// Copyright 2024 TiKV Authors
//
// Licensed under the Apache License, Version 2.0 (the "License");
// you may not use this file except in compliance with the License.
// You may obtain a copy of the License at
//
//     http://www.apache.org/licenses/LICENSE-2.0
//
// Unless required by applicable law or agreed to in writing, software
// distributed under the License is distributed on an "AS IS" BASIS,
// WITHOUT WARRANTIES OR CONDITIONS OF ANY KIND, either express or implied.
// See the License for the specific language governing permissions and
// limitations under the License.

package unionstore

import (
	"context"
	"sync"

	tikverr "github.com/tikv/client-go/v2/error"
	"github.com/tikv/client-go/v2/internal/unionstore/arena"
	"github.com/tikv/client-go/v2/internal/unionstore/rbt"
	"github.com/tikv/client-go/v2/kv"
)

// rbtDBWithContext wraps RBT to satisfy the MemBuffer interface.
type rbtDBWithContext struct {
	// This RWMutex only used to ensure rbtSnapGetter.Get will not race with
	// concurrent MemBuffer.Set, MemBuffer.SetWithFlags, MemBuffer.Delete and MemBuffer.UpdateFlags.
	sync.RWMutex
	*rbt.RBT

	// when the RBT is wrapper by upper RWMutex, we can skip the internal mutex.
	skipMutex bool
}

func newRbtDBWithContext() *rbtDBWithContext {
	return &rbtDBWithContext{
		skipMutex: false,
		RBT:       rbt.New(),
	}
}

//nolint:unused
func (db *rbtDBWithContext) setSkipMutex(skip bool) {
	db.skipMutex = skip
}

func (db *rbtDBWithContext) set(key, value []byte, ops ...kv.FlagsOp) error {
	if !db.skipMutex {
		db.Lock()
		defer db.Unlock()
	}
	return db.RBT.Set(key, value, ops...)
}

// UpdateFlags update the flags associated with key.
func (db *rbtDBWithContext) UpdateFlags(key []byte, ops ...kv.FlagsOp) {
	err := db.set(key, nil, ops...)
	_ = err // set without value will never fail
}

// Set sets the value for key k as v into kv store.
// v must NOT be nil or empty, otherwise it returns ErrCannotSetNilValue.
func (db *rbtDBWithContext) Set(key []byte, value []byte) error {
	if len(value) == 0 {
		return tikverr.ErrCannotSetNilValue
	}
	return db.set(key, value)
}

// SetWithFlags put key-value into the last active staging buffer with the given KeyFlags.
func (db *rbtDBWithContext) SetWithFlags(key []byte, value []byte, ops ...kv.FlagsOp) error {
	if len(value) == 0 {
		return tikverr.ErrCannotSetNilValue
	}
	return db.set(key, value, ops...)
}

// Delete removes the entry for key k from kv store.
func (db *rbtDBWithContext) Delete(key []byte) error {
	return db.set(key, arena.Tombstone)
}

// DeleteWithFlags delete key with the given KeyFlags
func (db *rbtDBWithContext) DeleteWithFlags(key []byte, ops ...kv.FlagsOp) error {
	return db.set(key, arena.Tombstone, ops...)
}

func (db *rbtDBWithContext) Staging() int {
	if !db.skipMutex {
		db.Lock()
		defer db.Unlock()
	}
	return db.RBT.Staging()
}

func (db *rbtDBWithContext) Cleanup(handle int) {
	if !db.skipMutex {
		db.Lock()
		defer db.Unlock()
	}
	db.RBT.Cleanup(handle)
}

func (db *rbtDBWithContext) Release(handle int) {
	if !db.skipMutex {
		db.Lock()
		defer db.Unlock()
	}
	db.RBT.Release(handle)
}

func (db *rbtDBWithContext) Get(_ context.Context, k []byte) ([]byte, error) {
	return db.RBT.Get(k)
}

func (db *rbtDBWithContext) GetLocal(_ context.Context, k []byte) ([]byte, error) {
	return db.RBT.Get(k)
}

func (db *rbtDBWithContext) Flush(bool) (bool, error) { return false, nil }

func (db *rbtDBWithContext) FlushWait() error { return nil }

// GetMemDB implements the MemBuffer interface.
func (db *rbtDBWithContext) GetMemDB() *MemDB {
	return nil
}

// BatchGet returns the values for given keys from the MemBuffer.
func (db *rbtDBWithContext) BatchGet(ctx context.Context, keys [][]byte) (map[string][]byte, error) {
	if db.Len() == 0 {
		return map[string][]byte{}, nil
	}
	m := make(map[string][]byte, len(keys))
	for _, k := range keys {
		v, err := db.Get(ctx, k)
		if err != nil {
			if tikverr.IsErrNotFound(err) {
				continue
			}
			return nil, err
		}
		m[string(k)] = v
	}
	return m, nil
}

// GetMetrics implements the MemBuffer interface.
func (db *rbtDBWithContext) GetMetrics() Metrics { return Metrics{} }

// Iter implements the Retriever interface.
func (db *rbtDBWithContext) Iter(lower, upper []byte) (Iterator, error) {
	return db.RBT.Iter(lower, upper)
}

// IterReverse implements the Retriever interface.
func (db *rbtDBWithContext) IterReverse(upper, lower []byte) (Iterator, error) {
	return db.RBT.IterReverse(upper, lower)
}

func (db *rbtDBWithContext) ForEachInSnapshotRange(lower []byte, upper []byte, f func(k, v []byte) (stop bool, err error), reverse bool) error {
	db.RLock()
	defer db.RUnlock()
	var iter Iterator
	if reverse {
		iter = db.SnapshotIterReverse(upper, lower)
	} else {
		iter = db.SnapshotIter(lower, upper)
	}
	defer iter.Close()
	for iter.Valid() {
		stop, err := f(iter.Key(), iter.Value())
		if err != nil {
			return err
		}
		err = iter.Next()
		if err != nil {
			return err
		}
		if stop {
			break
		}
	}
	return nil
}

// SnapshotIter returns an Iterator for a snapshot of MemBuffer.
func (db *rbtDBWithContext) SnapshotIter(lower, upper []byte) Iterator {
	return db.RBT.SnapshotIter(lower, upper)
}

// SnapshotIterReverse returns a reversed Iterator for a snapshot of MemBuffer.
func (db *rbtDBWithContext) SnapshotIterReverse(upper, lower []byte) Iterator {
	return db.RBT.SnapshotIterReverse(upper, lower)
}

// SnapshotGetter returns a Getter for a snapshot of MemBuffer.
func (db *rbtDBWithContext) SnapshotGetter() Getter {
<<<<<<< HEAD
	return db.RBT.SnapshotGetter()
}

func (db *rbtDBWithContext) BatchedSnapshotIter(lower, upper []byte, reverse bool) Iterator {
	// TODO: implement *batched* iter
	if reverse {
		return db.SnapshotIterReverse(upper, lower)
	} else {
		return db.SnapshotIter(lower, upper)
=======
	return &SnapshotGetter{
		mu:     &db.RWMutex,
		getter: db.RBT.SnapshotGetter(),
>>>>>>> 64f53733
	}
}<|MERGE_RESOLUTION|>--- conflicted
+++ resolved
@@ -199,8 +199,10 @@
 
 // SnapshotGetter returns a Getter for a snapshot of MemBuffer.
 func (db *rbtDBWithContext) SnapshotGetter() Getter {
-<<<<<<< HEAD
-	return db.RBT.SnapshotGetter()
+	return &SnapshotGetter{
+		mu:     &db.RWMutex,
+		getter: db.RBT.SnapshotGetter(),
+	}
 }
 
 func (db *rbtDBWithContext) BatchedSnapshotIter(lower, upper []byte, reverse bool) Iterator {
@@ -209,10 +211,5 @@
 		return db.SnapshotIterReverse(upper, lower)
 	} else {
 		return db.SnapshotIter(lower, upper)
-=======
-	return &SnapshotGetter{
-		mu:     &db.RWMutex,
-		getter: db.RBT.SnapshotGetter(),
->>>>>>> 64f53733
 	}
 }