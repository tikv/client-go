--- conflicted
+++ resolved
@@ -58,7 +58,6 @@
 
 // LockCtx contains information for LockKeys method.
 type LockCtx struct {
-<<<<<<< HEAD
 	Killed                  *uint32
 	ForUpdateTS             uint64
 	lockWaitTime            *lockWaitTimeInMs
@@ -68,29 +67,13 @@
 	LockKeysCount           *int32
 	ReturnValues            bool
 	CheckExistence          bool
+	LockOnlyIfExists        bool
 	Values                  map[string]ReturnedValue
 	MaxLockedWithConflictTS uint64
 	ValuesLock              sync.Mutex
 	LockExpired             *uint32
 	Stats                   *util.LockKeysDetails
 	ResourceGroupTag        []byte
-=======
-	Killed                *uint32
-	ForUpdateTS           uint64
-	lockWaitTime          *lockWaitTimeInMs
-	WaitStartTime         time.Time
-	PessimisticLockWaited *int32
-	LockKeysDuration      *int64
-	LockKeysCount         *int32
-	ReturnValues          bool
-	CheckExistence        bool
-	LockOnlyIfExists      bool
-	Values                map[string]ReturnedValue
-	ValuesLock            sync.Mutex
-	LockExpired           *uint32
-	Stats                 *util.LockKeysDetails
-	ResourceGroupTag      []byte
->>>>>>> 91be9c6c
 	// ResourceGroupTagger is a special tagger used only for PessimisticLockRequest.
 	// We did not use tikvrpc.ResourceGroupTagger here because the kv package is a
 	// more basic component, and we cannot rely on tikvrpc.Request here, so we treat
