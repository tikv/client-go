--- conflicted
+++ resolved
@@ -91,19 +91,12 @@
 	// RemoteCoprocessorAddr is the address of the remote coprocessor.
 	RemoteCoprocessorAddr string `toml:"remote-coprocessor-addr" json:"remote-coprocessor-addr"`
 
-<<<<<<< HEAD
-	// FileBasedTxnChunkWriterAddr is the address of the file-based txn chunk writer, without scheme.
-	FileBasedTxnChunkWriterAddr string `toml:"file-based-txn-chunk-writer-addr" json:"file-based-txn-chunk-writer-addr"`
-	// FileBasedTxnMinMutationSize is the minimum size of mutations to use file-based txn.
-	FileBasedTxnMinMutationSize uint64 `toml:"file-based-txn-min-mutation-size" json:"file-based-txn-min-mutation-size"`
-	// FileBasedTxnMaxChunkSize is the maximum size of a txn chunk in file-based txn.
-	FileBasedTxnMaxChunkSize uint64 `toml:"file-based-txn-max-chunk-size" json:"file-based-txn-max-chunk-size"`
-=======
 	// TxnChunkWriterAddr is the address of the txn chunk writer for file-based txn.
 	TxnChunkWriterAddr string `toml:"txn-chunk-writer-addr" json:"txn-chunk-writer-addr"`
 	// TxnChunkMaxSize is the maximum size of a txn chunk of file-based txn.
 	TxnChunkMaxSize uint64 `toml:"txn-chunk-max-size" json:"txn-chunk-max-size"`
->>>>>>> ba810d6d
+	// TxnFileMinMutationSize is the minimum size of mutations to use file-based txn.
+	TxnFileMinMutationSize uint64 `toml:"txn-file-min-mutation-size" json:"txn-file-min-mutation-size"`
 }
 
 // AsyncCommit is the config for the async commit feature. The switch to enable it is a system variable.
@@ -174,12 +167,8 @@
 
 		ResolveLockLiteThreshold: 16,
 
-<<<<<<< HEAD
-		FileBasedTxnMinMutationSize: 16 * 1024 * 1024,
-		FileBasedTxnMaxChunkSize:    128 * 1024 * 1024,
-=======
-		TxnChunkMaxSize: 128 * 1024 * 1024,
->>>>>>> ba810d6d
+		TxnChunkMaxSize:        128 * 1024 * 1024,
+		TxnFileMinMutationSize: 16 * 1024 * 1024,
 	}
 }
 
