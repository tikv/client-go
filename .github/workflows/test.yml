--- conflicted
+++ resolved
@@ -2,15 +2,9 @@
 
 on:
   push:
-<<<<<<< HEAD
     branches: [master, tidb-cse-7.5]
   pull_request:
     branches: [master, tidb-cse-7.5]
-=======
-    branches: [ master, tidb-7.5 ]
-  pull_request:
-    branches: [ master, tidb-7.5 ]
->>>>>>> d4383a9a
 
 jobs:
   test:
@@ -63,9 +57,4 @@
       - name: Lint
         uses: golangci/golangci-lint-action@v3
         with:
-<<<<<<< HEAD
-          version: v1.61.0
-          skip-pkg-cache: true
-=======
-          version: v1.55.2
->>>>>>> d4383a9a
+          version: v1.55.2