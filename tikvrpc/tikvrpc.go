// Copyright 2021 TiKV Authors
//
// Licensed under the Apache License, Version 2.0 (the "License");
// you may not use this file except in compliance with the License.
// You may obtain a copy of the License at
//
//     http://www.apache.org/licenses/LICENSE-2.0
//
// Unless required by applicable law or agreed to in writing, software
// distributed under the License is distributed on an "AS IS" BASIS,
// WITHOUT WARRANTIES OR CONDITIONS OF ANY KIND, either express or implied.
// See the License for the specific language governing permissions and
// limitations under the License.

// NOTE: The code in this file is based on code from the
// TiDB project, licensed under the Apache License v 2.0
//
// https://github.com/pingcap/tidb/tree/cc5e161ac06827589c4966674597c137cc9e809c/store/tikv/tikvrpc/tikvrpc.go
//

// Copyright 2017 PingCAP, Inc.
//
// Licensed under the Apache License, Version 2.0 (the "License");
// you may not use this file except in compliance with the License.
// You may obtain a copy of the License at
//
//     http://www.apache.org/licenses/LICENSE-2.0
//
// Unless required by applicable law or agreed to in writing, software
// distributed under the License is distributed on an "AS IS" BASIS,
// WITHOUT WARRANTIES OR CONDITIONS OF ANY KIND, either express or implied.
// See the License for the specific language governing permissions and
// limitations under the License.

package tikvrpc

import (
	"context"
	"sync/atomic"
	"time"

	"github.com/pingcap/kvproto/pkg/coprocessor"
	"github.com/pingcap/kvproto/pkg/debugpb"
	"github.com/pingcap/kvproto/pkg/errorpb"
	"github.com/pingcap/kvproto/pkg/kvrpcpb"
	"github.com/pingcap/kvproto/pkg/metapb"
	"github.com/pingcap/kvproto/pkg/mpp"
	"github.com/pingcap/kvproto/pkg/tikvpb"
	"github.com/pkg/errors"
	"github.com/tikv/client-go/v2/kv"
	"github.com/tikv/client-go/v2/oracle"
)

// CmdType represents the concrete request type in Request or response type in Response.
type CmdType uint16

// CmdType values.
const (
	CmdGet CmdType = 1 + iota
	CmdScan
	CmdPrewrite
	CmdCommit
	CmdCleanup
	CmdBatchGet
	CmdBatchRollback
	CmdScanLock
	CmdResolveLock
	CmdGC
	CmdDeleteRange
	CmdPessimisticLock
	CmdPessimisticRollback
	CmdTxnHeartBeat
	CmdCheckTxnStatus
	CmdCheckSecondaryLocks

	CmdRawGet CmdType = 256 + iota
	CmdRawBatchGet
	CmdRawPut
	CmdRawBatchPut
	CmdRawDelete
	CmdRawBatchDelete
	CmdRawDeleteRange
	CmdRawScan
	CmdGetKeyTTL
	CmdRawCompareAndSwap
	CmdRawChecksum

	CmdUnsafeDestroyRange

	CmdRegisterLockObserver
	CmdCheckLockObserver
	CmdRemoveLockObserver
	CmdPhysicalScanLock

	CmdStoreSafeTS
	CmdLockWaitInfo

	CmdCop CmdType = 512 + iota
	CmdCopStream
	CmdBatchCop
	CmdMPPTask   // TODO: These non TiKV RPCs should be moved out of TiKV client
	CmdMPPConn   // TODO: These non TiKV RPCs should be moved out of TiKV client
	CmdMPPCancel // TODO: These non TiKV RPCs should be moved out of TiKV client
	CmdMPPAlive  // TODO: These non TiKV RPCs should be moved out of TiKV client

	CmdMvccGetByKey CmdType = 1024 + iota
	CmdMvccGetByStartTs
	CmdSplitRegion

	CmdDebugGetRegionProperties CmdType = 2048 + iota
	CmdCompact                          // TODO: These non TiKV RPCs should be moved out of TiKV client

	CmdEmpty CmdType = 3072 + iota
)

func (t CmdType) String() string {
	switch t {
	case CmdGet:
		return "Get"
	case CmdScan:
		return "Scan"
	case CmdPrewrite:
		return "Prewrite"
	case CmdPessimisticLock:
		return "PessimisticLock"
	case CmdPessimisticRollback:
		return "PessimisticRollback"
	case CmdCommit:
		return "Commit"
	case CmdCleanup:
		return "Cleanup"
	case CmdBatchGet:
		return "BatchGet"
	case CmdBatchRollback:
		return "BatchRollback"
	case CmdScanLock:
		return "ScanLock"
	case CmdResolveLock:
		return "ResolveLock"
	case CmdGC:
		return "GC"
	case CmdDeleteRange:
		return "DeleteRange"
	case CmdRawGet:
		return "RawGet"
	case CmdRawBatchGet:
		return "RawBatchGet"
	case CmdRawPut:
		return "RawPut"
	case CmdRawBatchPut:
		return "RawBatchPut"
	case CmdRawDelete:
		return "RawDelete"
	case CmdRawBatchDelete:
		return "RawBatchDelete"
	case CmdRawDeleteRange:
		return "RawDeleteRange"
	case CmdRawScan:
		return "RawScan"
	case CmdRawChecksum:
		return "RawChecksum"
	case CmdUnsafeDestroyRange:
		return "UnsafeDestroyRange"
	case CmdRegisterLockObserver:
		return "RegisterLockObserver"
	case CmdCheckLockObserver:
		return "CheckLockObserver"
	case CmdRemoveLockObserver:
		return "RemoveLockObserver"
	case CmdPhysicalScanLock:
		return "PhysicalScanLock"
	case CmdCop:
		return "Cop"
	case CmdCopStream:
		return "CopStream"
	case CmdBatchCop:
		return "BatchCop"
	case CmdMPPTask:
		return "DispatchMPPTask"
	case CmdMPPConn:
		return "EstablishMPPConnection"
	case CmdMPPCancel:
		return "CancelMPPTask"
	case CmdMPPAlive:
		return "MPPAlive"
	case CmdMvccGetByKey:
		return "MvccGetByKey"
	case CmdMvccGetByStartTs:
		return "MvccGetByStartTS"
	case CmdSplitRegion:
		return "SplitRegion"
	case CmdCheckTxnStatus:
		return "CheckTxnStatus"
	case CmdCheckSecondaryLocks:
		return "CheckSecondaryLocks"
	case CmdDebugGetRegionProperties:
		return "DebugGetRegionProperties"
	case CmdCompact:
		return "Compact"
	case CmdTxnHeartBeat:
		return "TxnHeartBeat"
	case CmdStoreSafeTS:
		return "StoreSafeTS"
	case CmdLockWaitInfo:
		return "LockWaitInfo"
	}
	return "Unknown"
}

// Request wraps all kv/coprocessor requests.
type Request struct {
	Type CmdType
	Req  interface{}
	kvrpcpb.Context
	ReadReplicaScope string
	// remove txnScope after tidb removed txnScope
	TxnScope        string
	ReplicaReadType kv.ReplicaReadType // different from `kvrpcpb.Context.ReplicaRead`
	ReplicaReadSeed *uint32            // pointer to follower read seed in snapshot/coprocessor
	StoreTp         EndpointType
	// ForwardedHost is the address of a store which will handle the request. It's different from
	// the address the request sent to.
	// If it's not empty, the store which receive the request will forward it to
	// the forwarded host. It's useful when network partition occurs.
	ForwardedHost string
}

// NewRequest returns new kv rpc request.
func NewRequest(typ CmdType, pointer interface{}, ctxs ...kvrpcpb.Context) *Request {
	if len(ctxs) > 0 {
		return &Request{
			Type:    typ,
			Req:     pointer,
			Context: ctxs[0],
		}
	}
	return &Request{
		Type: typ,
		Req:  pointer,
	}
}

// NewReplicaReadRequest returns new kv rpc request with replica read.
func NewReplicaReadRequest(typ CmdType, pointer interface{}, replicaReadType kv.ReplicaReadType, replicaReadSeed *uint32, ctxs ...kvrpcpb.Context) *Request {
	req := NewRequest(typ, pointer, ctxs...)
	req.ReplicaRead = replicaReadType.IsFollowerRead()
	req.ReplicaReadType = replicaReadType
	req.ReplicaReadSeed = replicaReadSeed
	return req
}

// GetReplicaReadSeed returns ReplicaReadSeed pointer.
func (req *Request) GetReplicaReadSeed() *uint32 {
	if req != nil {
		return req.ReplicaReadSeed
	}
	return nil
}

// EnableStaleRead enables stale read
func (req *Request) EnableStaleRead() {
	req.StaleRead = true
	req.ReplicaReadType = kv.ReplicaReadMixed
	req.ReplicaRead = false
}

// IsGlobalStaleRead checks if the request is a global stale read request.
func (req *Request) IsGlobalStaleRead() bool {
	return req.ReadReplicaScope == oracle.GlobalTxnScope &&
		// remove txnScope after tidb remove it
		req.TxnScope == oracle.GlobalTxnScope &&
		req.GetStaleRead()
}

// IsDebugReq check whether the req is debug req.
func (req *Request) IsDebugReq() bool {
	switch req.Type {
	case CmdDebugGetRegionProperties:
		return true
	}
	return false
}

// Get returns GetRequest in request.
func (req *Request) Get() *kvrpcpb.GetRequest {
	return req.Req.(*kvrpcpb.GetRequest)
}

// Scan returns ScanRequest in request.
func (req *Request) Scan() *kvrpcpb.ScanRequest {
	return req.Req.(*kvrpcpb.ScanRequest)
}

// Prewrite returns PrewriteRequest in request.
func (req *Request) Prewrite() *kvrpcpb.PrewriteRequest {
	return req.Req.(*kvrpcpb.PrewriteRequest)
}

// Commit returns CommitRequest in request.
func (req *Request) Commit() *kvrpcpb.CommitRequest {
	return req.Req.(*kvrpcpb.CommitRequest)
}

// Cleanup returns CleanupRequest in request.
func (req *Request) Cleanup() *kvrpcpb.CleanupRequest {
	return req.Req.(*kvrpcpb.CleanupRequest)
}

// BatchGet returns BatchGetRequest in request.
func (req *Request) BatchGet() *kvrpcpb.BatchGetRequest {
	return req.Req.(*kvrpcpb.BatchGetRequest)
}

// BatchRollback returns BatchRollbackRequest in request.
func (req *Request) BatchRollback() *kvrpcpb.BatchRollbackRequest {
	return req.Req.(*kvrpcpb.BatchRollbackRequest)
}

// ScanLock returns ScanLockRequest in request.
func (req *Request) ScanLock() *kvrpcpb.ScanLockRequest {
	return req.Req.(*kvrpcpb.ScanLockRequest)
}

// ResolveLock returns ResolveLockRequest in request.
func (req *Request) ResolveLock() *kvrpcpb.ResolveLockRequest {
	return req.Req.(*kvrpcpb.ResolveLockRequest)
}

// GC returns GCRequest in request.
func (req *Request) GC() *kvrpcpb.GCRequest {
	return req.Req.(*kvrpcpb.GCRequest)
}

// DeleteRange returns DeleteRangeRequest in request.
func (req *Request) DeleteRange() *kvrpcpb.DeleteRangeRequest {
	return req.Req.(*kvrpcpb.DeleteRangeRequest)
}

// RawGet returns RawGetRequest in request.
func (req *Request) RawGet() *kvrpcpb.RawGetRequest {
	return req.Req.(*kvrpcpb.RawGetRequest)
}

// RawBatchGet returns RawBatchGetRequest in request.
func (req *Request) RawBatchGet() *kvrpcpb.RawBatchGetRequest {
	return req.Req.(*kvrpcpb.RawBatchGetRequest)
}

// RawPut returns RawPutRequest in request.
func (req *Request) RawPut() *kvrpcpb.RawPutRequest {
	return req.Req.(*kvrpcpb.RawPutRequest)
}

// RawBatchPut returns RawBatchPutRequest in request.
func (req *Request) RawBatchPut() *kvrpcpb.RawBatchPutRequest {
	return req.Req.(*kvrpcpb.RawBatchPutRequest)
}

// RawDelete returns PrewriteRequest in request.
func (req *Request) RawDelete() *kvrpcpb.RawDeleteRequest {
	return req.Req.(*kvrpcpb.RawDeleteRequest)
}

// RawBatchDelete returns RawBatchDeleteRequest in request.
func (req *Request) RawBatchDelete() *kvrpcpb.RawBatchDeleteRequest {
	return req.Req.(*kvrpcpb.RawBatchDeleteRequest)
}

// RawDeleteRange returns RawDeleteRangeRequest in request.
func (req *Request) RawDeleteRange() *kvrpcpb.RawDeleteRangeRequest {
	return req.Req.(*kvrpcpb.RawDeleteRangeRequest)
}

// RawScan returns RawScanRequest in request.
func (req *Request) RawScan() *kvrpcpb.RawScanRequest {
	return req.Req.(*kvrpcpb.RawScanRequest)
}

// UnsafeDestroyRange returns UnsafeDestroyRangeRequest in request.
func (req *Request) UnsafeDestroyRange() *kvrpcpb.UnsafeDestroyRangeRequest {
	return req.Req.(*kvrpcpb.UnsafeDestroyRangeRequest)
}

// RawGetKeyTTL returns RawGetKeyTTLRequest in request.
func (req *Request) RawGetKeyTTL() *kvrpcpb.RawGetKeyTTLRequest {
	return req.Req.(*kvrpcpb.RawGetKeyTTLRequest)
}

// RawCompareAndSwap returns RawCASRequest in request.
func (req *Request) RawCompareAndSwap() *kvrpcpb.RawCASRequest {
	return req.Req.(*kvrpcpb.RawCASRequest)
}

// RawChecksum returns RawChecksumRequest in request.
func (req *Request) RawChecksum() *kvrpcpb.RawChecksumRequest {
	return req.Req.(*kvrpcpb.RawChecksumRequest)
}

// RegisterLockObserver returns RegisterLockObserverRequest in request.
func (req *Request) RegisterLockObserver() *kvrpcpb.RegisterLockObserverRequest {
	return req.Req.(*kvrpcpb.RegisterLockObserverRequest)
}

// CheckLockObserver returns CheckLockObserverRequest in request.
func (req *Request) CheckLockObserver() *kvrpcpb.CheckLockObserverRequest {
	return req.Req.(*kvrpcpb.CheckLockObserverRequest)
}

// RemoveLockObserver returns RemoveLockObserverRequest in request.
func (req *Request) RemoveLockObserver() *kvrpcpb.RemoveLockObserverRequest {
	return req.Req.(*kvrpcpb.RemoveLockObserverRequest)
}

// PhysicalScanLock returns PhysicalScanLockRequest in request.
func (req *Request) PhysicalScanLock() *kvrpcpb.PhysicalScanLockRequest {
	return req.Req.(*kvrpcpb.PhysicalScanLockRequest)
}

// Cop returns coprocessor request in request.
func (req *Request) Cop() *coprocessor.Request {
	return req.Req.(*coprocessor.Request)
}

// BatchCop returns BatchCop request in request.
func (req *Request) BatchCop() *coprocessor.BatchRequest {
	return req.Req.(*coprocessor.BatchRequest)
}

// DispatchMPPTask returns dispatch task request in request.
func (req *Request) DispatchMPPTask() *mpp.DispatchTaskRequest {
	return req.Req.(*mpp.DispatchTaskRequest)
}

// IsMPPAlive returns IsAlive request in request.
func (req *Request) IsMPPAlive() *mpp.IsAliveRequest {
	return req.Req.(*mpp.IsAliveRequest)
}

// EstablishMPPConn returns EstablishMPPConnectionRequest in request.
func (req *Request) EstablishMPPConn() *mpp.EstablishMPPConnectionRequest {
	return req.Req.(*mpp.EstablishMPPConnectionRequest)
}

// CancelMPPTask returns canceling task in request
func (req *Request) CancelMPPTask() *mpp.CancelTaskRequest {
	return req.Req.(*mpp.CancelTaskRequest)
}

// MvccGetByKey returns MvccGetByKeyRequest in request.
func (req *Request) MvccGetByKey() *kvrpcpb.MvccGetByKeyRequest {
	return req.Req.(*kvrpcpb.MvccGetByKeyRequest)
}

// MvccGetByStartTs returns MvccGetByStartTsRequest in request.
func (req *Request) MvccGetByStartTs() *kvrpcpb.MvccGetByStartTsRequest {
	return req.Req.(*kvrpcpb.MvccGetByStartTsRequest)
}

// SplitRegion returns SplitRegionRequest in request.
func (req *Request) SplitRegion() *kvrpcpb.SplitRegionRequest {
	return req.Req.(*kvrpcpb.SplitRegionRequest)
}

// PessimisticLock returns PessimisticLockRequest in request.
func (req *Request) PessimisticLock() *kvrpcpb.PessimisticLockRequest {
	return req.Req.(*kvrpcpb.PessimisticLockRequest)
}

// PessimisticRollback returns PessimisticRollbackRequest in request.
func (req *Request) PessimisticRollback() *kvrpcpb.PessimisticRollbackRequest {
	return req.Req.(*kvrpcpb.PessimisticRollbackRequest)
}

// DebugGetRegionProperties returns GetRegionPropertiesRequest in request.
func (req *Request) DebugGetRegionProperties() *debugpb.GetRegionPropertiesRequest {
	return req.Req.(*debugpb.GetRegionPropertiesRequest)
}

// Compact returns CompactRequest in request.
func (req *Request) Compact() *kvrpcpb.CompactRequest {
	return req.Req.(*kvrpcpb.CompactRequest)
}

// Empty returns BatchCommandsEmptyRequest in request.
func (req *Request) Empty() *tikvpb.BatchCommandsEmptyRequest {
	return req.Req.(*tikvpb.BatchCommandsEmptyRequest)
}

// CheckTxnStatus returns CheckTxnStatusRequest in request.
func (req *Request) CheckTxnStatus() *kvrpcpb.CheckTxnStatusRequest {
	return req.Req.(*kvrpcpb.CheckTxnStatusRequest)
}

// CheckSecondaryLocks returns CheckSecondaryLocksRequest in request.
func (req *Request) CheckSecondaryLocks() *kvrpcpb.CheckSecondaryLocksRequest {
	return req.Req.(*kvrpcpb.CheckSecondaryLocksRequest)
}

// TxnHeartBeat returns TxnHeartBeatRequest in request.
func (req *Request) TxnHeartBeat() *kvrpcpb.TxnHeartBeatRequest {
	return req.Req.(*kvrpcpb.TxnHeartBeatRequest)
}

// StoreSafeTS returns StoreSafeTSRequest in request.
func (req *Request) StoreSafeTS() *kvrpcpb.StoreSafeTSRequest {
	return req.Req.(*kvrpcpb.StoreSafeTSRequest)
}

// LockWaitInfo returns GetLockWaitInfoRequest in request.
func (req *Request) LockWaitInfo() *kvrpcpb.GetLockWaitInfoRequest {
	return req.Req.(*kvrpcpb.GetLockWaitInfoRequest)
}

// ToBatchCommandsRequest converts the request to an entry in BatchCommands request.
func (req *Request) ToBatchCommandsRequest() *tikvpb.BatchCommandsRequest_Request {
	switch req.Type {
	case CmdGet:
		return &tikvpb.BatchCommandsRequest_Request{Cmd: &tikvpb.BatchCommandsRequest_Request_Get{Get: req.Get()}}
	case CmdScan:
		return &tikvpb.BatchCommandsRequest_Request{Cmd: &tikvpb.BatchCommandsRequest_Request_Scan{Scan: req.Scan()}}
	case CmdPrewrite:
		return &tikvpb.BatchCommandsRequest_Request{Cmd: &tikvpb.BatchCommandsRequest_Request_Prewrite{Prewrite: req.Prewrite()}}
	case CmdCommit:
		return &tikvpb.BatchCommandsRequest_Request{Cmd: &tikvpb.BatchCommandsRequest_Request_Commit{Commit: req.Commit()}}
	case CmdCleanup:
		return &tikvpb.BatchCommandsRequest_Request{Cmd: &tikvpb.BatchCommandsRequest_Request_Cleanup{Cleanup: req.Cleanup()}}
	case CmdBatchGet:
		return &tikvpb.BatchCommandsRequest_Request{Cmd: &tikvpb.BatchCommandsRequest_Request_BatchGet{BatchGet: req.BatchGet()}}
	case CmdBatchRollback:
		return &tikvpb.BatchCommandsRequest_Request{Cmd: &tikvpb.BatchCommandsRequest_Request_BatchRollback{BatchRollback: req.BatchRollback()}}
	case CmdScanLock:
		return &tikvpb.BatchCommandsRequest_Request{Cmd: &tikvpb.BatchCommandsRequest_Request_ScanLock{ScanLock: req.ScanLock()}}
	case CmdResolveLock:
		return &tikvpb.BatchCommandsRequest_Request{Cmd: &tikvpb.BatchCommandsRequest_Request_ResolveLock{ResolveLock: req.ResolveLock()}}
	case CmdGC:
		return &tikvpb.BatchCommandsRequest_Request{Cmd: &tikvpb.BatchCommandsRequest_Request_GC{GC: req.GC()}}
	case CmdDeleteRange:
		return &tikvpb.BatchCommandsRequest_Request{Cmd: &tikvpb.BatchCommandsRequest_Request_DeleteRange{DeleteRange: req.DeleteRange()}}
	case CmdRawGet:
		return &tikvpb.BatchCommandsRequest_Request{Cmd: &tikvpb.BatchCommandsRequest_Request_RawGet{RawGet: req.RawGet()}}
	case CmdRawBatchGet:
		return &tikvpb.BatchCommandsRequest_Request{Cmd: &tikvpb.BatchCommandsRequest_Request_RawBatchGet{RawBatchGet: req.RawBatchGet()}}
	case CmdRawPut:
		return &tikvpb.BatchCommandsRequest_Request{Cmd: &tikvpb.BatchCommandsRequest_Request_RawPut{RawPut: req.RawPut()}}
	case CmdRawBatchPut:
		return &tikvpb.BatchCommandsRequest_Request{Cmd: &tikvpb.BatchCommandsRequest_Request_RawBatchPut{RawBatchPut: req.RawBatchPut()}}
	case CmdRawDelete:
		return &tikvpb.BatchCommandsRequest_Request{Cmd: &tikvpb.BatchCommandsRequest_Request_RawDelete{RawDelete: req.RawDelete()}}
	case CmdRawBatchDelete:
		return &tikvpb.BatchCommandsRequest_Request{Cmd: &tikvpb.BatchCommandsRequest_Request_RawBatchDelete{RawBatchDelete: req.RawBatchDelete()}}
	case CmdRawDeleteRange:
		return &tikvpb.BatchCommandsRequest_Request{Cmd: &tikvpb.BatchCommandsRequest_Request_RawDeleteRange{RawDeleteRange: req.RawDeleteRange()}}
	case CmdRawScan:
		return &tikvpb.BatchCommandsRequest_Request{Cmd: &tikvpb.BatchCommandsRequest_Request_RawScan{RawScan: req.RawScan()}}
	case CmdCop:
		return &tikvpb.BatchCommandsRequest_Request{Cmd: &tikvpb.BatchCommandsRequest_Request_Coprocessor{Coprocessor: req.Cop()}}
	case CmdPessimisticLock:
		return &tikvpb.BatchCommandsRequest_Request{Cmd: &tikvpb.BatchCommandsRequest_Request_PessimisticLock{PessimisticLock: req.PessimisticLock()}}
	case CmdPessimisticRollback:
		return &tikvpb.BatchCommandsRequest_Request{Cmd: &tikvpb.BatchCommandsRequest_Request_PessimisticRollback{PessimisticRollback: req.PessimisticRollback()}}
	case CmdEmpty:
		return &tikvpb.BatchCommandsRequest_Request{Cmd: &tikvpb.BatchCommandsRequest_Request_Empty{Empty: req.Empty()}}
	case CmdCheckTxnStatus:
		return &tikvpb.BatchCommandsRequest_Request{Cmd: &tikvpb.BatchCommandsRequest_Request_CheckTxnStatus{CheckTxnStatus: req.CheckTxnStatus()}}
	case CmdCheckSecondaryLocks:
		return &tikvpb.BatchCommandsRequest_Request{Cmd: &tikvpb.BatchCommandsRequest_Request_CheckSecondaryLocks{CheckSecondaryLocks: req.CheckSecondaryLocks()}}
	case CmdTxnHeartBeat:
		return &tikvpb.BatchCommandsRequest_Request{Cmd: &tikvpb.BatchCommandsRequest_Request_TxnHeartBeat{TxnHeartBeat: req.TxnHeartBeat()}}
	}
	return nil
}

// Response wraps all kv/coprocessor responses.
type Response struct {
	Resp interface{}
}

// FromBatchCommandsResponse converts a BatchCommands response to Response.
func FromBatchCommandsResponse(res *tikvpb.BatchCommandsResponse_Response) (*Response, error) {
	if res.GetCmd() == nil {
		return nil, errors.New("Unknown command response")
	}
	switch res := res.GetCmd().(type) {
	case *tikvpb.BatchCommandsResponse_Response_Get:
		return &Response{Resp: res.Get}, nil
	case *tikvpb.BatchCommandsResponse_Response_Scan:
		return &Response{Resp: res.Scan}, nil
	case *tikvpb.BatchCommandsResponse_Response_Prewrite:
		return &Response{Resp: res.Prewrite}, nil
	case *tikvpb.BatchCommandsResponse_Response_Commit:
		return &Response{Resp: res.Commit}, nil
	case *tikvpb.BatchCommandsResponse_Response_Cleanup:
		return &Response{Resp: res.Cleanup}, nil
	case *tikvpb.BatchCommandsResponse_Response_BatchGet:
		return &Response{Resp: res.BatchGet}, nil
	case *tikvpb.BatchCommandsResponse_Response_BatchRollback:
		return &Response{Resp: res.BatchRollback}, nil
	case *tikvpb.BatchCommandsResponse_Response_ScanLock:
		return &Response{Resp: res.ScanLock}, nil
	case *tikvpb.BatchCommandsResponse_Response_ResolveLock:
		return &Response{Resp: res.ResolveLock}, nil
	case *tikvpb.BatchCommandsResponse_Response_GC:
		return &Response{Resp: res.GC}, nil
	case *tikvpb.BatchCommandsResponse_Response_DeleteRange:
		return &Response{Resp: res.DeleteRange}, nil
	case *tikvpb.BatchCommandsResponse_Response_RawGet:
		return &Response{Resp: res.RawGet}, nil
	case *tikvpb.BatchCommandsResponse_Response_RawBatchGet:
		return &Response{Resp: res.RawBatchGet}, nil
	case *tikvpb.BatchCommandsResponse_Response_RawPut:
		return &Response{Resp: res.RawPut}, nil
	case *tikvpb.BatchCommandsResponse_Response_RawBatchPut:
		return &Response{Resp: res.RawBatchPut}, nil
	case *tikvpb.BatchCommandsResponse_Response_RawDelete:
		return &Response{Resp: res.RawDelete}, nil
	case *tikvpb.BatchCommandsResponse_Response_RawBatchDelete:
		return &Response{Resp: res.RawBatchDelete}, nil
	case *tikvpb.BatchCommandsResponse_Response_RawDeleteRange:
		return &Response{Resp: res.RawDeleteRange}, nil
	case *tikvpb.BatchCommandsResponse_Response_RawScan:
		return &Response{Resp: res.RawScan}, nil
	case *tikvpb.BatchCommandsResponse_Response_Coprocessor:
		return &Response{Resp: res.Coprocessor}, nil
	case *tikvpb.BatchCommandsResponse_Response_PessimisticLock:
		return &Response{Resp: res.PessimisticLock}, nil
	case *tikvpb.BatchCommandsResponse_Response_PessimisticRollback:
		return &Response{Resp: res.PessimisticRollback}, nil
	case *tikvpb.BatchCommandsResponse_Response_Empty:
		return &Response{Resp: res.Empty}, nil
	case *tikvpb.BatchCommandsResponse_Response_TxnHeartBeat:
		return &Response{Resp: res.TxnHeartBeat}, nil
	case *tikvpb.BatchCommandsResponse_Response_CheckTxnStatus:
		return &Response{Resp: res.CheckTxnStatus}, nil
	case *tikvpb.BatchCommandsResponse_Response_CheckSecondaryLocks:
		return &Response{Resp: res.CheckSecondaryLocks}, nil
	}
	panic("unreachable")
}

// CopStreamResponse combines tikvpb.Tikv_CoprocessorStreamClient and the first Recv() result together.
// In streaming API, get grpc stream client may not involve any network packet, then region error have
// to be handled in Recv() function. This struct facilitates the error handling.
type CopStreamResponse struct {
	tikvpb.Tikv_CoprocessorStreamClient
	*coprocessor.Response // The first result of Recv()
	Timeout               time.Duration
	Lease                 // Shared by this object and a background goroutine.
}

// BatchCopStreamResponse comprises the BatchCoprocessorClient , the first result and timeout detector.
type BatchCopStreamResponse struct {
	tikvpb.Tikv_BatchCoprocessorClient
	*coprocessor.BatchResponse
	Timeout time.Duration
	Lease   // Shared by this object and a background goroutine.
}

// MPPStreamResponse is indeed a wrapped client that can receive data packet from tiflash mpp server.
type MPPStreamResponse struct {
	tikvpb.Tikv_EstablishMPPConnectionClient
	*mpp.MPPDataPacket
	Timeout time.Duration
	Lease
}

// SetContext set the Context field for the given req to the specified ctx.
func SetContext(version kvrpcpb.APIVersion, req *Request, region *metapb.Region, peer *metapb.Peer) error {
	ctx := &req.Context
	if region != nil {
		ctx.RegionId = region.Id
		ctx.RegionEpoch = region.RegionEpoch
	}
	ctx.Peer = peer
	ctx.ApiVersion = version

	switch req.Type {
	case CmdGet:
		req.Get().Context = ctx
	case CmdScan:
		req.Scan().Context = ctx
	case CmdPrewrite:
		req.Prewrite().Context = ctx
	case CmdPessimisticLock:
		req.PessimisticLock().Context = ctx
	case CmdPessimisticRollback:
		req.PessimisticRollback().Context = ctx
	case CmdCommit:
		req.Commit().Context = ctx
	case CmdCleanup:
		req.Cleanup().Context = ctx
	case CmdBatchGet:
		req.BatchGet().Context = ctx
	case CmdBatchRollback:
		req.BatchRollback().Context = ctx
	case CmdScanLock:
		req.ScanLock().Context = ctx
	case CmdResolveLock:
		req.ResolveLock().Context = ctx
	case CmdGC:
		req.GC().Context = ctx
	case CmdDeleteRange:
		req.DeleteRange().Context = ctx
	case CmdRawGet:
		req.RawGet().Context = ctx
	case CmdRawBatchGet:
		req.RawBatchGet().Context = ctx
	case CmdRawPut:
		req.RawPut().Context = ctx
	case CmdRawBatchPut:
		req.RawBatchPut().Context = ctx
	case CmdRawDelete:
		req.RawDelete().Context = ctx
	case CmdRawBatchDelete:
		req.RawBatchDelete().Context = ctx
	case CmdRawDeleteRange:
		req.RawDeleteRange().Context = ctx
	case CmdRawScan:
		req.RawScan().Context = ctx
	case CmdGetKeyTTL:
		req.RawGetKeyTTL().Context = ctx
	case CmdRawCompareAndSwap:
		req.RawCompareAndSwap().Context = ctx
<<<<<<< HEAD
	case CmdUnsafeDestroyRange:
		req.UnsafeDestroyRange().Context = ctx
=======
	case CmdRawChecksum:
		req.RawChecksum().Context = ctx
>>>>>>> 97c41742
	case CmdRegisterLockObserver:
		req.RegisterLockObserver().Context = ctx
	case CmdCheckLockObserver:
		req.CheckLockObserver().Context = ctx
	case CmdRemoveLockObserver:
		req.RemoveLockObserver().Context = ctx
	case CmdPhysicalScanLock:
		req.PhysicalScanLock().Context = ctx
	case CmdCop:
		req.Cop().Context = ctx
	case CmdCopStream:
		req.Cop().Context = ctx
	case CmdBatchCop:
		req.BatchCop().Context = ctx
	case CmdMPPTask:
		// Dispatching MPP tasks don't need a region context, because it's a request for store but not region.
	case CmdMvccGetByKey:
		req.MvccGetByKey().Context = ctx
	case CmdMvccGetByStartTs:
		req.MvccGetByStartTs().Context = ctx
	case CmdSplitRegion:
		req.SplitRegion().Context = ctx
	case CmdEmpty:
		req.SplitRegion().Context = ctx
	case CmdTxnHeartBeat:
		req.TxnHeartBeat().Context = ctx
	case CmdCheckTxnStatus:
		req.CheckTxnStatus().Context = ctx
	case CmdCheckSecondaryLocks:
		req.CheckSecondaryLocks().Context = ctx
	default:
		return errors.Errorf("invalid request type %v", req.Type)
	}
	return nil
}

// GenRegionErrorResp returns corresponding Response with specified RegionError
// according to the given req.
func GenRegionErrorResp(req *Request, e *errorpb.Error) (*Response, error) {
	var p interface{}
	resp := &Response{}
	switch req.Type {
	case CmdGet:
		p = &kvrpcpb.GetResponse{
			RegionError: e,
		}
	case CmdScan:
		p = &kvrpcpb.ScanResponse{
			RegionError: e,
		}
	case CmdPrewrite:
		p = &kvrpcpb.PrewriteResponse{
			RegionError: e,
		}
	case CmdPessimisticLock:
		p = &kvrpcpb.PessimisticLockResponse{
			RegionError: e,
		}
	case CmdPessimisticRollback:
		p = &kvrpcpb.PessimisticRollbackResponse{
			RegionError: e,
		}
	case CmdCommit:
		p = &kvrpcpb.CommitResponse{
			RegionError: e,
		}
	case CmdCleanup:
		p = &kvrpcpb.CleanupResponse{
			RegionError: e,
		}
	case CmdBatchGet:
		p = &kvrpcpb.BatchGetResponse{
			RegionError: e,
		}
	case CmdBatchRollback:
		p = &kvrpcpb.BatchRollbackResponse{
			RegionError: e,
		}
	case CmdScanLock:
		p = &kvrpcpb.ScanLockResponse{
			RegionError: e,
		}
	case CmdResolveLock:
		p = &kvrpcpb.ResolveLockResponse{
			RegionError: e,
		}
	case CmdGC:
		p = &kvrpcpb.GCResponse{
			RegionError: e,
		}
	case CmdDeleteRange:
		p = &kvrpcpb.DeleteRangeResponse{
			RegionError: e,
		}
	case CmdRawGet:
		p = &kvrpcpb.RawGetResponse{
			RegionError: e,
		}
	case CmdRawBatchGet:
		p = &kvrpcpb.RawBatchGetResponse{
			RegionError: e,
		}
	case CmdRawPut:
		p = &kvrpcpb.RawPutResponse{
			RegionError: e,
		}
	case CmdRawBatchPut:
		p = &kvrpcpb.RawBatchPutResponse{
			RegionError: e,
		}
	case CmdRawDelete:
		p = &kvrpcpb.RawDeleteResponse{
			RegionError: e,
		}
	case CmdRawBatchDelete:
		p = &kvrpcpb.RawBatchDeleteResponse{
			RegionError: e,
		}
	case CmdRawDeleteRange:
		p = &kvrpcpb.RawDeleteRangeResponse{
			RegionError: e,
		}
	case CmdRawScan:
		p = &kvrpcpb.RawScanResponse{
			RegionError: e,
		}
	case CmdUnsafeDestroyRange:
		p = &kvrpcpb.UnsafeDestroyRangeResponse{
			RegionError: e,
		}
	case CmdGetKeyTTL:
		p = &kvrpcpb.RawGetKeyTTLResponse{
			RegionError: e,
		}
	case CmdRawCompareAndSwap:
		p = &kvrpcpb.RawCASResponse{
			RegionError: e,
		}
	case CmdRawChecksum:
		p = &kvrpcpb.RawChecksumResponse{
			RegionError: e,
		}
	case CmdCop:
		p = &coprocessor.Response{
			RegionError: e,
		}
	case CmdCopStream:
		p = &CopStreamResponse{
			Response: &coprocessor.Response{
				RegionError: e,
			},
		}
	case CmdMvccGetByKey:
		p = &kvrpcpb.MvccGetByKeyResponse{
			RegionError: e,
		}
	case CmdMvccGetByStartTs:
		p = &kvrpcpb.MvccGetByStartTsResponse{
			RegionError: e,
		}
	case CmdSplitRegion:
		p = &kvrpcpb.SplitRegionResponse{
			RegionError: e,
		}
	case CmdEmpty:
	case CmdTxnHeartBeat:
		p = &kvrpcpb.TxnHeartBeatResponse{
			RegionError: e,
		}
	case CmdCheckTxnStatus:
		p = &kvrpcpb.CheckTxnStatusResponse{
			RegionError: e,
		}
	case CmdCheckSecondaryLocks:
		p = &kvrpcpb.CheckSecondaryLocksResponse{
			RegionError: e,
		}
	default:
		return nil, errors.Errorf("invalid request type %v", req.Type)
	}
	resp.Resp = p
	return resp, nil
}

type getRegionError interface {
	GetRegionError() *errorpb.Error
}

// GetRegionError returns the RegionError of the underlying concrete response.
func (resp *Response) GetRegionError() (*errorpb.Error, error) {
	if resp.Resp == nil {
		return nil, nil
	}
	err, ok := resp.Resp.(getRegionError)
	if !ok {
		if _, isEmpty := resp.Resp.(*tikvpb.BatchCommandsEmptyResponse); isEmpty {
			return nil, nil
		}
		return nil, errors.Errorf("invalid response type %v", resp)
	}
	return err.GetRegionError(), nil
}

// CallRPC launches a rpc call.
// ch is needed to implement timeout for coprocessor streaming, the stream object's
// cancel function will be sent to the channel, together with a lease checked by a background goroutine.
func CallRPC(ctx context.Context, client tikvpb.TikvClient, req *Request) (*Response, error) {
	resp := &Response{}
	var err error
	switch req.Type {
	case CmdGet:
		resp.Resp, err = client.KvGet(ctx, req.Get())
	case CmdScan:
		resp.Resp, err = client.KvScan(ctx, req.Scan())
	case CmdPrewrite:
		resp.Resp, err = client.KvPrewrite(ctx, req.Prewrite())
	case CmdPessimisticLock:
		resp.Resp, err = client.KvPessimisticLock(ctx, req.PessimisticLock())
	case CmdPessimisticRollback:
		resp.Resp, err = client.KVPessimisticRollback(ctx, req.PessimisticRollback())
	case CmdCommit:
		resp.Resp, err = client.KvCommit(ctx, req.Commit())
	case CmdCleanup:
		resp.Resp, err = client.KvCleanup(ctx, req.Cleanup())
	case CmdBatchGet:
		resp.Resp, err = client.KvBatchGet(ctx, req.BatchGet())
	case CmdBatchRollback:
		resp.Resp, err = client.KvBatchRollback(ctx, req.BatchRollback())
	case CmdScanLock:
		resp.Resp, err = client.KvScanLock(ctx, req.ScanLock())
	case CmdResolveLock:
		resp.Resp, err = client.KvResolveLock(ctx, req.ResolveLock())
	case CmdGC:
		resp.Resp, err = client.KvGC(ctx, req.GC())
	case CmdDeleteRange:
		resp.Resp, err = client.KvDeleteRange(ctx, req.DeleteRange())
	case CmdRawGet:
		resp.Resp, err = client.RawGet(ctx, req.RawGet())
	case CmdRawBatchGet:
		resp.Resp, err = client.RawBatchGet(ctx, req.RawBatchGet())
	case CmdRawPut:
		resp.Resp, err = client.RawPut(ctx, req.RawPut())
	case CmdRawBatchPut:
		resp.Resp, err = client.RawBatchPut(ctx, req.RawBatchPut())
	case CmdRawDelete:
		resp.Resp, err = client.RawDelete(ctx, req.RawDelete())
	case CmdRawBatchDelete:
		resp.Resp, err = client.RawBatchDelete(ctx, req.RawBatchDelete())
	case CmdRawDeleteRange:
		resp.Resp, err = client.RawDeleteRange(ctx, req.RawDeleteRange())
	case CmdRawScan:
		resp.Resp, err = client.RawScan(ctx, req.RawScan())
	case CmdUnsafeDestroyRange:
		resp.Resp, err = client.UnsafeDestroyRange(ctx, req.UnsafeDestroyRange())
	case CmdGetKeyTTL:
		resp.Resp, err = client.RawGetKeyTTL(ctx, req.RawGetKeyTTL())
	case CmdRawCompareAndSwap:
		resp.Resp, err = client.RawCompareAndSwap(ctx, req.RawCompareAndSwap())
	case CmdRawChecksum:
		resp.Resp, err = client.RawChecksum(ctx, req.RawChecksum())
	case CmdRegisterLockObserver:
		resp.Resp, err = client.RegisterLockObserver(ctx, req.RegisterLockObserver())
	case CmdCheckLockObserver:
		resp.Resp, err = client.CheckLockObserver(ctx, req.CheckLockObserver())
	case CmdRemoveLockObserver:
		resp.Resp, err = client.RemoveLockObserver(ctx, req.RemoveLockObserver())
	case CmdPhysicalScanLock:
		resp.Resp, err = client.PhysicalScanLock(ctx, req.PhysicalScanLock())
	case CmdCop:
		resp.Resp, err = client.Coprocessor(ctx, req.Cop())
	case CmdMPPTask:
		resp.Resp, err = client.DispatchMPPTask(ctx, req.DispatchMPPTask())
	case CmdMPPAlive:
		resp.Resp, err = client.IsAlive(ctx, req.IsMPPAlive())
	case CmdMPPConn:
		var streamClient tikvpb.Tikv_EstablishMPPConnectionClient
		streamClient, err = client.EstablishMPPConnection(ctx, req.EstablishMPPConn())
		resp.Resp = &MPPStreamResponse{
			Tikv_EstablishMPPConnectionClient: streamClient,
		}
	case CmdMPPCancel:
		// it cannot use the ctx with cancel(), otherwise this cmd will fail.
		resp.Resp, err = client.CancelMPPTask(ctx, req.CancelMPPTask())
	case CmdCopStream:
		var streamClient tikvpb.Tikv_CoprocessorStreamClient
		streamClient, err = client.CoprocessorStream(ctx, req.Cop())
		resp.Resp = &CopStreamResponse{
			Tikv_CoprocessorStreamClient: streamClient,
		}
	case CmdBatchCop:
		var streamClient tikvpb.Tikv_BatchCoprocessorClient
		streamClient, err = client.BatchCoprocessor(ctx, req.BatchCop())
		resp.Resp = &BatchCopStreamResponse{
			Tikv_BatchCoprocessorClient: streamClient,
		}
	case CmdMvccGetByKey:
		resp.Resp, err = client.MvccGetByKey(ctx, req.MvccGetByKey())
	case CmdMvccGetByStartTs:
		resp.Resp, err = client.MvccGetByStartTs(ctx, req.MvccGetByStartTs())
	case CmdSplitRegion:
		resp.Resp, err = client.SplitRegion(ctx, req.SplitRegion())
	case CmdEmpty:
		resp.Resp, err = &tikvpb.BatchCommandsEmptyResponse{}, nil
	case CmdCheckTxnStatus:
		resp.Resp, err = client.KvCheckTxnStatus(ctx, req.CheckTxnStatus())
	case CmdCheckSecondaryLocks:
		resp.Resp, err = client.KvCheckSecondaryLocks(ctx, req.CheckSecondaryLocks())
	case CmdTxnHeartBeat:
		resp.Resp, err = client.KvTxnHeartBeat(ctx, req.TxnHeartBeat())
	case CmdStoreSafeTS:
		resp.Resp, err = client.GetStoreSafeTS(ctx, req.StoreSafeTS())
	case CmdLockWaitInfo:
		resp.Resp, err = client.GetLockWaitInfo(ctx, req.LockWaitInfo())
	case CmdCompact:
		resp.Resp, err = client.Compact(ctx, req.Compact())
	default:
		return nil, errors.Errorf("invalid request type: %v", req.Type)
	}
	if err != nil {
		return nil, errors.WithStack(err)
	}
	return resp, nil
}

// CallDebugRPC launches a debug rpc call.
func CallDebugRPC(ctx context.Context, client debugpb.DebugClient, req *Request) (*Response, error) {
	resp := &Response{}
	var err error
	switch req.Type {
	case CmdDebugGetRegionProperties:
		resp.Resp, err = client.GetRegionProperties(ctx, req.DebugGetRegionProperties())
	default:
		return nil, errors.Errorf("invalid request type: %v", req.Type)
	}
	return resp, err
}

// Lease is used to implement grpc stream timeout.
type Lease struct {
	Cancel   context.CancelFunc
	deadline int64 // A time.UnixNano value, if time.Now().UnixNano() > deadline, cancel() would be called.
}

// Recv overrides the stream client Recv() function.
func (resp *CopStreamResponse) Recv() (*coprocessor.Response, error) {
	deadline := time.Now().Add(resp.Timeout).UnixNano()
	atomic.StoreInt64(&resp.Lease.deadline, deadline)

	ret, err := resp.Tikv_CoprocessorStreamClient.Recv()

	atomic.StoreInt64(&resp.Lease.deadline, 0) // Stop the lease check.
	return ret, errors.WithStack(err)
}

// Close closes the CopStreamResponse object.
func (resp *CopStreamResponse) Close() {
	atomic.StoreInt64(&resp.Lease.deadline, 1)
	// We also call cancel here because CheckStreamTimeoutLoop
	// is not guaranteed to cancel all items when it exits.
	if resp.Lease.Cancel != nil {
		resp.Lease.Cancel()
	}
}

// Recv overrides the stream client Recv() function.
func (resp *BatchCopStreamResponse) Recv() (*coprocessor.BatchResponse, error) {
	deadline := time.Now().Add(resp.Timeout).UnixNano()
	atomic.StoreInt64(&resp.Lease.deadline, deadline)

	ret, err := resp.Tikv_BatchCoprocessorClient.Recv()

	atomic.StoreInt64(&resp.Lease.deadline, 0) // Stop the lease check.
	return ret, errors.WithStack(err)
}

// Close closes the BatchCopStreamResponse object.
func (resp *BatchCopStreamResponse) Close() {
	atomic.StoreInt64(&resp.Lease.deadline, 1)
	// We also call cancel here because CheckStreamTimeoutLoop
	// is not guaranteed to cancel all items when it exits.
	if resp.Lease.Cancel != nil {
		resp.Lease.Cancel()
	}
}

// Recv overrides the stream client Recv() function.
func (resp *MPPStreamResponse) Recv() (*mpp.MPPDataPacket, error) {
	deadline := time.Now().Add(resp.Timeout).UnixNano()
	atomic.StoreInt64(&resp.Lease.deadline, deadline)

	ret, err := resp.Tikv_EstablishMPPConnectionClient.Recv()

	atomic.StoreInt64(&resp.Lease.deadline, 0) // Stop the lease check.
	return ret, errors.WithStack(err)
}

// Close closes the MPPStreamResponse object.
func (resp *MPPStreamResponse) Close() {
	atomic.StoreInt64(&resp.Lease.deadline, 1)
	// We also call cancel here because CheckStreamTimeoutLoop
	// is not guaranteed to cancel all items when it exits.
	if resp.Lease.Cancel != nil {
		resp.Lease.Cancel()
	}
}

// CheckStreamTimeoutLoop runs periodically to check is there any stream request timed out.
// Lease is an object to track stream requests, call this function with "go CheckStreamTimeoutLoop()"
// It is not guaranteed to call every Lease.Cancel() putting into channel when exits.
// If grpc-go supports SetDeadline(https://github.com/grpc/grpc-go/issues/2917), we can stop using this method.
func CheckStreamTimeoutLoop(ch <-chan *Lease, done <-chan struct{}) {
	ticker := time.NewTicker(200 * time.Millisecond)
	defer ticker.Stop()
	array := make([]*Lease, 0, 1024)

	for {
		select {
		case <-done:
		drainLoop:
			// Try my best cleaning the channel to make SendRequest which is blocking by it continues.
			for {
				select {
				case <-ch:
				default:
					break drainLoop
				}
			}
			return
		case item := <-ch:
			array = append(array, item)
		case now := <-ticker.C:
			array = keepOnlyActive(array, now.UnixNano())
		}
	}
}

// keepOnlyActive removes completed items, call cancel function for timeout items.
func keepOnlyActive(array []*Lease, now int64) []*Lease {
	idx := 0
	for i := 0; i < len(array); i++ {
		item := array[i]
		deadline := atomic.LoadInt64(&item.deadline)
		if deadline == 0 || deadline > now {
			array[idx] = array[i]
			idx++
		} else {
			item.Cancel()
		}
	}
	return array[:idx]
}

// IsGreenGCRequest checks if the request is used by Green GC's protocol. This is used for failpoints to inject errors
// to specified RPC requests.
func (req *Request) IsGreenGCRequest() bool {
	if req.Type == CmdCheckLockObserver ||
		req.Type == CmdRegisterLockObserver ||
		req.Type == CmdRemoveLockObserver ||
		req.Type == CmdPhysicalScanLock {
		return true
	}
	return false
}

// IsTxnWriteRequest checks if the request is a transactional write request. This is used for failpoints to inject
// errors to specified RPC requests.
func (req *Request) IsTxnWriteRequest() bool {
	if req.Type == CmdPessimisticLock ||
		req.Type == CmdPrewrite ||
		req.Type == CmdCommit ||
		req.Type == CmdBatchRollback ||
		req.Type == CmdPessimisticRollback ||
		req.Type == CmdCheckTxnStatus ||
		req.Type == CmdCheckSecondaryLocks ||
		req.Type == CmdCleanup ||
		req.Type == CmdTxnHeartBeat ||
		req.Type == CmdResolveLock {
		return true
	}
	return false
}

// ResourceGroupTagger is used to fill the ResourceGroupTag in the kvrpcpb.Context.
type ResourceGroupTagger func(req *Request)<|MERGE_RESOLUTION|>--- conflicted
+++ resolved
@@ -720,13 +720,10 @@
 		req.RawGetKeyTTL().Context = ctx
 	case CmdRawCompareAndSwap:
 		req.RawCompareAndSwap().Context = ctx
-<<<<<<< HEAD
+	case CmdRawChecksum:
+		req.RawChecksum().Context = ctx
 	case CmdUnsafeDestroyRange:
 		req.UnsafeDestroyRange().Context = ctx
-=======
-	case CmdRawChecksum:
-		req.RawChecksum().Context = ctx
->>>>>>> 97c41742
 	case CmdRegisterLockObserver:
 		req.RegisterLockObserver().Context = ctx
 	case CmdCheckLockObserver:
