--- conflicted
+++ resolved
@@ -58,22 +58,14 @@
 	github.com/sasha-s/go-deadlock v0.2.0 // indirect
 	go.etcd.io/etcd/client/pkg/v3 v3.5.2 // indirect
 	go.uber.org/multierr v1.9.0 // indirect
-<<<<<<< HEAD
 	golang.org/x/exp v0.0.0-20230108222341-4b8118a2686a // indirect
-	golang.org/x/net v0.7.0 // indirect
-	golang.org/x/sys v0.5.0 // indirect
-	golang.org/x/text v0.7.0 // indirect
-	golang.org/x/time v0.1.0 // indirect
-	google.golang.org/genproto v0.0.0-20230202175211-008b39050e57 // indirect
-	google.golang.org/protobuf v1.28.1 // indirect
-=======
 	golang.org/x/net v0.8.0 // indirect
 	golang.org/x/sys v0.6.0 // indirect
 	golang.org/x/text v0.8.0 // indirect
+	golang.org/x/time v0.1.0 // indirect
 	golang.org/x/tools v0.7.0 // indirect
 	google.golang.org/genproto v0.0.0-20230331144136-dcfb400f0633 // indirect
 	google.golang.org/protobuf v1.30.0 // indirect
->>>>>>> 1ec0ff5b
 	gopkg.in/natefinch/lumberjack.v2 v2.2.1 // indirect
 	gopkg.in/yaml.v3 v3.0.1 // indirect
 )
