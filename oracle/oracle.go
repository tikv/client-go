--- conflicted
+++ resolved
@@ -65,9 +65,7 @@
 	GetExternalTimestamp(ctx context.Context) (uint64, error)
 	SetExternalTimestamp(ctx context.Context, ts uint64) error
 
-<<<<<<< HEAD
 	GetMinTimestamp(ctx context.Context) (uint64, error)
-=======
 	ReadTSValidator
 }
 
@@ -79,7 +77,6 @@
 	// Note that this method only checks the ts from the oracle's perspective. It doesn't check whether the snapshot
 	// has been GCed.
 	ValidateReadTS(ctx context.Context, readTS uint64, isStaleRead bool, opt *Option) error
->>>>>>> d4383a9a
 }
 
 // Future is a future which promises to return a timestamp.
