// Copyright 2021 TiKV Authors
//
// Licensed under the Apache License, Version 2.0 (the "License");
// you may not use this file except in compliance with the License.
// You may obtain a copy of the License at
//
//     http://www.apache.org/licenses/LICENSE-2.0
//
// Unless required by applicable law or agreed to in writing, software
// distributed under the License is distributed on an "AS IS" BASIS,
// WITHOUT WARRANTIES OR CONDITIONS OF ANY KIND, either express or implied.
// See the License for the specific language governing permissions and
// limitations under the License.

// NOTE: The code in this file is based on code from the
// TiDB project, licensed under the Apache License v 2.0
//
// https://github.com/pingcap/tidb/tree/cc5e161ac06827589c4966674597c137cc9e809c/store/tikv/oracle/oracles/pd.go
//

// Copyright 2016 PingCAP, Inc.
//
// Licensed under the Apache License, Version 2.0 (the "License");
// you may not use this file except in compliance with the License.
// You may obtain a copy of the License at
//
//     http://www.apache.org/licenses/LICENSE-2.0
//
// Unless required by applicable law or agreed to in writing, software
// distributed under the License is distributed on an "AS IS" BASIS,
// WITHOUT WARRANTIES OR CONDITIONS OF ANY KIND, either express or implied.
// See the License for the specific language governing permissions and
// limitations under the License.

package oracles

import (
	"context"
	"fmt"
	"math"
	"strings"
	"sync"
	"sync/atomic"
	"time"

	"github.com/pkg/errors"
	"github.com/tikv/client-go/v2/internal/logutil"
	"github.com/tikv/client-go/v2/metrics"
	"github.com/tikv/client-go/v2/oracle"
	pd "github.com/tikv/pd/client"
	"github.com/tikv/pd/client/clients/tso"
	"go.uber.org/zap"
	"golang.org/x/sync/singleflight"
)

var _ oracle.Oracle = &pdOracle{}

const slowDist = 30 * time.Millisecond

type adaptiveUpdateTSIntervalState int

const (
	adaptiveUpdateTSIntervalStateNone adaptiveUpdateTSIntervalState = iota
	// adaptiveUpdateTSIntervalStateNormal represents the state that the adaptive update ts interval is synced with the
	// configuration without performing any automatic adjustment.
	adaptiveUpdateTSIntervalStateNormal
	// adaptiveUpdateTSIntervalStateAdapting represents the state that as there are recently some stale read / snapshot
	// read operations requesting a short staleness (now - readTS is nearly or exceeds the current update interval),
	// so that we automatically shrink the update interval. Otherwise, read operations may don't have low resolution ts
	// that is new enough for checking the legality of the read ts, causing them have to fetch the latest ts from PD,
	// which is time-consuming.
	adaptiveUpdateTSIntervalStateAdapting
	// adaptiveUpdateTSIntervalStateRecovering represents the state that the update ts interval have once been shrunk,
	// to adapt to reads with short staleness, but there isn't any such read operations for a while, so that we
	// gradually recover the update interval to the configured value.
	adaptiveUpdateTSIntervalStateRecovering
	// adaptiveUpdateTSIntervalStateUnadjustable represents the state that the user has configured a very short update
	// interval, so that we don't have any space to automatically adjust it.
	adaptiveUpdateTSIntervalStateUnadjustable
)

func (s adaptiveUpdateTSIntervalState) String() string {
	switch s {
	case adaptiveUpdateTSIntervalStateNormal:
		return "normal"
	case adaptiveUpdateTSIntervalStateAdapting:
		return "adapting"
	case adaptiveUpdateTSIntervalStateRecovering:
		return "recovering"
	case adaptiveUpdateTSIntervalStateUnadjustable:
		return "unadjustable"
	default:
		return fmt.Sprintf("unknown(%v)", int(s))
	}
}

const (
	// minAllowedAdaptiveUpdateTSInterval is the lower bound of the adaptive update ts interval for avoiding an abnormal
	// read operation causing the update interval to be too short.
	minAllowedAdaptiveUpdateTSInterval = 500 * time.Millisecond
	// adaptiveUpdateTSIntervalShrinkingPreserve is the duration that we additionally shrinks when adapting to a read
	// operation that requires a short staleness.
	adaptiveUpdateTSIntervalShrinkingPreserve = 100 * time.Millisecond
	// adaptiveUpdateTSIntervalBlockRecoverThreshold is the threshold of the difference between the current update
	// interval and the staleness the read operation request to prevent the update interval from recovering back to
	// normal.
	adaptiveUpdateTSIntervalBlockRecoverThreshold = 200 * time.Millisecond
	// adaptiveUpdateTSIntervalRecoverPerSecond is the duration that the update interval should grow per second when
	// recovering to normal state from adapting state.
	adaptiveUpdateTSIntervalRecoverPerSecond = 20 * time.Millisecond
	// adaptiveUpdateTSIntervalDelayBeforeRecovering is the duration that we should hold the current adaptive update
	// interval before turning back to normal state.
	adaptiveUpdateTSIntervalDelayBeforeRecovering = 5 * time.Minute
)

// pdOracle is an Oracle that uses a placement driver client as source.
type pdOracle struct {
	c pd.Client
	// txn_scope (string) -> lastTSPointer (*atomic.Pointer[lastTSO])
	lastTSMap sync.Map
	quit      chan struct{}
	// The configured interval to update the low resolution ts. Set by SetLowResolutionTimestampUpdateInterval.
	// For TiDB >=v8.0.0, this is directly controlled by the system variable `tidb_low_resolution_tso_update_interval`.
	// For versions before v8.0.0, this value is fixed to 2s.
	lastTSUpdateInterval atomic.Int64

	// The actual interval to update the low resolution ts. If the configured one is too large to satisfy the
	// requirement of the stale read or snapshot read, the actual interval can be automatically set to a shorter
	// value than lastTSUpdateInterval.
	// This value is also possible to be updated by SetLowResolutionTimestampUpdateInterval, which may happen when
	// user adjusting the update interval manually.
	adaptiveLastTSUpdateInterval atomic.Int64

	adaptiveUpdateIntervalState struct {
		// The mutex to avoid racing between updateTS goroutine and SetLowResolutionTimestampUpdateInterval.
		mu sync.Mutex
		// The most recent time that a stale read / snapshot read requests a timestamp that is close enough to
		// the current adaptive update interval. If there is such a request recently, the adaptive interval
		// should avoid falling back to the original (configured) value.
		// Stored in unix microseconds to make it able to be accessed atomically.
		lastShortStalenessReadTime atomic.Int64
		// When someone requests need shrinking the update interval immediately, it sends the duration it expects to
		// this channel.
		shrinkIntervalCh chan time.Duration

		// Only accessed in updateTS goroutine. No need to use atomic value.
		lastTick time.Time
		// Represents a description about the current state.
		state adaptiveUpdateTSIntervalState
	}

	// When the low resolution ts is not new enough and there are many concurrent stane read / snapshot read
	// operations that needs to validate the read ts, we can use this to avoid too many concurrent GetTS calls by
	// reusing a result for different `ValidateReadTS` calls. This can be done because that
	// we don't require the ts for validation to be strictly the latest one.
	// Note that the result can't be reused for different txnScopes. The txnScope is used as the key.
	tsForValidation singleflight.Group
}

// lastTSO stores the last timestamp oracle gets from PD server and the local time when the TSO is fetched.
type lastTSO struct {
	tso     uint64
	arrival time.Time
}

type PDOracleOptions struct {
	// The duration to update the last ts, i.e., the low resolution ts.
	UpdateInterval time.Duration
	// Disable the background periodic update of the last ts. This is for test purposes only.
	NoUpdateTS bool
}

// NewPdOracle create an Oracle that uses a pd client source.
// Refer https://github.com/tikv/pd/blob/master/client/client.go for more details.
// PdOracle maintains `lastTS` to store the last timestamp got from PD server. If
// `GetTimestamp()` is not called after `updateInterval`, it will be called by
// itself to keep up with the timestamp on PD server.
func NewPdOracle(pdClient pd.Client, options *PDOracleOptions) (oracle.Oracle, error) {
	if options.UpdateInterval <= 0 {
		return nil, fmt.Errorf("updateInterval must be > 0")
	}

	o := &pdOracle{
		c:                    pdClient,
		quit:                 make(chan struct{}),
		lastTSUpdateInterval: atomic.Int64{},
	}
	o.adaptiveUpdateIntervalState.shrinkIntervalCh = make(chan time.Duration, 1)
	o.lastTSUpdateInterval.Store(int64(options.UpdateInterval))
	o.adaptiveLastTSUpdateInterval.Store(int64(options.UpdateInterval))
	o.adaptiveUpdateIntervalState.lastTick = time.Now()

	ctx := context.TODO()
	if !options.NoUpdateTS {
		go o.updateTS(ctx)
	}
	// Initialize the timestamp of the global txnScope by Get.
	_, err := o.GetTimestamp(ctx, &oracle.Option{TxnScope: oracle.GlobalTxnScope})
	if err != nil {
		o.Close()
		return nil, err
	}
	return o, nil
}

// IsExpired returns whether lockTS+TTL is expired, both are ms. It uses `lastTS`
// to compare, may return false negative result temporarily.
func (o *pdOracle) IsExpired(lockTS, TTL uint64, opt *oracle.Option) bool {
	lastTS, exist := o.getLastTS(opt.TxnScope)
	if !exist {
		return true
	}
	return oracle.ExtractPhysical(lastTS) >= oracle.ExtractPhysical(lockTS)+int64(TTL)
}

// GetTimestamp gets a new increasing time.
func (o *pdOracle) GetTimestamp(ctx context.Context, opt *oracle.Option) (uint64, error) {
	ts, err := o.getTimestamp(ctx, opt.TxnScope)
	if err != nil {
		return 0, err
	}
	o.setLastTS(ts, opt.TxnScope)
	return ts, nil
}

// GetMinTimestamp gets a minimum timestamp for all keyspace groups.
func (o *pdOracle) GetMinTimestamp(ctx context.Context) (uint64, error) {
	return o.getMinTimestamp(ctx)
}

type tsFuture struct {
	tso.TSFuture
	o        *pdOracle
	txnScope string
}

// Wait implements the oracle.Future interface.
func (f *tsFuture) Wait() (uint64, error) {
	now := time.Now()
	physical, logical, err := f.TSFuture.Wait()
	metrics.TiKVTSFutureWaitDuration.Observe(time.Since(now).Seconds())
	if err != nil {
		return 0, errors.WithStack(err)
	}
	ts := oracle.ComposeTS(physical, logical)
	f.o.setLastTS(ts, f.txnScope)
	return ts, nil
}

func (o *pdOracle) GetTimestampAsync(ctx context.Context, opt *oracle.Option) oracle.Future {
	return &tsFuture{o.c.GetTSAsync(ctx), o, opt.TxnScope}
}

func (o *pdOracle) getTimestamp(ctx context.Context, txnScope string) (uint64, error) {
	now := time.Now()
	physical, logical, err := o.c.GetTS(ctx)
	if err != nil {
		return 0, errors.WithStack(err)
	}
	dist := time.Since(now)
	if dist > slowDist {
		logutil.Logger(ctx).Warn("get timestamp too slow",
			zap.Duration("cost time", dist))
	}
	return oracle.ComposeTS(physical, logical), nil
}

<<<<<<< HEAD
func (o *pdOracle) getMinTimestamp(ctx context.Context) (uint64, error) {
	now := time.Now()

	physical, logical, err := o.c.GetMinTS(ctx)
	if err != nil {
		return 0, errors.WithStack(err)
	}
	dist := time.Since(now)
	if dist > slowDist {
		logutil.Logger(ctx).Warn("get minimum timestamp too slow",
			zap.Duration("cost time", dist))
	}
	return oracle.ComposeTS(physical, logical), nil
}

func (o *pdOracle) getArrivalTimestamp() uint64 {
	return oracle.GoTimeToTS(time.Now())
}

=======
>>>>>>> d4383a9a
func (o *pdOracle) setLastTS(ts uint64, txnScope string) {
	if txnScope == "" {
		txnScope = oracle.GlobalTxnScope
	}
	current := &lastTSO{
		tso:     ts,
		arrival: time.Now(),
	}
	lastTSInterface, ok := o.lastTSMap.Load(txnScope)
	if !ok {
		pointer := &atomic.Pointer[lastTSO]{}
		pointer.Store(current)
		// do not handle the stored case, because it only runs once.
		lastTSInterface, _ = o.lastTSMap.LoadOrStore(txnScope, pointer)
	}
	lastTSPointer := lastTSInterface.(*atomic.Pointer[lastTSO])
	for {
		last := lastTSPointer.Load()
		if current.tso <= last.tso {
			return
		}
		if last.arrival.After(current.arrival) {
			current.arrival = last.arrival
		}
		if lastTSPointer.CompareAndSwap(last, current) {
			return
		}
	}
}

func (o *pdOracle) getLastTS(txnScope string) (uint64, bool) {
	last, exist := o.getLastTSWithArrivalTS(txnScope)
	if !exist {
		return 0, false
	}
	return last.tso, true
}

func (o *pdOracle) getLastTSWithArrivalTS(txnScope string) (*lastTSO, bool) {
	if txnScope == "" {
		txnScope = oracle.GlobalTxnScope
	}
	lastTSInterface, ok := o.lastTSMap.Load(txnScope)
	if !ok {
		return nil, false
	}
	lastTSPointer := lastTSInterface.(*atomic.Pointer[lastTSO])
	last := lastTSPointer.Load()
	if last == nil {
		return nil, false
	}
	return last, true
}

func (o *pdOracle) nextUpdateInterval(now time.Time, requiredStaleness time.Duration) time.Duration {
	o.adaptiveUpdateIntervalState.mu.Lock()
	defer o.adaptiveUpdateIntervalState.mu.Unlock()

	configuredInterval := time.Duration(o.lastTSUpdateInterval.Load())
	prevAdaptiveUpdateInterval := time.Duration(o.adaptiveLastTSUpdateInterval.Load())
	lastReachDropThresholdTime := time.UnixMilli(o.adaptiveUpdateIntervalState.lastShortStalenessReadTime.Load())

	currentAdaptiveUpdateInterval := prevAdaptiveUpdateInterval

	// Shortcut
	const none = adaptiveUpdateTSIntervalStateNone

	// The following `checkX` functions checks whether it should transit to the X state. Returns
	// a tuple representing (state, newInterval).
	// When `checkX` returns a valid state, it means that the current situation matches the state. In this case, it
	// also returns the new interval that should be used next.
	// When it returns `none`, we need to check if it should transit to other states. For each call to
	// nextUpdateInterval, if all attempts to `checkX` function returns false, it keeps the previous state unchanged.

	checkUnadjustable := func() (adaptiveUpdateTSIntervalState, time.Duration) {
		// If the user has configured a very short interval, we don't have any space to adjust it. Just use
		// the user's configured value directly.
		if configuredInterval <= minAllowedAdaptiveUpdateTSInterval {
			return adaptiveUpdateTSIntervalStateUnadjustable, configuredInterval
		}
		return none, 0
	}

	checkNormal := func() (adaptiveUpdateTSIntervalState, time.Duration) {
		// If the current actual update interval is synced with the configured value, and it's not unadjustable state,
		// then it's the normal state.
		if configuredInterval > minAllowedAdaptiveUpdateTSInterval && currentAdaptiveUpdateInterval == configuredInterval {
			return adaptiveUpdateTSIntervalStateNormal, currentAdaptiveUpdateInterval
		}
		return none, 0
	}

	checkAdapting := func() (adaptiveUpdateTSIntervalState, time.Duration) {
		if requiredStaleness != 0 && requiredStaleness < currentAdaptiveUpdateInterval && currentAdaptiveUpdateInterval > minAllowedAdaptiveUpdateTSInterval {
			// If we are calculating the interval because of a request that requires a shorter staleness, we shrink the
			// update interval immediately to adapt to it.
			// We shrink the update interval to a value slightly lower than the requested staleness to avoid potential
			// frequent shrinking operations. But there's a lower bound to prevent loading ts too frequently.
			// newInterval := max(requiredStaleness-adaptiveUpdateTSIntervalShrinkingPreserve, minAllowedAdaptiveUpdateTSInterval)
			newInterval := requiredStaleness - adaptiveUpdateTSIntervalShrinkingPreserve
			if newInterval < minAllowedAdaptiveUpdateTSInterval {
				newInterval = minAllowedAdaptiveUpdateTSInterval
			}
			return adaptiveUpdateTSIntervalStateAdapting, newInterval
		}

		if currentAdaptiveUpdateInterval != configuredInterval && now.Sub(lastReachDropThresholdTime) < adaptiveUpdateTSIntervalDelayBeforeRecovering {
			// There is a recent request that requires a short staleness. Keep the current adaptive interval.
			// If it's not adapting state, it's possible that it's previously in recovering state, and it stops recovering
			// as there is a new read operation requesting a short staleness.
			return adaptiveUpdateTSIntervalStateAdapting, currentAdaptiveUpdateInterval
		}

		return none, 0
	}

	checkRecovering := func() (adaptiveUpdateTSIntervalState, time.Duration) {
		if currentAdaptiveUpdateInterval == configuredInterval || now.Sub(lastReachDropThresholdTime) < adaptiveUpdateTSIntervalDelayBeforeRecovering {
			return none, 0
		}

		timeSinceLastTick := now.Sub(o.adaptiveUpdateIntervalState.lastTick)
		newInterval := currentAdaptiveUpdateInterval + time.Duration(timeSinceLastTick.Seconds()*float64(adaptiveUpdateTSIntervalRecoverPerSecond))
		if newInterval > configuredInterval {
			newInterval = configuredInterval
		}

		return adaptiveUpdateTSIntervalStateRecovering, newInterval
	}

	// Check the specified states in order, until the state becomes determined.
	// If it's still undetermined after all checks, keep the previous state.
	nextState := func(checkFuncs ...func() (adaptiveUpdateTSIntervalState, time.Duration)) time.Duration {
		for _, f := range checkFuncs {
			state, newInterval := f()
			if state == none {
				continue
			}

			currentAdaptiveUpdateInterval = newInterval

			// If the final state is the recovering state, do an additional step to check whether it can go back to
			// normal state immediately.
			if state == adaptiveUpdateTSIntervalStateRecovering {
				var nextState adaptiveUpdateTSIntervalState
				nextState, newInterval = checkNormal()
				if nextState != none {
					state = nextState
					currentAdaptiveUpdateInterval = newInterval
				}
			}

			o.adaptiveLastTSUpdateInterval.Store(int64(currentAdaptiveUpdateInterval))
			if o.adaptiveUpdateIntervalState.state != state {
				logutil.BgLogger().Info("adaptive update ts interval state transition",
					zap.Duration("configuredInterval", configuredInterval),
					zap.Duration("prevAdaptiveUpdateInterval", prevAdaptiveUpdateInterval),
					zap.Duration("newAdaptiveUpdateInterval", currentAdaptiveUpdateInterval),
					zap.Duration("requiredStaleness", requiredStaleness),
					zap.Stringer("prevState", o.adaptiveUpdateIntervalState.state),
					zap.Stringer("newState", state))
				o.adaptiveUpdateIntervalState.state = state
			}

			return currentAdaptiveUpdateInterval
		}
		return currentAdaptiveUpdateInterval
	}

	var newInterval time.Duration
	if requiredStaleness != 0 {
		newInterval = nextState(checkUnadjustable, checkAdapting)
	} else {
		newInterval = nextState(checkUnadjustable, checkAdapting, checkNormal, checkRecovering)
	}

	metrics.TiKVLowResolutionTSOUpdateIntervalSecondsGauge.Set(newInterval.Seconds())

	return newInterval
}

func (o *pdOracle) updateTS(ctx context.Context) {
	currentInterval := time.Duration(o.lastTSUpdateInterval.Load())
	ticker := time.NewTicker(currentInterval)
	defer ticker.Stop()

	// Note that as `doUpdate` updates last tick time while `nextUpdateInterval` may perform calculation depending on the
	// last tick time, `doUpdate` should be called after finishing calculating the next interval.
	doUpdate := func(now time.Time) {
		// Update the timestamp for each txnScope
		o.lastTSMap.Range(func(key, _ interface{}) bool {
			txnScope := key.(string)
			ts, err := o.getTimestamp(ctx, txnScope)
			if err != nil {
				logutil.Logger(ctx).Error("updateTS error", zap.String("txnScope", txnScope), zap.Error(err))
				return true
			}
			o.setLastTS(ts, txnScope)
			return true
		})

		o.adaptiveUpdateIntervalState.lastTick = now
	}

	for {
		select {
		case now := <-ticker.C:
			// nextUpdateInterval has calculation that depends on the time of the last tick. Calculate next interval
			// before `doUpdate` as `doUpdate` is responsible for updating the time of the last tick.
			newInterval := o.nextUpdateInterval(now, 0)

			doUpdate(now)

			if newInterval != currentInterval {
				currentInterval = newInterval
				ticker.Reset(currentInterval)
			}

		case requiredStaleness := <-o.adaptiveUpdateIntervalState.shrinkIntervalCh:
			now := time.Now()
			newInterval := o.nextUpdateInterval(now, requiredStaleness)
			if newInterval != currentInterval {
				currentInterval = newInterval

				if time.Since(o.adaptiveUpdateIntervalState.lastTick) >= currentInterval {
					doUpdate(time.Now())
				}

				ticker.Reset(currentInterval)
			}
		case <-o.quit:
			return
		}
	}
}

// UntilExpired implement oracle.Oracle interface.
func (o *pdOracle) UntilExpired(lockTS uint64, TTL uint64, opt *oracle.Option) int64 {
	lastTS, ok := o.getLastTS(opt.TxnScope)
	if !ok {
		return 0
	}
	return oracle.ExtractPhysical(lockTS) + int64(TTL) - oracle.ExtractPhysical(lastTS)
}

func (o *pdOracle) Close() {
	close(o.quit)
}

// A future that resolves immediately to a low resolution timestamp.
type lowResolutionTsFuture struct {
	ts  uint64
	err error
}

// Wait implements the oracle.Future interface.
func (f lowResolutionTsFuture) Wait() (uint64, error) {
	return f.ts, f.err
}

// GetLowResolutionTimestamp gets a new increasing time.
func (o *pdOracle) GetLowResolutionTimestamp(ctx context.Context, opt *oracle.Option) (uint64, error) {
	lastTS, ok := o.getLastTS(opt.TxnScope)
	if !ok {
		return 0, errors.Errorf("get low resolution timestamp fail, invalid txnScope = %s", opt.TxnScope)
	}
	return lastTS, nil
}

func (o *pdOracle) GetLowResolutionTimestampAsync(ctx context.Context, opt *oracle.Option) oracle.Future {
	lastTS, ok := o.getLastTS(opt.TxnScope)
	if !ok {
		return lowResolutionTsFuture{
			ts:  0,
			err: errors.Errorf("get low resolution timestamp async fail, invalid txnScope = %s", opt.TxnScope),
		}
	}
	return lowResolutionTsFuture{
		ts:  lastTS,
		err: nil,
	}
}

func (o *pdOracle) getStaleTimestamp(txnScope string, prevSecond uint64) (uint64, error) {
	last, ok := o.getLastTSWithArrivalTS(txnScope)
	if !ok {
		return 0, errors.Errorf("get stale timestamp fail, txnScope: %s", txnScope)
	}
	return o.getStaleTimestampWithLastTS(last, prevSecond)
}

func (o *pdOracle) getStaleTimestampWithLastTS(last *lastTSO, prevSecond uint64) (uint64, error) {
	ts, arrivalTime := last.tso, last.arrival
	physicalTime := oracle.GetTimeFromTS(ts)
	if uint64(physicalTime.Unix()) <= prevSecond {
		return 0, errors.Errorf("invalid prevSecond %v", prevSecond)
	}

	staleTime := physicalTime.Add(time.Now().Add(-time.Duration(prevSecond) * time.Second).Sub(arrivalTime))
	return oracle.GoTimeToTS(staleTime), nil
}

// GetStaleTimestamp generate a TSO which represents for the TSO prevSecond secs ago.
func (o *pdOracle) GetStaleTimestamp(ctx context.Context, txnScope string, prevSecond uint64) (ts uint64, err error) {
	ts, err = o.getStaleTimestamp(txnScope, prevSecond)
	if err != nil {
		if !strings.HasPrefix(err.Error(), "invalid prevSecond") {
			// If any error happened, we will try to fetch tso and set it as last ts.
			_, tErr := o.GetTimestamp(ctx, &oracle.Option{TxnScope: txnScope})
			if tErr != nil {
				return 0, tErr
			}
		}
		return 0, err
	}
	return ts, nil
}

func (o *pdOracle) SetExternalTimestamp(ctx context.Context, ts uint64) error {
	return o.c.SetExternalTimestamp(ctx, ts)
}

func (o *pdOracle) GetExternalTimestamp(ctx context.Context) (uint64, error) {
	return o.c.GetExternalTimestamp(ctx)
}

func (o *pdOracle) getCurrentTSForValidation(ctx context.Context, opt *oracle.Option) (uint64, error) {
	ch := o.tsForValidation.DoChan(opt.TxnScope, func() (interface{}, error) {
		metrics.TiKVValidateReadTSFromPDCount.Inc()

		// If the call that triggers the execution of this function is canceled by the context, other calls that are
		// waiting for reusing the same result should not be canceled. So pass context.Background() instead of the
		// current ctx.
		res, err := o.GetTimestamp(context.Background(), opt)
		return res, err
	})
	select {
	case <-ctx.Done():
		return 0, errors.WithStack(ctx.Err())
	case res := <-ch:
		if res.Err != nil {
			return 0, errors.WithStack(res.Err)
		}
		return res.Val.(uint64), nil
	}
}

// ValidateReadTSForTidbSnapshot is a flag in context, indicating whether the read ts is for tidb_snapshot.
// This is a special approach for release branches to minimize code changes to reduce risks.
type ValidateReadTSForTidbSnapshot struct{}

func (o *pdOracle) ValidateReadTS(ctx context.Context, readTS uint64, isStaleRead bool, opt *oracle.Option) (errRet error) {
	// For a mistake we've seen
	if readTS >= math.MaxInt64 && readTS < math.MaxUint64 {
		return errors.Errorf("MaxInt64 <= readTS < MaxUint64, readTS=%v", readTS)
	}

	// For release branches, only check stale reads and reads using `tidb_snapshot`
	forTidbSnapshot := ctx.Value(ValidateReadTSForTidbSnapshot{}) != nil
	if !forTidbSnapshot && !isStaleRead {
		return nil
	}

	if readTS == math.MaxUint64 {
		if isStaleRead {
			return oracle.ErrLatestStaleRead{}
		}
		return nil
	}

	latestTSInfo, exists := o.getLastTSWithArrivalTS(opt.TxnScope)
	// If we fail to get latestTSInfo or the readTS exceeds it, get a timestamp from PD to double-check.
	// But we don't need to strictly fetch the latest TS. So if there are already concurrent calls to this function
	// loading the latest TS, we can just reuse the same result to avoid too many concurrent GetTS calls.
	if !exists || readTS > latestTSInfo.tso {
		currentTS, err := o.getCurrentTSForValidation(ctx, opt)
		if err != nil {
			return errors.Errorf("fail to validate read timestamp: %v", err)
		}
		if isStaleRead {
			o.adjustUpdateLowResolutionTSIntervalWithRequestedStaleness(readTS, currentTS, time.Now())
		}
		if readTS > currentTS {
			return oracle.ErrFutureTSRead{
				ReadTS:    readTS,
				CurrentTS: currentTS,
			}
		}
	} else if isStaleRead {
		estimatedCurrentTS, err := o.getStaleTimestampWithLastTS(latestTSInfo, 0)
		if err != nil {
			logutil.Logger(ctx).Warn("failed to estimate current ts by getSlateTimestamp for auto-adjusting update low resolution ts interval",
				zap.Error(err), zap.Uint64("readTS", readTS), zap.String("txnScope", opt.TxnScope))
		} else {
			o.adjustUpdateLowResolutionTSIntervalWithRequestedStaleness(readTS, estimatedCurrentTS, time.Now())
		}
	}
	return nil
}

// adjustUpdateLowResolutionTSIntervalWithRequestedStaleness triggers adjustments the update interval of low resolution
// ts, if necessary, to suite the usage of stale read.
// This method is not supposed to be called when performing non-stale-read operations.
func (o *pdOracle) adjustUpdateLowResolutionTSIntervalWithRequestedStaleness(readTS uint64, currentTS uint64, now time.Time) {
	requiredStaleness := oracle.GetTimeFromTS(currentTS).Sub(oracle.GetTimeFromTS(readTS))

	// Do not acquire the mutex, as here we only needs a rough check.
	// So it's possible that we get inconsistent values from these two atomic fields, but it won't cause any problem.
	currentUpdateInterval := time.Duration(o.adaptiveLastTSUpdateInterval.Load())

	if requiredStaleness <= currentUpdateInterval+adaptiveUpdateTSIntervalBlockRecoverThreshold {
		// Record the most recent time when there's a read operation requesting the staleness close enough to the
		// current update interval.
		nowMillis := now.UnixMilli()
		last := o.adaptiveUpdateIntervalState.lastShortStalenessReadTime.Load()
		if last < nowMillis {
			// Do not retry if the CAS fails (which may happen when there are other goroutines updating it
			// concurrently), as we don't actually need to set it strictly.
			o.adaptiveUpdateIntervalState.lastShortStalenessReadTime.CompareAndSwap(last, nowMillis)
		}
	}

	if requiredStaleness <= currentUpdateInterval && currentUpdateInterval > minAllowedAdaptiveUpdateTSInterval {
		// Considering system time / PD time drifts, it's possible that we get a non-positive value from the
		// calculation. Make sure it's always positive before passing it to the updateTS goroutine.
		// Note that `nextUpdateInterval` method expects the requiredStaleness is always non-zero when triggerred
		// by this path.
		// requiredStaleness = max(requiredStaleness, time.Millisecond)
		if requiredStaleness < time.Millisecond {
			requiredStaleness = time.Millisecond
		}
		// Try to non-blocking send a signal to notify it to change the interval immediately. But if the channel is
		// busy, it means that there's another concurrent call trying to update it. Just skip it in this case.
		select {
		case o.adaptiveUpdateIntervalState.shrinkIntervalCh <- requiredStaleness:
		default:
		}
	}
}<|MERGE_RESOLUTION|>--- conflicted
+++ resolved
@@ -265,7 +265,6 @@
 	return oracle.ComposeTS(physical, logical), nil
 }
 
-<<<<<<< HEAD
 func (o *pdOracle) getMinTimestamp(ctx context.Context) (uint64, error) {
 	now := time.Now()
 
@@ -285,8 +284,6 @@
 	return oracle.GoTimeToTS(time.Now())
 }
 
-=======
->>>>>>> d4383a9a
 func (o *pdOracle) setLastTS(ts uint64, txnScope string) {
 	if txnScope == "" {
 		txnScope = oracle.GlobalTxnScope
