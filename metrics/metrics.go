// Copyright 2021 TiKV Authors
//
// Licensed under the Apache License, Version 2.0 (the "License");
// you may not use this file except in compliance with the License.
// You may obtain a copy of the License at
//
//     http://www.apache.org/licenses/LICENSE-2.0
//
// Unless required by applicable law or agreed to in writing, software
// distributed under the License is distributed on an "AS IS" BASIS,
// WITHOUT WARRANTIES OR CONDITIONS OF ANY KIND, either express or implied.
// See the License for the specific language governing permissions and
// limitations under the License.

// NOTE: The code in this file is based on code from the
// TiDB project, licensed under the Apache License v 2.0
//
// https://github.com/pingcap/tidb/tree/cc5e161ac06827589c4966674597c137cc9e809c/store/tikv/metrics/metrics.go
//

// Copyright 2021 PingCAP, Inc.
//
// Licensed under the Apache License, Version 2.0 (the "License");
// you may not use this file except in compliance with the License.
// You may obtain a copy of the License at
//
//     http://www.apache.org/licenses/LICENSE-2.0
//
// Unless required by applicable law or agreed to in writing, software
// distributed under the License is distributed on an "AS IS" BASIS,
// WITHOUT WARRANTIES OR CONDITIONS OF ANY KIND, either express or implied.
// See the License for the specific language governing permissions and
// limitations under the License.

package metrics

import (
	"github.com/prometheus/client_golang/prometheus"
	dto "github.com/prometheus/client_model/go"
)

// Client metrics.
var (
	TiKVTxnCmdHistogram                      *prometheus.HistogramVec
	TiKVBackoffHistogram                     *prometheus.HistogramVec
	TiKVSendReqHistogram                     *prometheus.HistogramVec
	TiKVSendReqCounter                       *prometheus.CounterVec
	TiKVSendReqTimeCounter                   *prometheus.CounterVec
	TiKVRPCNetLatencyHistogram               *prometheus.HistogramVec
	TiKVCoprocessorHistogram                 *prometheus.HistogramVec
	TiKVLockResolverCounter                  *prometheus.CounterVec
	TiKVRegionErrorCounter                   *prometheus.CounterVec
	TiKVTxnWriteKVCountHistogram             *prometheus.HistogramVec
	TiKVTxnWriteSizeHistogram                *prometheus.HistogramVec
	TiKVRawkvCmdHistogram                    *prometheus.HistogramVec
	TiKVRawkvSizeHistogram                   *prometheus.HistogramVec
	TiKVTxnRegionsNumHistogram               *prometheus.HistogramVec
	TiKVLoadSafepointCounter                 *prometheus.CounterVec
	TiKVSecondaryLockCleanupFailureCounter   *prometheus.CounterVec
	TiKVRegionCacheCounter                   *prometheus.CounterVec
	TiKVLoadRegionCacheHistogram             *prometheus.HistogramVec
	TiKVLocalLatchWaitTimeHistogram          prometheus.Histogram
	TiKVStatusDuration                       *prometheus.HistogramVec
	TiKVStatusCounter                        *prometheus.CounterVec
	TiKVBatchWaitDuration                    prometheus.Histogram
	TiKVBatchSendLatency                     prometheus.Histogram
	TiKVBatchWaitOverLoad                    prometheus.Counter
	TiKVBatchPendingRequests                 *prometheus.HistogramVec
	TiKVBatchRequests                        *prometheus.HistogramVec
	TiKVBatchClientUnavailable               prometheus.Histogram
	TiKVBatchClientWaitEstablish             prometheus.Histogram
	TiKVBatchClientRecycle                   prometheus.Histogram
	TiKVBatchRecvLatency                     *prometheus.HistogramVec
	TiKVRangeTaskStats                       *prometheus.GaugeVec
	TiKVRangeTaskPushDuration                *prometheus.HistogramVec
	TiKVTokenWaitDuration                    prometheus.Histogram
	TiKVTxnHeartBeatHistogram                *prometheus.HistogramVec
	TiKVPessimisticLockKeysDuration          prometheus.Histogram
	TiKVTTLLifeTimeReachCounter              prometheus.Counter
	TiKVNoAvailableConnectionCounter         prometheus.Counter
	TiKVTwoPCTxnCounter                      *prometheus.CounterVec
	TiKVAsyncCommitTxnCounter                *prometheus.CounterVec
	TiKVOnePCTxnCounter                      *prometheus.CounterVec
	TiKVStoreLimitErrorCounter               *prometheus.CounterVec
	TiKVGRPCConnTransientFailureCounter      *prometheus.CounterVec
	TiKVPanicCounter                         *prometheus.CounterVec
	TiKVForwardRequestCounter                *prometheus.CounterVec
	TiKVTSFutureWaitDuration                 prometheus.Histogram
	TiKVSafeTSUpdateCounter                  *prometheus.CounterVec
	TiKVMinSafeTSGapSeconds                  *prometheus.GaugeVec
	TiKVReplicaSelectorFailureCounter        *prometheus.CounterVec
	TiKVRequestRetryTimesHistogram           prometheus.Histogram
	TiKVTxnCommitBackoffSeconds              prometheus.Histogram
	TiKVTxnCommitBackoffCount                prometheus.Histogram
	TiKVSmallReadDuration                    prometheus.Histogram
	TiKVReadThroughput                       prometheus.Histogram
	TiKVUnsafeDestroyRangeFailuresCounterVec *prometheus.CounterVec
	TiKVPrewriteAssertionUsageCounter        *prometheus.CounterVec
<<<<<<< HEAD
	TiKVAggressiveLockedKeysCounter          *prometheus.CounterVec
=======
	TiKVGrpcConnectionState                  *prometheus.GaugeVec
	TiKVAggressiveLockedKeysCounter          *prometheus.CounterVec
	TiKVStoreSlowScoreGauge                  *prometheus.GaugeVec
	TiKVPreferLeaderFlowsGauge               *prometheus.GaugeVec
>>>>>>> 884a6343
)

// Label constants.
const (
	LblType            = "type"
	LblResult          = "result"
	LblStore           = "store"
	LblCommit          = "commit"
	LblAbort           = "abort"
	LblRollback        = "rollback"
	LblBatchGet        = "batch_get"
	LblGet             = "get"
	LblLockKeys        = "lock_keys"
	LabelBatchRecvLoop = "batch-recv-loop"
	LabelBatchSendLoop = "batch-send-loop"
	LblAddress         = "address"
	LblFromStore       = "from_store"
	LblToStore         = "to_store"
	LblStaleRead       = "stale_read"
	LblSource          = "source"
	LblScope           = "scope"
	LblInternal        = "internal"
	LblGeneral         = "general"
)

func initMetrics(namespace, subsystem string) {
	TiKVTxnCmdHistogram = prometheus.NewHistogramVec(
		prometheus.HistogramOpts{
			Namespace: namespace,
			Subsystem: subsystem,
			Name:      "txn_cmd_duration_seconds",
			Help:      "Bucketed histogram of processing time of txn cmds.",
			Buckets:   prometheus.ExponentialBuckets(0.0005, 2, 29), // 0.5ms ~ 1.5days
		}, []string{LblType, LblScope})

	TiKVBackoffHistogram = prometheus.NewHistogramVec(
		prometheus.HistogramOpts{
			Namespace: namespace,
			Subsystem: subsystem,
			Name:      "backoff_seconds",
			Help:      "total backoff seconds of a single backoffer.",
			Buckets:   prometheus.ExponentialBuckets(0.0005, 2, 29), // 0.5ms ~ 1.5days
		}, []string{LblType})

	TiKVSendReqHistogram = prometheus.NewHistogramVec(
		prometheus.HistogramOpts{
			Namespace: namespace,
			Subsystem: subsystem,
			Name:      "request_seconds",
			Help:      "Bucketed histogram of sending request duration.",
			Buckets:   prometheus.ExponentialBuckets(0.0005, 2, 29), // 0.5ms ~ 1.5days
		}, []string{LblType, LblStore, LblStaleRead, LblScope})

	TiKVSendReqCounter = prometheus.NewCounterVec(
		prometheus.CounterOpts{
			Namespace: namespace,
			Subsystem: subsystem,
			Name:      "request_counter",
			Help:      "Counter of sending request with multi dimensions.",
		}, []string{LblType, LblStore, LblStaleRead, LblSource, LblScope})

	TiKVSendReqTimeCounter = prometheus.NewCounterVec(
		prometheus.CounterOpts{
			Namespace: namespace,
			Subsystem: subsystem,
			Name:      "request_time_counter",
			Help:      "Counter of request time with multi dimensions.",
		}, []string{LblType, LblStore, LblStaleRead, LblSource, LblScope})

	TiKVRPCNetLatencyHistogram = prometheus.NewHistogramVec(
		prometheus.HistogramOpts{
			Namespace: namespace,
			Subsystem: subsystem,
			Name:      "rpc_net_latency_seconds",
			Help:      "Bucketed histogram of time difference between TiDB and TiKV.",
			Buckets:   prometheus.ExponentialBuckets(5e-5, 2, 18), // 50us ~ 6.5s
		}, []string{LblStore, LblScope})

	TiKVCoprocessorHistogram = prometheus.NewHistogramVec(
		prometheus.HistogramOpts{
			Namespace: namespace,
			Subsystem: subsystem,
			Name:      "cop_duration_seconds",
			Help:      "Run duration of a single coprocessor task, includes backoff time.",
			Buckets:   prometheus.ExponentialBuckets(0.0005, 2, 29), // 0.5ms ~ 1.5days
		}, []string{LblStore, LblStaleRead, LblScope})

	TiKVLockResolverCounter = prometheus.NewCounterVec(
		prometheus.CounterOpts{
			Namespace: namespace,
			Subsystem: subsystem,
			Name:      "lock_resolver_actions_total",
			Help:      "Counter of lock resolver actions.",
		}, []string{LblType})

	TiKVRegionErrorCounter = prometheus.NewCounterVec(
		prometheus.CounterOpts{
			Namespace: namespace,
			Subsystem: subsystem,
			Name:      "region_err_total",
			Help:      "Counter of region errors.",
		}, []string{LblType, LblScope})

	TiKVTxnWriteKVCountHistogram = prometheus.NewHistogramVec(
		prometheus.HistogramOpts{
			Namespace: namespace,
			Subsystem: subsystem,
			Name:      "txn_write_kv_num",
			Help:      "Count of kv pairs to write in a transaction.",
			Buckets:   prometheus.ExponentialBuckets(1, 4, 17), // 1 ~ 4G
		}, []string{LblScope})

	TiKVTxnWriteSizeHistogram = prometheus.NewHistogramVec(
		prometheus.HistogramOpts{
			Namespace: namespace,
			Subsystem: subsystem,
			Name:      "txn_write_size_bytes",
			Help:      "Size of kv pairs to write in a transaction.",
			Buckets:   prometheus.ExponentialBuckets(16, 4, 17), // 16Bytes ~ 64GB
		}, []string{LblScope})

	TiKVRawkvCmdHistogram = prometheus.NewHistogramVec(
		prometheus.HistogramOpts{
			Namespace: namespace,
			Subsystem: subsystem,
			Name:      "rawkv_cmd_seconds",
			Help:      "Bucketed histogram of processing time of rawkv cmds.",
			Buckets:   prometheus.ExponentialBuckets(0.0005, 2, 29), // 0.5ms ~ 1.5days
		}, []string{LblType})

	TiKVRawkvSizeHistogram = prometheus.NewHistogramVec(
		prometheus.HistogramOpts{
			Namespace: namespace,
			Subsystem: subsystem,
			Name:      "rawkv_kv_size_bytes",
			Help:      "Size of key/value to put, in bytes.",
			Buckets:   prometheus.ExponentialBuckets(1, 2, 30), // 1Byte ~ 512MB
		}, []string{LblType})

	TiKVTxnRegionsNumHistogram = prometheus.NewHistogramVec(
		prometheus.HistogramOpts{
			Namespace: namespace,
			Subsystem: subsystem,
			Name:      "txn_regions_num",
			Help:      "Number of regions in a transaction.",
			Buckets:   prometheus.ExponentialBuckets(1, 2, 25), // 1 ~ 16M
		}, []string{LblType, LblScope})

	TiKVLoadSafepointCounter = prometheus.NewCounterVec(
		prometheus.CounterOpts{
			Namespace: namespace,
			Subsystem: subsystem,
			Name:      "load_safepoint_total",
			Help:      "Counter of load safepoint.",
		}, []string{LblType})

	TiKVSecondaryLockCleanupFailureCounter = prometheus.NewCounterVec(
		prometheus.CounterOpts{
			Namespace: namespace,
			Subsystem: subsystem,
			Name:      "lock_cleanup_task_total",
			Help:      "failure statistic of secondary lock cleanup task.",
		}, []string{LblType})

	TiKVRegionCacheCounter = prometheus.NewCounterVec(
		prometheus.CounterOpts{
			Namespace: namespace,
			Subsystem: subsystem,
			Name:      "region_cache_operations_total",
			Help:      "Counter of region cache.",
		}, []string{LblType, LblResult})

	TiKVLoadRegionCacheHistogram = prometheus.NewHistogramVec(
		prometheus.HistogramOpts{
			Namespace: namespace,
			Subsystem: subsystem,
			Name:      "load_region_cache_seconds",
			Help:      "Load region information duration",
			Buckets:   prometheus.ExponentialBuckets(0.0001, 2, 20), // 0.1ms ~ 52s
		}, []string{LblType})

	TiKVLocalLatchWaitTimeHistogram = prometheus.NewHistogram(
		prometheus.HistogramOpts{
			Namespace: namespace,
			Subsystem: subsystem,
			Name:      "local_latch_wait_seconds",
			Help:      "Wait time of a get local latch.",
			Buckets:   prometheus.ExponentialBuckets(0.0005, 2, 20), // 0.5ms ~ 262s
		})

	TiKVStatusDuration = prometheus.NewHistogramVec(
		prometheus.HistogramOpts{
			Namespace: namespace,
			Subsystem: subsystem,
			Name:      "kv_status_api_duration",
			Help:      "duration for kv status api.",
			Buckets:   prometheus.ExponentialBuckets(0.0005, 2, 20), // 0.5ms ~ 262s
		}, []string{"store"})

	TiKVStatusCounter = prometheus.NewCounterVec(
		prometheus.CounterOpts{
			Namespace: namespace,
			Subsystem: subsystem,
			Name:      "kv_status_api_count",
			Help:      "Counter of access kv status api.",
		}, []string{LblResult})

	TiKVBatchWaitDuration = prometheus.NewHistogram(
		prometheus.HistogramOpts{
			Namespace: namespace,
			Subsystem: subsystem,
			Name:      "batch_wait_duration",
			Buckets:   prometheus.ExponentialBuckets(1, 2, 34), // 1ns ~ 8s
			Help:      "batch wait duration",
		})

	TiKVBatchSendLatency = prometheus.NewHistogram(
		prometheus.HistogramOpts{
			Namespace: namespace,
			Subsystem: subsystem,
			Name:      "batch_send_latency",
			Buckets:   prometheus.ExponentialBuckets(1, 2, 34), // 1ns ~ 8s
			Help:      "batch send latency",
		})

	TiKVBatchRecvLatency = prometheus.NewHistogramVec(
		prometheus.HistogramOpts{
			Namespace: namespace,
			Subsystem: subsystem,
			Name:      "batch_recv_latency",
			Buckets:   prometheus.ExponentialBuckets(1000, 2, 34), // 1us ~ 8000s
			Help:      "batch recv latency",
		}, []string{LblResult})

	TiKVBatchWaitOverLoad = prometheus.NewCounter(
		prometheus.CounterOpts{
			Namespace: namespace,
			Subsystem: subsystem,
			Name:      "batch_wait_overload",
			Help:      "event of tikv transport layer overload",
		})

	TiKVBatchPendingRequests = prometheus.NewHistogramVec(
		prometheus.HistogramOpts{
			Namespace: namespace,
			Subsystem: subsystem,
			Name:      "batch_pending_requests",
			Buckets:   prometheus.ExponentialBuckets(1, 2, 11), // 1 ~ 1024
			Help:      "number of requests pending in the batch channel",
		}, []string{"store"})

	TiKVBatchRequests = prometheus.NewHistogramVec(
		prometheus.HistogramOpts{
			Namespace: namespace,
			Subsystem: subsystem,
			Name:      "batch_requests",
			Buckets:   prometheus.ExponentialBuckets(1, 2, 11), // 1 ~ 1024
			Help:      "number of requests in one batch",
		}, []string{"store"})

	TiKVBatchClientUnavailable = prometheus.NewHistogram(
		prometheus.HistogramOpts{
			Namespace: namespace,
			Subsystem: subsystem,
			Name:      "batch_client_unavailable_seconds",
			Buckets:   prometheus.ExponentialBuckets(0.001, 2, 28), // 1ms ~ 1.5days
			Help:      "batch client unavailable",
		})

	TiKVBatchClientWaitEstablish = prometheus.NewHistogram(
		prometheus.HistogramOpts{
			Namespace: namespace,
			Subsystem: subsystem,
			Name:      "batch_client_wait_connection_establish",
			Buckets:   prometheus.ExponentialBuckets(0.001, 2, 28), // 1ms ~ 1.5days
			Help:      "batch client wait new connection establish",
		})

	TiKVBatchClientRecycle = prometheus.NewHistogram(
		prometheus.HistogramOpts{
			Namespace: namespace,
			Subsystem: subsystem,
			Name:      "batch_client_reset",
			Buckets:   prometheus.ExponentialBuckets(0.001, 2, 28), // 1ms ~ 1.5days
			Help:      "batch client recycle connection and reconnect duration",
		})

	TiKVRangeTaskStats = prometheus.NewGaugeVec(
		prometheus.GaugeOpts{
			Namespace: namespace,
			Subsystem: subsystem,
			Name:      "range_task_stats",
			Help:      "stat of range tasks",
		}, []string{LblType, LblResult})

	TiKVRangeTaskPushDuration = prometheus.NewHistogramVec(
		prometheus.HistogramOpts{
			Namespace: namespace,
			Subsystem: subsystem,
			Name:      "range_task_push_duration",
			Buckets:   prometheus.ExponentialBuckets(0.001, 2, 20), // 1ms ~ 524s
			Help:      "duration to push sub tasks to range task workers",
		}, []string{LblType})

	TiKVTokenWaitDuration = prometheus.NewHistogram(
		prometheus.HistogramOpts{
			Namespace: namespace,
			Subsystem: subsystem,
			Name:      "batch_executor_token_wait_duration",
			Buckets:   prometheus.ExponentialBuckets(1, 2, 34), // 1ns ~ 8s
			Help:      "tidb txn token wait duration to process batches",
		})

	TiKVTxnHeartBeatHistogram = prometheus.NewHistogramVec(
		prometheus.HistogramOpts{
			Namespace: namespace,
			Subsystem: subsystem,
			Name:      "txn_heart_beat",
			Help:      "Bucketed histogram of the txn_heartbeat request duration.",
			Buckets:   prometheus.ExponentialBuckets(0.001, 2, 20), // 1ms ~ 524s
		}, []string{LblType})

	TiKVPessimisticLockKeysDuration = prometheus.NewHistogram(
		prometheus.HistogramOpts{
			Namespace: namespace,
			Subsystem: subsystem,
			Name:      "pessimistic_lock_keys_duration",
			Buckets:   prometheus.ExponentialBuckets(0.001, 2, 24), // 1ms ~ 8389s
			Help:      "tidb txn pessimistic lock keys duration",
		})

	TiKVTTLLifeTimeReachCounter = prometheus.NewCounter(
		prometheus.CounterOpts{
			Namespace: namespace,
			Subsystem: subsystem,
			Name:      "ttl_lifetime_reach_total",
			Help:      "Counter of ttlManager live too long.",
		})

	TiKVNoAvailableConnectionCounter = prometheus.NewCounter(
		prometheus.CounterOpts{
			Namespace: namespace,
			Subsystem: subsystem,
			Name:      "batch_client_no_available_connection_total",
			Help:      "Counter of no available batch client.",
		})

	TiKVTwoPCTxnCounter = prometheus.NewCounterVec(
		prometheus.CounterOpts{
			Namespace: namespace,
			Subsystem: subsystem,
			Name:      "commit_txn_counter",
			Help:      "Counter of 2PC transactions.",
		}, []string{LblType})

	TiKVAsyncCommitTxnCounter = prometheus.NewCounterVec(
		prometheus.CounterOpts{
			Namespace: namespace,
			Subsystem: subsystem,
			Name:      "async_commit_txn_counter",
			Help:      "Counter of async commit transactions.",
		}, []string{LblType})

	TiKVOnePCTxnCounter = prometheus.NewCounterVec(
		prometheus.CounterOpts{
			Namespace: namespace,
			Subsystem: subsystem,
			Name:      "one_pc_txn_counter",
			Help:      "Counter of 1PC transactions.",
		}, []string{LblType})

	TiKVStoreLimitErrorCounter = prometheus.NewCounterVec(
		prometheus.CounterOpts{
			Namespace: namespace,
			Subsystem: subsystem,
			Name:      "get_store_limit_token_error",
			Help:      "store token is up to the limit, probably because one of the stores is the hotspot or unavailable",
		}, []string{LblAddress, LblStore})

	TiKVGRPCConnTransientFailureCounter = prometheus.NewCounterVec(
		prometheus.CounterOpts{
			Namespace: namespace,
			Subsystem: subsystem,
			Name:      "connection_transient_failure_count",
			Help:      "Counter of gRPC connection transient failure",
		}, []string{LblAddress, LblStore})

	TiKVPanicCounter = prometheus.NewCounterVec(
		prometheus.CounterOpts{
			Namespace: namespace,
			Subsystem: subsystem,
			Name:      "panic_total",
			Help:      "Counter of panic.",
		}, []string{LblType})

	TiKVForwardRequestCounter = prometheus.NewCounterVec(
		prometheus.CounterOpts{
			Namespace: namespace,
			Subsystem: subsystem,
			Name:      "forward_request_counter",
			Help:      "Counter of tikv request being forwarded through another node",
		}, []string{LblFromStore, LblToStore, LblType, LblResult})

	TiKVTSFutureWaitDuration = prometheus.NewHistogram(
		prometheus.HistogramOpts{
			Namespace: namespace,
			Subsystem: subsystem,
			Name:      "ts_future_wait_seconds",
			Help:      "Bucketed histogram of seconds cost for waiting timestamp future.",
			Buckets:   prometheus.ExponentialBuckets(0.000005, 2, 30), // 5us ~ 2560s
		})

	TiKVSafeTSUpdateCounter = prometheus.NewCounterVec(
		prometheus.CounterOpts{
			Namespace: namespace,
			Subsystem: subsystem,
			Name:      "safets_update_counter",
			Help:      "Counter of tikv safe_ts being updated.",
		}, []string{LblResult, LblStore})

	TiKVMinSafeTSGapSeconds = prometheus.NewGaugeVec(
		prometheus.GaugeOpts{
			Namespace: namespace,
			Subsystem: subsystem,
			Name:      "min_safets_gap_seconds",
			Help:      "The minimal (non-zero) SafeTS gap for each store.",
		}, []string{LblStore})

	TiKVReplicaSelectorFailureCounter = prometheus.NewCounterVec(
		prometheus.CounterOpts{
			Namespace: namespace,
			Subsystem: subsystem,
			Name:      "replica_selector_failure_counter",
			Help:      "Counter of the reason why the replica selector cannot yield a potential leader.",
		}, []string{LblType})

	TiKVRequestRetryTimesHistogram = prometheus.NewHistogram(
		prometheus.HistogramOpts{
			Namespace: namespace,
			Subsystem: subsystem,
			Name:      "request_retry_times",
			Help:      "Bucketed histogram of how many times a region request retries.",
			Buckets:   []float64{1, 2, 3, 4, 8, 16, 32, 64, 128, 256},
		})
	TiKVTxnCommitBackoffSeconds = prometheus.NewHistogram(
		prometheus.HistogramOpts{
			Namespace: namespace,
			Subsystem: subsystem,
			Name:      "txn_commit_backoff_seconds",
			Help:      "Bucketed histogram of the total backoff duration in committing a transaction.",
			Buckets:   prometheus.ExponentialBuckets(0.001, 2, 22), // 1ms ~ 2097s
		})
	TiKVTxnCommitBackoffCount = prometheus.NewHistogram(
		prometheus.HistogramOpts{
			Namespace: namespace,
			Subsystem: subsystem,
			Name:      "txn_commit_backoff_count",
			Help:      "Bucketed histogram of the backoff count in committing a transaction.",
			Buckets:   prometheus.ExponentialBuckets(1, 2, 12), // 1 ~ 2048
		})

	// TiKVSmallReadDuration uses to collect small request read duration.
	TiKVSmallReadDuration = prometheus.NewHistogram(
		prometheus.HistogramOpts{
			Namespace: namespace,
			Subsystem: "sli", // Always use "sli" to make it compatible with TiDB.
			Name:      "tikv_small_read_duration",
			Help:      "Read time of TiKV small read.",
			Buckets:   prometheus.ExponentialBuckets(0.0005, 2, 28), // 0.5ms ~ 74h
		})

	TiKVReadThroughput = prometheus.NewHistogram(
		prometheus.HistogramOpts{
			Namespace: namespace,
			Subsystem: "sli",
			Name:      "tikv_read_throughput",
			Help:      "Read throughput of TiKV read in Bytes/s.",
			Buckets:   prometheus.ExponentialBuckets(1024, 2, 13), // 1MB/s ~ 4GB/s
		})

	TiKVUnsafeDestroyRangeFailuresCounterVec = prometheus.NewCounterVec(
		prometheus.CounterOpts{
			Namespace: namespace,
			Subsystem: subsystem,
			Name:      "gc_unsafe_destroy_range_failures",
			Help:      "Counter of unsafe destroyrange failures",
		}, []string{LblType})

	TiKVPrewriteAssertionUsageCounter = prometheus.NewCounterVec(
		prometheus.CounterOpts{
			Namespace: namespace,
			Subsystem: subsystem,
			Name:      "prewrite_assertion_count",
			Help:      "Counter of assertions used in prewrite requests",
		}, []string{LblType})

<<<<<<< HEAD
=======
	TiKVGrpcConnectionState = prometheus.NewGaugeVec(
		prometheus.GaugeOpts{
			Namespace: namespace,
			Subsystem: subsystem,
			Name:      "grpc_connection_state",
			Help:      "State of gRPC connection",
		}, []string{"connection_id", "store_ip", "grpc_state"})

>>>>>>> 884a6343
	TiKVAggressiveLockedKeysCounter = prometheus.NewCounterVec(
		prometheus.CounterOpts{
			Namespace: namespace,
			Subsystem: subsystem,
			Name:      "aggressive_locking_count",
			Help:      "Counter of keys locked in aggressive locking mode",
		}, []string{LblType})

<<<<<<< HEAD
=======
	TiKVStoreSlowScoreGauge = prometheus.NewGaugeVec(
		prometheus.GaugeOpts{
			Namespace: namespace,
			Subsystem: subsystem,
			Name:      "store_slow_score",
			Help:      "Slow scores of each tikv node based on RPC timecosts",
		}, []string{LblStore})

	TiKVPreferLeaderFlowsGauge = prometheus.NewGaugeVec(
		prometheus.GaugeOpts{
			Namespace: namespace,
			Subsystem: subsystem,
			Name:      "prefer_leader_flows_gauge",
			Help:      "Counter of flows under PreferLeader mode.",
		}, []string{LblType, LblStore})

>>>>>>> 884a6343
	initShortcuts()
}

func init() {
	initMetrics("tikv", "client_go")
}

// InitMetrics initializes metrics variables with given namespace and subsystem name.
func InitMetrics(namespace, subsystem string) {
	initMetrics(namespace, subsystem)
}

// RegisterMetrics registers all metrics variables.
// Note: to change default namespace and subsystem name, call `InitMetrics` before registering.
func RegisterMetrics() {
	prometheus.MustRegister(TiKVTxnCmdHistogram)
	prometheus.MustRegister(TiKVBackoffHistogram)
	prometheus.MustRegister(TiKVSendReqHistogram)
	prometheus.MustRegister(TiKVSendReqCounter)
	prometheus.MustRegister(TiKVSendReqTimeCounter)
	prometheus.MustRegister(TiKVRPCNetLatencyHistogram)
	prometheus.MustRegister(TiKVCoprocessorHistogram)
	prometheus.MustRegister(TiKVLockResolverCounter)
	prometheus.MustRegister(TiKVRegionErrorCounter)
	prometheus.MustRegister(TiKVTxnWriteKVCountHistogram)
	prometheus.MustRegister(TiKVTxnWriteSizeHistogram)
	prometheus.MustRegister(TiKVRawkvCmdHistogram)
	prometheus.MustRegister(TiKVRawkvSizeHistogram)
	prometheus.MustRegister(TiKVTxnRegionsNumHistogram)
	prometheus.MustRegister(TiKVLoadSafepointCounter)
	prometheus.MustRegister(TiKVSecondaryLockCleanupFailureCounter)
	prometheus.MustRegister(TiKVRegionCacheCounter)
	prometheus.MustRegister(TiKVLoadRegionCacheHistogram)
	prometheus.MustRegister(TiKVLocalLatchWaitTimeHistogram)
	prometheus.MustRegister(TiKVStatusDuration)
	prometheus.MustRegister(TiKVStatusCounter)
	prometheus.MustRegister(TiKVBatchWaitDuration)
	prometheus.MustRegister(TiKVBatchSendLatency)
	prometheus.MustRegister(TiKVBatchRecvLatency)
	prometheus.MustRegister(TiKVBatchWaitOverLoad)
	prometheus.MustRegister(TiKVBatchPendingRequests)
	prometheus.MustRegister(TiKVBatchRequests)
	prometheus.MustRegister(TiKVBatchClientUnavailable)
	prometheus.MustRegister(TiKVBatchClientWaitEstablish)
	prometheus.MustRegister(TiKVBatchClientRecycle)
	prometheus.MustRegister(TiKVRangeTaskStats)
	prometheus.MustRegister(TiKVRangeTaskPushDuration)
	prometheus.MustRegister(TiKVTokenWaitDuration)
	prometheus.MustRegister(TiKVTxnHeartBeatHistogram)
	prometheus.MustRegister(TiKVPessimisticLockKeysDuration)
	prometheus.MustRegister(TiKVTTLLifeTimeReachCounter)
	prometheus.MustRegister(TiKVNoAvailableConnectionCounter)
	prometheus.MustRegister(TiKVTwoPCTxnCounter)
	prometheus.MustRegister(TiKVAsyncCommitTxnCounter)
	prometheus.MustRegister(TiKVOnePCTxnCounter)
	prometheus.MustRegister(TiKVStoreLimitErrorCounter)
	prometheus.MustRegister(TiKVGRPCConnTransientFailureCounter)
	prometheus.MustRegister(TiKVPanicCounter)
	prometheus.MustRegister(TiKVForwardRequestCounter)
	prometheus.MustRegister(TiKVTSFutureWaitDuration)
	prometheus.MustRegister(TiKVSafeTSUpdateCounter)
	prometheus.MustRegister(TiKVMinSafeTSGapSeconds)
	prometheus.MustRegister(TiKVReplicaSelectorFailureCounter)
	prometheus.MustRegister(TiKVRequestRetryTimesHistogram)
	prometheus.MustRegister(TiKVTxnCommitBackoffSeconds)
	prometheus.MustRegister(TiKVTxnCommitBackoffCount)
	prometheus.MustRegister(TiKVSmallReadDuration)
	prometheus.MustRegister(TiKVReadThroughput)
	prometheus.MustRegister(TiKVUnsafeDestroyRangeFailuresCounterVec)
	prometheus.MustRegister(TiKVPrewriteAssertionUsageCounter)
<<<<<<< HEAD
	prometheus.MustRegister(TiKVAggressiveLockedKeysCounter)
=======
	prometheus.MustRegister(TiKVGrpcConnectionState)
	prometheus.MustRegister(TiKVAggressiveLockedKeysCounter)
	prometheus.MustRegister(TiKVStoreSlowScoreGauge)
	prometheus.MustRegister(TiKVPreferLeaderFlowsGauge)
>>>>>>> 884a6343
}

// readCounter reads the value of a prometheus.Counter.
// Returns -1 when failing to read the value.
func readCounter(m prometheus.Counter) int64 {
	// Actually, it's not recommended to read the value of prometheus metric types directly:
	// https://github.com/prometheus/client_golang/issues/486#issuecomment-433345239
	pb := &dto.Metric{}
	// It's impossible to return an error though.
	if err := m.Write(pb); err != nil {
		return -1
	}
	return int64(pb.GetCounter().GetValue())
}

// TxnCommitCounter is the counter of transactions committed with
// different protocols, i.e. 2PC, async-commit, 1PC.
type TxnCommitCounter struct {
	TwoPC       int64 `json:"twoPC"`
	AsyncCommit int64 `json:"asyncCommit"`
	OnePC       int64 `json:"onePC"`
}

// Sub returns the difference of two counters.
func (c TxnCommitCounter) Sub(rhs TxnCommitCounter) TxnCommitCounter {
	new := TxnCommitCounter{}
	new.TwoPC = c.TwoPC - rhs.TwoPC
	new.AsyncCommit = c.AsyncCommit - rhs.AsyncCommit
	new.OnePC = c.OnePC - rhs.OnePC
	return new
}

// GetTxnCommitCounter gets the TxnCommitCounter.
func GetTxnCommitCounter() TxnCommitCounter {
	return TxnCommitCounter{
		TwoPC:       readCounter(TwoPCTxnCounterOk),
		AsyncCommit: readCounter(AsyncCommitTxnCounterOk),
		OnePC:       readCounter(OnePCTxnCounterOk),
	}
}

const (
	smallTxnReadRow  = 20
	smallTxnReadSize = 1 * 1024 * 1024 //1MB
)

// ObserveReadSLI observes the read SLI metric.
func ObserveReadSLI(readKeys uint64, readTime float64, readSize float64) {
	if readKeys != 0 && readTime != 0 {
		if readKeys <= smallTxnReadRow && readSize < smallTxnReadSize {
			TiKVSmallReadDuration.Observe(readTime)
		} else {
			TiKVReadThroughput.Observe(readSize / readTime)
		}
	}
}<|MERGE_RESOLUTION|>--- conflicted
+++ resolved
@@ -96,14 +96,10 @@
 	TiKVReadThroughput                       prometheus.Histogram
 	TiKVUnsafeDestroyRangeFailuresCounterVec *prometheus.CounterVec
 	TiKVPrewriteAssertionUsageCounter        *prometheus.CounterVec
-<<<<<<< HEAD
-	TiKVAggressiveLockedKeysCounter          *prometheus.CounterVec
-=======
 	TiKVGrpcConnectionState                  *prometheus.GaugeVec
 	TiKVAggressiveLockedKeysCounter          *prometheus.CounterVec
 	TiKVStoreSlowScoreGauge                  *prometheus.GaugeVec
 	TiKVPreferLeaderFlowsGauge               *prometheus.GaugeVec
->>>>>>> 884a6343
 )
 
 // Label constants.
@@ -600,8 +596,6 @@
 			Help:      "Counter of assertions used in prewrite requests",
 		}, []string{LblType})
 
-<<<<<<< HEAD
-=======
 	TiKVGrpcConnectionState = prometheus.NewGaugeVec(
 		prometheus.GaugeOpts{
 			Namespace: namespace,
@@ -610,7 +604,6 @@
 			Help:      "State of gRPC connection",
 		}, []string{"connection_id", "store_ip", "grpc_state"})
 
->>>>>>> 884a6343
 	TiKVAggressiveLockedKeysCounter = prometheus.NewCounterVec(
 		prometheus.CounterOpts{
 			Namespace: namespace,
@@ -619,8 +612,6 @@
 			Help:      "Counter of keys locked in aggressive locking mode",
 		}, []string{LblType})
 
-<<<<<<< HEAD
-=======
 	TiKVStoreSlowScoreGauge = prometheus.NewGaugeVec(
 		prometheus.GaugeOpts{
 			Namespace: namespace,
@@ -637,7 +628,6 @@
 			Help:      "Counter of flows under PreferLeader mode.",
 		}, []string{LblType, LblStore})
 
->>>>>>> 884a6343
 	initShortcuts()
 }
 
@@ -708,14 +698,10 @@
 	prometheus.MustRegister(TiKVReadThroughput)
 	prometheus.MustRegister(TiKVUnsafeDestroyRangeFailuresCounterVec)
 	prometheus.MustRegister(TiKVPrewriteAssertionUsageCounter)
-<<<<<<< HEAD
-	prometheus.MustRegister(TiKVAggressiveLockedKeysCounter)
-=======
 	prometheus.MustRegister(TiKVGrpcConnectionState)
 	prometheus.MustRegister(TiKVAggressiveLockedKeysCounter)
 	prometheus.MustRegister(TiKVStoreSlowScoreGauge)
 	prometheus.MustRegister(TiKVPreferLeaderFlowsGauge)
->>>>>>> 884a6343
 }
 
 // readCounter reads the value of a prometheus.Counter.
