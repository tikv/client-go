--- conflicted
+++ resolved
@@ -96,11 +96,8 @@
 	TiKVReadThroughput                       prometheus.Histogram
 	TiKVUnsafeDestroyRangeFailuresCounterVec *prometheus.CounterVec
 	TiKVPrewriteAssertionUsageCounter        *prometheus.CounterVec
-<<<<<<< HEAD
+	TiKVGrpcConnectionState                  *prometheus.GaugeVec
 	TiKVStoreSlowScoreGauge                  *prometheus.GaugeVec
-=======
-	TiKVGrpcConnectionState                  *prometheus.GaugeVec
->>>>>>> 35416c4c
 )
 
 // Label constants.
@@ -596,7 +593,14 @@
 			Help:      "Counter of assertions used in prewrite requests",
 		}, []string{LblType})
 
-<<<<<<< HEAD
+	TiKVGrpcConnectionState = prometheus.NewGaugeVec(
+		prometheus.GaugeOpts{
+			Namespace: namespace,
+			Subsystem: subsystem,
+			Name:      "grpc_connection_state",
+			Help:      "State of gRPC connection",
+		}, []string{"connection_id", "store_ip", "grpc_state"})
+
 	TiKVStoreSlowScoreGauge = prometheus.NewGaugeVec(
 		prometheus.GaugeOpts{
 			Namespace: namespace,
@@ -604,15 +608,6 @@
 			Name:      "store_slow_score",
 			Help:      "Slow scores of each tikv node based on RPC timecosts",
 		}, []string{LblStore})
-=======
-	TiKVGrpcConnectionState = prometheus.NewGaugeVec(
-		prometheus.GaugeOpts{
-			Namespace: namespace,
-			Subsystem: subsystem,
-			Name:      "grpc_connection_state",
-			Help:      "State of gRPC connection",
-		}, []string{"connection_id", "store_ip", "grpc_state"})
->>>>>>> 35416c4c
 
 	initShortcuts()
 }
@@ -684,11 +679,8 @@
 	prometheus.MustRegister(TiKVReadThroughput)
 	prometheus.MustRegister(TiKVUnsafeDestroyRangeFailuresCounterVec)
 	prometheus.MustRegister(TiKVPrewriteAssertionUsageCounter)
-<<<<<<< HEAD
+	prometheus.MustRegister(TiKVGrpcConnectionState)
 	prometheus.MustRegister(TiKVStoreSlowScoreGauge)
-=======
-	prometheus.MustRegister(TiKVGrpcConnectionState)
->>>>>>> 35416c4c
 }
 
 // readCounter reads the value of a prometheus.Counter.
