--- conflicted
+++ resolved
@@ -101,11 +101,8 @@
 	TiKVAggressiveLockedKeysCounter          *prometheus.CounterVec
 	TiKVStoreSlowScoreGauge                  *prometheus.GaugeVec
 	TiKVPreferLeaderFlowsGauge               *prometheus.GaugeVec
-<<<<<<< HEAD
 	TiKVSyncRegionDuration                   *prometheus.HistogramVec
-=======
 	TiKVStaleReadSizeSummary                 *prometheus.SummaryVec
->>>>>>> d1e188a9
 )
 
 // Label constants.
@@ -704,7 +701,6 @@
 			ConstLabels: constLabels,
 		}, []string{LblType, LblStore})
 
-<<<<<<< HEAD
 	TiKVSyncRegionDuration = prometheus.NewHistogramVec(
 		prometheus.HistogramOpts{
 			Namespace:   namespace,
@@ -714,7 +710,7 @@
 			ConstLabels: constLabels,
 			Buckets:     prometheus.ExponentialBuckets(0.0005, 2, 28),
 		}, []string{LblType})
-=======
+
 	TiKVStaleReadSizeSummary = prometheus.NewSummaryVec(
 		prometheus.SummaryOpts{
 			Namespace: namespace,
@@ -722,7 +718,6 @@
 			Name:      "stale_read_bytes",
 			Help:      "Size of stale read.",
 		}, []string{LblResult, LblDirection})
->>>>>>> d1e188a9
 
 	initShortcuts()
 }
@@ -804,11 +799,8 @@
 	prometheus.MustRegister(TiKVAggressiveLockedKeysCounter)
 	prometheus.MustRegister(TiKVStoreSlowScoreGauge)
 	prometheus.MustRegister(TiKVPreferLeaderFlowsGauge)
-<<<<<<< HEAD
 	prometheus.MustRegister(TiKVSyncRegionDuration)
-=======
 	prometheus.MustRegister(TiKVStaleReadSizeSummary)
->>>>>>> d1e188a9
 }
 
 // readCounter reads the value of a prometheus.Counter.
