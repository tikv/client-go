// Copyright 2021 TiKV Authors
//
// Licensed under the Apache License, Version 2.0 (the "License");
// you may not use this file except in compliance with the License.
// You may obtain a copy of the License at
//
//     http://www.apache.org/licenses/LICENSE-2.0
//
// Unless required by applicable law or agreed to in writing, software
// distributed under the License is distributed on an "AS IS" BASIS,
// WITHOUT WARRANTIES OR CONDITIONS OF ANY KIND, either express or implied.
// See the License for the specific language governing permissions and
// limitations under the License.

// NOTE: The code in this file is based on code from the
// TiDB project, licensed under the Apache License v 2.0
//
// https://github.com/pingcap/tidb/tree/cc5e161ac06827589c4966674597c137cc9e809c/store/tikv/metrics/metrics.go
//

// Copyright 2021 PingCAP, Inc.
//
// Licensed under the Apache License, Version 2.0 (the "License");
// you may not use this file except in compliance with the License.
// You may obtain a copy of the License at
//
//     http://www.apache.org/licenses/LICENSE-2.0
//
// Unless required by applicable law or agreed to in writing, software
// distributed under the License is distributed on an "AS IS" BASIS,
// WITHOUT WARRANTIES OR CONDITIONS OF ANY KIND, either express or implied.
// See the License for the specific language governing permissions and
// limitations under the License.

package metrics

import (
	"github.com/prometheus/client_golang/prometheus"
	dto "github.com/prometheus/client_model/go"
)

// Client metrics.
var (
	TiKVTxnCmdHistogram                      *prometheus.HistogramVec
	TiKVBackoffHistogram                     *prometheus.HistogramVec
	TiKVSendReqHistogram                     *prometheus.HistogramVec
	TiKVSendReqCounter                       *prometheus.CounterVec
	TiKVSendReqTimeCounter                   *prometheus.CounterVec
	TiKVRPCNetLatencyHistogram               *prometheus.HistogramVec
	TiKVCoprocessorHistogram                 *prometheus.HistogramVec
	TiKVLockResolverCounter                  *prometheus.CounterVec
	TiKVRegionErrorCounter                   *prometheus.CounterVec
	TiKVTxnWriteKVCountHistogram             prometheus.Histogram
	TiKVTxnWriteSizeHistogram                prometheus.Histogram
	TiKVRawkvCmdHistogram                    *prometheus.HistogramVec
	TiKVRawkvSizeHistogram                   *prometheus.HistogramVec
	TiKVTxnRegionsNumHistogram               *prometheus.HistogramVec
	TiKVLoadSafepointCounter                 *prometheus.CounterVec
	TiKVSecondaryLockCleanupFailureCounter   *prometheus.CounterVec
	TiKVRegionCacheCounter                   *prometheus.CounterVec
	TiKVLoadRegionCacheHistogram             *prometheus.HistogramVec
	TiKVLocalLatchWaitTimeHistogram          prometheus.Histogram
	TiKVStatusDuration                       *prometheus.HistogramVec
	TiKVStatusCounter                        *prometheus.CounterVec
	TiKVBatchWaitDuration                    prometheus.Histogram
	TiKVBatchSendLatency                     prometheus.Histogram
	TiKVBatchWaitOverLoad                    prometheus.Counter
	TiKVBatchPendingRequests                 *prometheus.HistogramVec
	TiKVBatchRequests                        *prometheus.HistogramVec
	TiKVBatchClientUnavailable               prometheus.Histogram
	TiKVBatchClientWaitEstablish             prometheus.Histogram
	TiKVBatchClientRecycle                   prometheus.Histogram
	TiKVBatchRecvLatency                     *prometheus.HistogramVec
	TiKVRangeTaskStats                       *prometheus.GaugeVec
	TiKVRangeTaskPushDuration                *prometheus.HistogramVec
	TiKVTokenWaitDuration                    prometheus.Histogram
	TiKVTxnHeartBeatHistogram                *prometheus.HistogramVec
	TiKVPessimisticLockKeysDuration          prometheus.Histogram
	TiKVTTLLifeTimeReachCounter              prometheus.Counter
	TiKVNoAvailableConnectionCounter         prometheus.Counter
	TiKVTwoPCTxnCounter                      *prometheus.CounterVec
	TiKVAsyncCommitTxnCounter                *prometheus.CounterVec
	TiKVOnePCTxnCounter                      *prometheus.CounterVec
	TiKVStoreLimitErrorCounter               *prometheus.CounterVec
	TiKVGRPCConnTransientFailureCounter      *prometheus.CounterVec
	TiKVPanicCounter                         *prometheus.CounterVec
	TiKVForwardRequestCounter                *prometheus.CounterVec
	TiKVTSFutureWaitDuration                 prometheus.Histogram
	TiKVSafeTSUpdateCounter                  *prometheus.CounterVec
	TiKVMinSafeTSGapSeconds                  *prometheus.GaugeVec
	TiKVReplicaSelectorFailureCounter        *prometheus.CounterVec
	TiKVRequestRetryTimesHistogram           prometheus.Histogram
	TiKVTxnCommitBackoffSeconds              prometheus.Histogram
	TiKVTxnCommitBackoffCount                prometheus.Histogram
	TiKVSmallReadDuration                    prometheus.Histogram
	TiKVReadThroughput                       prometheus.Histogram
	TiKVUnsafeDestroyRangeFailuresCounterVec *prometheus.CounterVec
	TiKVPrewriteAssertionUsageCounter        *prometheus.CounterVec
<<<<<<< HEAD
	TiKVAggressiveLockedKeysCounter          *prometheus.CounterVec
=======
	TiKVGrpcConnectionState                  *prometheus.GaugeVec
>>>>>>> 8fd09cd8
)

// Label constants.
const (
	LblType            = "type"
	LblResult          = "result"
	LblStore           = "store"
	LblCommit          = "commit"
	LblAbort           = "abort"
	LblRollback        = "rollback"
	LblBatchGet        = "batch_get"
	LblGet             = "get"
	LblLockKeys        = "lock_keys"
	LabelBatchRecvLoop = "batch-recv-loop"
	LabelBatchSendLoop = "batch-send-loop"
	LblAddress         = "address"
	LblFromStore       = "from_store"
	LblToStore         = "to_store"
	LblStaleRead       = "stale_read"
	LblSource          = "source"
)

func initMetrics(namespace, subsystem string) {
	TiKVTxnCmdHistogram = prometheus.NewHistogramVec(
		prometheus.HistogramOpts{
			Namespace: namespace,
			Subsystem: subsystem,
			Name:      "txn_cmd_duration_seconds",
			Help:      "Bucketed histogram of processing time of txn cmds.",
			Buckets:   prometheus.ExponentialBuckets(0.0005, 2, 29), // 0.5ms ~ 1.5days
		}, []string{LblType})

	TiKVBackoffHistogram = prometheus.NewHistogramVec(
		prometheus.HistogramOpts{
			Namespace: namespace,
			Subsystem: subsystem,
			Name:      "backoff_seconds",
			Help:      "total backoff seconds of a single backoffer.",
			Buckets:   prometheus.ExponentialBuckets(0.0005, 2, 29), // 0.5ms ~ 1.5days
		}, []string{LblType})

	TiKVSendReqHistogram = prometheus.NewHistogramVec(
		prometheus.HistogramOpts{
			Namespace: namespace,
			Subsystem: subsystem,
			Name:      "request_seconds",
			Help:      "Bucketed histogram of sending request duration.",
			Buckets:   prometheus.ExponentialBuckets(0.0005, 2, 29), // 0.5ms ~ 1.5days
		}, []string{LblType, LblStore, LblStaleRead})

	TiKVSendReqCounter = prometheus.NewCounterVec(
		prometheus.CounterOpts{
			Namespace: namespace,
			Subsystem: subsystem,
			Name:      "request_counter",
			Help:      "Counter of sending request with multi dimensions.",
		}, []string{LblType, LblStore, LblStaleRead, LblSource})

	TiKVSendReqTimeCounter = prometheus.NewCounterVec(
		prometheus.CounterOpts{
			Namespace: namespace,
			Subsystem: subsystem,
			Name:      "request_time_counter",
			Help:      "Counter of request time with multi dimensions.",
		}, []string{LblType, LblStore, LblStaleRead, LblSource})

	TiKVRPCNetLatencyHistogram = prometheus.NewHistogramVec(
		prometheus.HistogramOpts{
			Namespace: namespace,
			Subsystem: subsystem,
			Name:      "rpc_net_latency_seconds",
			Help:      "Bucketed histogram of time difference between TiDB and TiKV.",
			Buckets:   prometheus.ExponentialBuckets(5e-5, 2, 18), // 50us ~ 6.5s
		}, []string{LblStore})

	TiKVCoprocessorHistogram = prometheus.NewHistogramVec(
		prometheus.HistogramOpts{
			Namespace: namespace,
			Subsystem: subsystem,
			Name:      "cop_duration_seconds",
			Help:      "Run duration of a single coprocessor task, includes backoff time.",
			Buckets:   prometheus.ExponentialBuckets(0.0005, 2, 29), // 0.5ms ~ 1.5days
		}, []string{LblStore, LblStaleRead})

	TiKVLockResolverCounter = prometheus.NewCounterVec(
		prometheus.CounterOpts{
			Namespace: namespace,
			Subsystem: subsystem,
			Name:      "lock_resolver_actions_total",
			Help:      "Counter of lock resolver actions.",
		}, []string{LblType})

	TiKVRegionErrorCounter = prometheus.NewCounterVec(
		prometheus.CounterOpts{
			Namespace: namespace,
			Subsystem: subsystem,
			Name:      "region_err_total",
			Help:      "Counter of region errors.",
		}, []string{LblType})

	TiKVTxnWriteKVCountHistogram = prometheus.NewHistogram(
		prometheus.HistogramOpts{
			Namespace: namespace,
			Subsystem: subsystem,
			Name:      "txn_write_kv_num",
			Help:      "Count of kv pairs to write in a transaction.",
			Buckets:   prometheus.ExponentialBuckets(1, 4, 17), // 1 ~ 4G
		})

	TiKVTxnWriteSizeHistogram = prometheus.NewHistogram(
		prometheus.HistogramOpts{
			Namespace: namespace,
			Subsystem: subsystem,
			Name:      "txn_write_size_bytes",
			Help:      "Size of kv pairs to write in a transaction.",
			Buckets:   prometheus.ExponentialBuckets(16, 4, 17), // 16Bytes ~ 64GB
		})

	TiKVRawkvCmdHistogram = prometheus.NewHistogramVec(
		prometheus.HistogramOpts{
			Namespace: namespace,
			Subsystem: subsystem,
			Name:      "rawkv_cmd_seconds",
			Help:      "Bucketed histogram of processing time of rawkv cmds.",
			Buckets:   prometheus.ExponentialBuckets(0.0005, 2, 29), // 0.5ms ~ 1.5days
		}, []string{LblType})

	TiKVRawkvSizeHistogram = prometheus.NewHistogramVec(
		prometheus.HistogramOpts{
			Namespace: namespace,
			Subsystem: subsystem,
			Name:      "rawkv_kv_size_bytes",
			Help:      "Size of key/value to put, in bytes.",
			Buckets:   prometheus.ExponentialBuckets(1, 2, 30), // 1Byte ~ 512MB
		}, []string{LblType})

	TiKVTxnRegionsNumHistogram = prometheus.NewHistogramVec(
		prometheus.HistogramOpts{
			Namespace: namespace,
			Subsystem: subsystem,
			Name:      "txn_regions_num",
			Help:      "Number of regions in a transaction.",
			Buckets:   prometheus.ExponentialBuckets(1, 2, 25), // 1 ~ 16M
		}, []string{LblType})

	TiKVLoadSafepointCounter = prometheus.NewCounterVec(
		prometheus.CounterOpts{
			Namespace: namespace,
			Subsystem: subsystem,
			Name:      "load_safepoint_total",
			Help:      "Counter of load safepoint.",
		}, []string{LblType})

	TiKVSecondaryLockCleanupFailureCounter = prometheus.NewCounterVec(
		prometheus.CounterOpts{
			Namespace: namespace,
			Subsystem: subsystem,
			Name:      "lock_cleanup_task_total",
			Help:      "failure statistic of secondary lock cleanup task.",
		}, []string{LblType})

	TiKVRegionCacheCounter = prometheus.NewCounterVec(
		prometheus.CounterOpts{
			Namespace: namespace,
			Subsystem: subsystem,
			Name:      "region_cache_operations_total",
			Help:      "Counter of region cache.",
		}, []string{LblType, LblResult})

	TiKVLoadRegionCacheHistogram = prometheus.NewHistogramVec(
		prometheus.HistogramOpts{
			Namespace: namespace,
			Subsystem: subsystem,
			Name:      "load_region_cache_seconds",
			Help:      "Load region information duration",
			Buckets:   prometheus.ExponentialBuckets(0.0001, 2, 20), // 0.1ms ~ 52s
		}, []string{LblType})

	TiKVLocalLatchWaitTimeHistogram = prometheus.NewHistogram(
		prometheus.HistogramOpts{
			Namespace: namespace,
			Subsystem: subsystem,
			Name:      "local_latch_wait_seconds",
			Help:      "Wait time of a get local latch.",
			Buckets:   prometheus.ExponentialBuckets(0.0005, 2, 20), // 0.5ms ~ 262s
		})

	TiKVStatusDuration = prometheus.NewHistogramVec(
		prometheus.HistogramOpts{
			Namespace: namespace,
			Subsystem: subsystem,
			Name:      "kv_status_api_duration",
			Help:      "duration for kv status api.",
			Buckets:   prometheus.ExponentialBuckets(0.0005, 2, 20), // 0.5ms ~ 262s
		}, []string{"store"})

	TiKVStatusCounter = prometheus.NewCounterVec(
		prometheus.CounterOpts{
			Namespace: namespace,
			Subsystem: subsystem,
			Name:      "kv_status_api_count",
			Help:      "Counter of access kv status api.",
		}, []string{LblResult})

	TiKVBatchWaitDuration = prometheus.NewHistogram(
		prometheus.HistogramOpts{
			Namespace: namespace,
			Subsystem: subsystem,
			Name:      "batch_wait_duration",
			Buckets:   prometheus.ExponentialBuckets(1, 2, 34), // 1ns ~ 8s
			Help:      "batch wait duration",
		})

	TiKVBatchSendLatency = prometheus.NewHistogram(
		prometheus.HistogramOpts{
			Namespace: namespace,
			Subsystem: subsystem,
			Name:      "batch_send_latency",
			Buckets:   prometheus.ExponentialBuckets(1, 2, 34), // 1ns ~ 8s
			Help:      "batch send latency",
		})

	TiKVBatchRecvLatency = prometheus.NewHistogramVec(
		prometheus.HistogramOpts{
			Namespace: namespace,
			Subsystem: subsystem,
			Name:      "batch_recv_latency",
			Buckets:   prometheus.ExponentialBuckets(1000, 2, 34), // 1us ~ 8000s
			Help:      "batch recv latency",
		}, []string{LblResult})

	TiKVBatchWaitOverLoad = prometheus.NewCounter(
		prometheus.CounterOpts{
			Namespace: namespace,
			Subsystem: subsystem,
			Name:      "batch_wait_overload",
			Help:      "event of tikv transport layer overload",
		})

	TiKVBatchPendingRequests = prometheus.NewHistogramVec(
		prometheus.HistogramOpts{
			Namespace: namespace,
			Subsystem: subsystem,
			Name:      "batch_pending_requests",
			Buckets:   prometheus.ExponentialBuckets(1, 2, 11), // 1 ~ 1024
			Help:      "number of requests pending in the batch channel",
		}, []string{"store"})

	TiKVBatchRequests = prometheus.NewHistogramVec(
		prometheus.HistogramOpts{
			Namespace: namespace,
			Subsystem: subsystem,
			Name:      "batch_requests",
			Buckets:   prometheus.ExponentialBuckets(1, 2, 11), // 1 ~ 1024
			Help:      "number of requests in one batch",
		}, []string{"store"})

	TiKVBatchClientUnavailable = prometheus.NewHistogram(
		prometheus.HistogramOpts{
			Namespace: namespace,
			Subsystem: subsystem,
			Name:      "batch_client_unavailable_seconds",
			Buckets:   prometheus.ExponentialBuckets(0.001, 2, 28), // 1ms ~ 1.5days
			Help:      "batch client unavailable",
		})

	TiKVBatchClientWaitEstablish = prometheus.NewHistogram(
		prometheus.HistogramOpts{
			Namespace: namespace,
			Subsystem: subsystem,
			Name:      "batch_client_wait_connection_establish",
			Buckets:   prometheus.ExponentialBuckets(0.001, 2, 28), // 1ms ~ 1.5days
			Help:      "batch client wait new connection establish",
		})

	TiKVBatchClientRecycle = prometheus.NewHistogram(
		prometheus.HistogramOpts{
			Namespace: namespace,
			Subsystem: subsystem,
			Name:      "batch_client_reset",
			Buckets:   prometheus.ExponentialBuckets(0.001, 2, 28), // 1ms ~ 1.5days
			Help:      "batch client recycle connection and reconnect duration",
		})

	TiKVRangeTaskStats = prometheus.NewGaugeVec(
		prometheus.GaugeOpts{
			Namespace: namespace,
			Subsystem: subsystem,
			Name:      "range_task_stats",
			Help:      "stat of range tasks",
		}, []string{LblType, LblResult})

	TiKVRangeTaskPushDuration = prometheus.NewHistogramVec(
		prometheus.HistogramOpts{
			Namespace: namespace,
			Subsystem: subsystem,
			Name:      "range_task_push_duration",
			Buckets:   prometheus.ExponentialBuckets(0.001, 2, 20), // 1ms ~ 524s
			Help:      "duration to push sub tasks to range task workers",
		}, []string{LblType})

	TiKVTokenWaitDuration = prometheus.NewHistogram(
		prometheus.HistogramOpts{
			Namespace: namespace,
			Subsystem: subsystem,
			Name:      "batch_executor_token_wait_duration",
			Buckets:   prometheus.ExponentialBuckets(1, 2, 34), // 1ns ~ 8s
			Help:      "tidb txn token wait duration to process batches",
		})

	TiKVTxnHeartBeatHistogram = prometheus.NewHistogramVec(
		prometheus.HistogramOpts{
			Namespace: namespace,
			Subsystem: subsystem,
			Name:      "txn_heart_beat",
			Help:      "Bucketed histogram of the txn_heartbeat request duration.",
			Buckets:   prometheus.ExponentialBuckets(0.001, 2, 20), // 1ms ~ 524s
		}, []string{LblType})

	TiKVPessimisticLockKeysDuration = prometheus.NewHistogram(
		prometheus.HistogramOpts{
			Namespace: namespace,
			Subsystem: subsystem,
			Name:      "pessimistic_lock_keys_duration",
			Buckets:   prometheus.ExponentialBuckets(0.001, 2, 24), // 1ms ~ 8389s
			Help:      "tidb txn pessimistic lock keys duration",
		})

	TiKVTTLLifeTimeReachCounter = prometheus.NewCounter(
		prometheus.CounterOpts{
			Namespace: namespace,
			Subsystem: subsystem,
			Name:      "ttl_lifetime_reach_total",
			Help:      "Counter of ttlManager live too long.",
		})

	TiKVNoAvailableConnectionCounter = prometheus.NewCounter(
		prometheus.CounterOpts{
			Namespace: namespace,
			Subsystem: subsystem,
			Name:      "batch_client_no_available_connection_total",
			Help:      "Counter of no available batch client.",
		})

	TiKVTwoPCTxnCounter = prometheus.NewCounterVec(
		prometheus.CounterOpts{
			Namespace: namespace,
			Subsystem: subsystem,
			Name:      "commit_txn_counter",
			Help:      "Counter of 2PC transactions.",
		}, []string{LblType})

	TiKVAsyncCommitTxnCounter = prometheus.NewCounterVec(
		prometheus.CounterOpts{
			Namespace: namespace,
			Subsystem: subsystem,
			Name:      "async_commit_txn_counter",
			Help:      "Counter of async commit transactions.",
		}, []string{LblType})

	TiKVOnePCTxnCounter = prometheus.NewCounterVec(
		prometheus.CounterOpts{
			Namespace: namespace,
			Subsystem: subsystem,
			Name:      "one_pc_txn_counter",
			Help:      "Counter of 1PC transactions.",
		}, []string{LblType})

	TiKVStoreLimitErrorCounter = prometheus.NewCounterVec(
		prometheus.CounterOpts{
			Namespace: namespace,
			Subsystem: subsystem,
			Name:      "get_store_limit_token_error",
			Help:      "store token is up to the limit, probably because one of the stores is the hotspot or unavailable",
		}, []string{LblAddress, LblStore})

	TiKVGRPCConnTransientFailureCounter = prometheus.NewCounterVec(
		prometheus.CounterOpts{
			Namespace: namespace,
			Subsystem: subsystem,
			Name:      "connection_transient_failure_count",
			Help:      "Counter of gRPC connection transient failure",
		}, []string{LblAddress, LblStore})

	TiKVPanicCounter = prometheus.NewCounterVec(
		prometheus.CounterOpts{
			Namespace: namespace,
			Subsystem: subsystem,
			Name:      "panic_total",
			Help:      "Counter of panic.",
		}, []string{LblType})

	TiKVForwardRequestCounter = prometheus.NewCounterVec(
		prometheus.CounterOpts{
			Namespace: namespace,
			Subsystem: subsystem,
			Name:      "forward_request_counter",
			Help:      "Counter of tikv request being forwarded through another node",
		}, []string{LblFromStore, LblToStore, LblType, LblResult})

	TiKVTSFutureWaitDuration = prometheus.NewHistogram(
		prometheus.HistogramOpts{
			Namespace: namespace,
			Subsystem: subsystem,
			Name:      "ts_future_wait_seconds",
			Help:      "Bucketed histogram of seconds cost for waiting timestamp future.",
			Buckets:   prometheus.ExponentialBuckets(0.000005, 2, 30), // 5us ~ 2560s
		})

	TiKVSafeTSUpdateCounter = prometheus.NewCounterVec(
		prometheus.CounterOpts{
			Namespace: namespace,
			Subsystem: subsystem,
			Name:      "safets_update_counter",
			Help:      "Counter of tikv safe_ts being updated.",
		}, []string{LblResult, LblStore})

	TiKVMinSafeTSGapSeconds = prometheus.NewGaugeVec(
		prometheus.GaugeOpts{
			Namespace: namespace,
			Subsystem: subsystem,
			Name:      "min_safets_gap_seconds",
			Help:      "The minimal (non-zero) SafeTS gap for each store.",
		}, []string{LblStore})

	TiKVReplicaSelectorFailureCounter = prometheus.NewCounterVec(
		prometheus.CounterOpts{
			Namespace: namespace,
			Subsystem: subsystem,
			Name:      "replica_selector_failure_counter",
			Help:      "Counter of the reason why the replica selector cannot yield a potential leader.",
		}, []string{LblType})

	TiKVRequestRetryTimesHistogram = prometheus.NewHistogram(
		prometheus.HistogramOpts{
			Namespace: namespace,
			Subsystem: subsystem,
			Name:      "request_retry_times",
			Help:      "Bucketed histogram of how many times a region request retries.",
			Buckets:   []float64{1, 2, 3, 4, 8, 16, 32, 64, 128, 256},
		})
	TiKVTxnCommitBackoffSeconds = prometheus.NewHistogram(
		prometheus.HistogramOpts{
			Namespace: namespace,
			Subsystem: subsystem,
			Name:      "txn_commit_backoff_seconds",
			Help:      "Bucketed histogram of the total backoff duration in committing a transaction.",
			Buckets:   prometheus.ExponentialBuckets(0.001, 2, 22), // 1ms ~ 2097s
		})
	TiKVTxnCommitBackoffCount = prometheus.NewHistogram(
		prometheus.HistogramOpts{
			Namespace: namespace,
			Subsystem: subsystem,
			Name:      "txn_commit_backoff_count",
			Help:      "Bucketed histogram of the backoff count in committing a transaction.",
			Buckets:   prometheus.ExponentialBuckets(1, 2, 12), // 1 ~ 2048
		})

	// TiKVSmallReadDuration uses to collect small request read duration.
	TiKVSmallReadDuration = prometheus.NewHistogram(
		prometheus.HistogramOpts{
			Namespace: namespace,
			Subsystem: "sli", // Always use "sli" to make it compatible with TiDB.
			Name:      "tikv_small_read_duration",
			Help:      "Read time of TiKV small read.",
			Buckets:   prometheus.ExponentialBuckets(0.0005, 2, 28), // 0.5ms ~ 74h
		})

	TiKVReadThroughput = prometheus.NewHistogram(
		prometheus.HistogramOpts{
			Namespace: namespace,
			Subsystem: "sli",
			Name:      "tikv_read_throughput",
			Help:      "Read throughput of TiKV read in Bytes/s.",
			Buckets:   prometheus.ExponentialBuckets(1024, 2, 13), // 1MB/s ~ 4GB/s
		})

	TiKVUnsafeDestroyRangeFailuresCounterVec = prometheus.NewCounterVec(
		prometheus.CounterOpts{
			Namespace: namespace,
			Subsystem: subsystem,
			Name:      "gc_unsafe_destroy_range_failures",
			Help:      "Counter of unsafe destroyrange failures",
		}, []string{LblType})

	TiKVPrewriteAssertionUsageCounter = prometheus.NewCounterVec(
		prometheus.CounterOpts{
			Namespace: namespace,
			Subsystem: subsystem,
			Name:      "prewrite_assertion_count",
			Help:      "Counter of assertions used in prewrite requests",
		}, []string{LblType})

<<<<<<< HEAD
	TiKVAggressiveLockedKeysCounter = prometheus.NewCounterVec(
		prometheus.CounterOpts{
			Namespace: namespace,
			Subsystem: subsystem,
			Name:      "aggressive_locking_count",
			Help:      "Counter of keys locked in aggressive locking mode",
		}, []string{LblType})
=======
	TiKVGrpcConnectionState = prometheus.NewGaugeVec(
		prometheus.GaugeOpts{
			Namespace: namespace,
			Subsystem: subsystem,
			Name:      "grpc_connection_state",
			Help:      "State of gRPC connection",
		}, []string{"connection_id", "store_ip", "grpc_state"})
>>>>>>> 8fd09cd8

	initShortcuts()
}

func init() {
	initMetrics("tikv", "client_go")
}

// InitMetrics initializes metrics variables with given namespace and subsystem name.
func InitMetrics(namespace, subsystem string) {
	initMetrics(namespace, subsystem)
}

// RegisterMetrics registers all metrics variables.
// Note: to change default namespace and subsystem name, call `InitMetrics` before registering.
func RegisterMetrics() {
	prometheus.MustRegister(TiKVTxnCmdHistogram)
	prometheus.MustRegister(TiKVBackoffHistogram)
	prometheus.MustRegister(TiKVSendReqHistogram)
	prometheus.MustRegister(TiKVSendReqCounter)
	prometheus.MustRegister(TiKVSendReqTimeCounter)
	prometheus.MustRegister(TiKVRPCNetLatencyHistogram)
	prometheus.MustRegister(TiKVCoprocessorHistogram)
	prometheus.MustRegister(TiKVLockResolverCounter)
	prometheus.MustRegister(TiKVRegionErrorCounter)
	prometheus.MustRegister(TiKVTxnWriteKVCountHistogram)
	prometheus.MustRegister(TiKVTxnWriteSizeHistogram)
	prometheus.MustRegister(TiKVRawkvCmdHistogram)
	prometheus.MustRegister(TiKVRawkvSizeHistogram)
	prometheus.MustRegister(TiKVTxnRegionsNumHistogram)
	prometheus.MustRegister(TiKVLoadSafepointCounter)
	prometheus.MustRegister(TiKVSecondaryLockCleanupFailureCounter)
	prometheus.MustRegister(TiKVRegionCacheCounter)
	prometheus.MustRegister(TiKVLoadRegionCacheHistogram)
	prometheus.MustRegister(TiKVLocalLatchWaitTimeHistogram)
	prometheus.MustRegister(TiKVStatusDuration)
	prometheus.MustRegister(TiKVStatusCounter)
	prometheus.MustRegister(TiKVBatchWaitDuration)
	prometheus.MustRegister(TiKVBatchSendLatency)
	prometheus.MustRegister(TiKVBatchRecvLatency)
	prometheus.MustRegister(TiKVBatchWaitOverLoad)
	prometheus.MustRegister(TiKVBatchPendingRequests)
	prometheus.MustRegister(TiKVBatchRequests)
	prometheus.MustRegister(TiKVBatchClientUnavailable)
	prometheus.MustRegister(TiKVBatchClientWaitEstablish)
	prometheus.MustRegister(TiKVBatchClientRecycle)
	prometheus.MustRegister(TiKVRangeTaskStats)
	prometheus.MustRegister(TiKVRangeTaskPushDuration)
	prometheus.MustRegister(TiKVTokenWaitDuration)
	prometheus.MustRegister(TiKVTxnHeartBeatHistogram)
	prometheus.MustRegister(TiKVPessimisticLockKeysDuration)
	prometheus.MustRegister(TiKVTTLLifeTimeReachCounter)
	prometheus.MustRegister(TiKVNoAvailableConnectionCounter)
	prometheus.MustRegister(TiKVTwoPCTxnCounter)
	prometheus.MustRegister(TiKVAsyncCommitTxnCounter)
	prometheus.MustRegister(TiKVOnePCTxnCounter)
	prometheus.MustRegister(TiKVStoreLimitErrorCounter)
	prometheus.MustRegister(TiKVGRPCConnTransientFailureCounter)
	prometheus.MustRegister(TiKVPanicCounter)
	prometheus.MustRegister(TiKVForwardRequestCounter)
	prometheus.MustRegister(TiKVTSFutureWaitDuration)
	prometheus.MustRegister(TiKVSafeTSUpdateCounter)
	prometheus.MustRegister(TiKVMinSafeTSGapSeconds)
	prometheus.MustRegister(TiKVReplicaSelectorFailureCounter)
	prometheus.MustRegister(TiKVRequestRetryTimesHistogram)
	prometheus.MustRegister(TiKVTxnCommitBackoffSeconds)
	prometheus.MustRegister(TiKVTxnCommitBackoffCount)
	prometheus.MustRegister(TiKVSmallReadDuration)
	prometheus.MustRegister(TiKVReadThroughput)
	prometheus.MustRegister(TiKVUnsafeDestroyRangeFailuresCounterVec)
	prometheus.MustRegister(TiKVPrewriteAssertionUsageCounter)
<<<<<<< HEAD
	prometheus.MustRegister(TiKVAggressiveLockedKeysCounter)
=======
	prometheus.MustRegister(TiKVGrpcConnectionState)
>>>>>>> 8fd09cd8
}

// readCounter reads the value of a prometheus.Counter.
// Returns -1 when failing to read the value.
func readCounter(m prometheus.Counter) int64 {
	// Actually, it's not recommended to read the value of prometheus metric types directly:
	// https://github.com/prometheus/client_golang/issues/486#issuecomment-433345239
	pb := &dto.Metric{}
	// It's impossible to return an error though.
	if err := m.Write(pb); err != nil {
		return -1
	}
	return int64(pb.GetCounter().GetValue())
}

// TxnCommitCounter is the counter of transactions committed with
// different protocols, i.e. 2PC, async-commit, 1PC.
type TxnCommitCounter struct {
	TwoPC       int64 `json:"twoPC"`
	AsyncCommit int64 `json:"asyncCommit"`
	OnePC       int64 `json:"onePC"`
}

// Sub returns the difference of two counters.
func (c TxnCommitCounter) Sub(rhs TxnCommitCounter) TxnCommitCounter {
	new := TxnCommitCounter{}
	new.TwoPC = c.TwoPC - rhs.TwoPC
	new.AsyncCommit = c.AsyncCommit - rhs.AsyncCommit
	new.OnePC = c.OnePC - rhs.OnePC
	return new
}

// GetTxnCommitCounter gets the TxnCommitCounter.
func GetTxnCommitCounter() TxnCommitCounter {
	return TxnCommitCounter{
		TwoPC:       readCounter(TwoPCTxnCounterOk),
		AsyncCommit: readCounter(AsyncCommitTxnCounterOk),
		OnePC:       readCounter(OnePCTxnCounterOk),
	}
}

const (
	smallTxnReadRow  = 20
	smallTxnReadSize = 1 * 1024 * 1024 //1MB
)

// ObserveReadSLI observes the read SLI metric.
func ObserveReadSLI(readKeys uint64, readTime float64, readSize float64) {
	if readKeys != 0 && readTime != 0 {
		if readKeys <= smallTxnReadRow && readSize < smallTxnReadSize {
			TiKVSmallReadDuration.Observe(readTime)
		} else {
			TiKVReadThroughput.Observe(readSize / readTime)
		}
	}
}<|MERGE_RESOLUTION|>--- conflicted
+++ resolved
@@ -96,11 +96,8 @@
 	TiKVReadThroughput                       prometheus.Histogram
 	TiKVUnsafeDestroyRangeFailuresCounterVec *prometheus.CounterVec
 	TiKVPrewriteAssertionUsageCounter        *prometheus.CounterVec
-<<<<<<< HEAD
+	TiKVGrpcConnectionState                  *prometheus.GaugeVec
 	TiKVAggressiveLockedKeysCounter          *prometheus.CounterVec
-=======
-	TiKVGrpcConnectionState                  *prometheus.GaugeVec
->>>>>>> 8fd09cd8
 )
 
 // Label constants.
@@ -594,15 +591,6 @@
 			Help:      "Counter of assertions used in prewrite requests",
 		}, []string{LblType})
 
-<<<<<<< HEAD
-	TiKVAggressiveLockedKeysCounter = prometheus.NewCounterVec(
-		prometheus.CounterOpts{
-			Namespace: namespace,
-			Subsystem: subsystem,
-			Name:      "aggressive_locking_count",
-			Help:      "Counter of keys locked in aggressive locking mode",
-		}, []string{LblType})
-=======
 	TiKVGrpcConnectionState = prometheus.NewGaugeVec(
 		prometheus.GaugeOpts{
 			Namespace: namespace,
@@ -610,7 +598,14 @@
 			Name:      "grpc_connection_state",
 			Help:      "State of gRPC connection",
 		}, []string{"connection_id", "store_ip", "grpc_state"})
->>>>>>> 8fd09cd8
+
+	TiKVAggressiveLockedKeysCounter = prometheus.NewCounterVec(
+		prometheus.CounterOpts{
+			Namespace: namespace,
+			Subsystem: subsystem,
+			Name:      "aggressive_locking_count",
+			Help:      "Counter of keys locked in aggressive locking mode",
+		}, []string{LblType})
 
 	initShortcuts()
 }
@@ -682,11 +677,8 @@
 	prometheus.MustRegister(TiKVReadThroughput)
 	prometheus.MustRegister(TiKVUnsafeDestroyRangeFailuresCounterVec)
 	prometheus.MustRegister(TiKVPrewriteAssertionUsageCounter)
-<<<<<<< HEAD
+	prometheus.MustRegister(TiKVGrpcConnectionState)
 	prometheus.MustRegister(TiKVAggressiveLockedKeysCounter)
-=======
-	prometheus.MustRegister(TiKVGrpcConnectionState)
->>>>>>> 8fd09cd8
 }
 
 // readCounter reads the value of a prometheus.Counter.
