// Copyright 2021 TiKV Authors
//
// Licensed under the Apache License, Version 2.0 (the "License");
// you may not use this file except in compliance with the License.
// You may obtain a copy of the License at
//
//     http://www.apache.org/licenses/LICENSE-2.0
//
// Unless required by applicable law or agreed to in writing, software
// distributed under the License is distributed on an "AS IS" BASIS,
// WITHOUT WARRANTIES OR CONDITIONS OF ANY KIND, either express or implied.
// See the License for the specific language governing permissions and
// limitations under the License.

// NOTE: The code in this file is based on code from the
// TiDB project, licensed under the Apache License v 2.0
//
// https://github.com/pingcap/tidb/tree/cc5e161ac06827589c4966674597c137cc9e809c/store/tikv/util/execdetails.go
//

// Copyright 2021 PingCAP, Inc.
//
// Licensed under the Apache License, Version 2.0 (the "License");
// you may not use this file except in compliance with the License.
// You may obtain a copy of the License at
//
//     http://www.apache.org/licenses/LICENSE-2.0
//
// Unless required by applicable law or agreed to in writing, software
// distributed under the License is distributed on an "AS IS" BASIS,
// WITHOUT WARRANTIES OR CONDITIONS OF ANY KIND, either express or implied.
// See the License for the specific language governing permissions and
// limitations under the License.

package util

import (
	"bytes"
	"context"
	"fmt"
	"math"
	"strconv"
	"sync"
	"sync/atomic"
	"time"

	"github.com/pingcap/kvproto/pkg/kvrpcpb"
	rmpb "github.com/pingcap/kvproto/pkg/resource_manager"
	uatomic "go.uber.org/atomic"
)

type commitDetailCtxKeyType struct{}
type lockKeysDetailCtxKeyType struct{}
type execDetailsCtxKeyType struct{}
type ruDetailsCtxKeyType struct{}
type traceExecDetailsCtxKeyType struct{}

var (
	// CommitDetailCtxKey presents CommitDetail info key in context.
	CommitDetailCtxKey = commitDetailCtxKeyType{}

	// LockKeysDetailCtxKey presents LockKeysDetail info key in context.
	LockKeysDetailCtxKey = lockKeysDetailCtxKeyType{}

	// ExecDetailsKey presents ExecDetail info key in context.
	ExecDetailsKey = execDetailsCtxKeyType{}

	// ruDetailsCtxKey presents RUDetals info key in context.
	RUDetailsCtxKey = ruDetailsCtxKeyType{}

	// traceExecDetailsKey is a context key whose value indicates whether to add ExecDetails to trace.
	traceExecDetailsKey = traceExecDetailsCtxKeyType{}
)

// ContextWithTraceExecDetails returns a context with trace-exec-details enabled
func ContextWithTraceExecDetails(ctx context.Context) context.Context {
	return context.WithValue(ctx, traceExecDetailsKey, struct{}{})
}

// TraceExecDetailsEnabled checks whether trace-exec-details enabled
func TraceExecDetailsEnabled(ctx context.Context) bool {
	return ctx.Value(traceExecDetailsKey) != nil
}

// TiKVExecDetails is the detail execution information at TiKV side.
type TiKVExecDetails struct {
	TimeDetail  *TimeDetail
	ScanDetail  *ScanDetail
	WriteDetail *WriteDetail
}

// NewTiKVExecDetails creates a TiKVExecDetails from a kvproto ExecDetailsV2.
func NewTiKVExecDetails(pb *kvrpcpb.ExecDetailsV2) TiKVExecDetails {
	if pb == nil {
		return TiKVExecDetails{}
	}
	td := &TimeDetail{}
	td.MergeFromTimeDetail(pb.TimeDetailV2, pb.TimeDetail)
	sd := &ScanDetail{}
	sd.MergeFromScanDetailV2(pb.ScanDetailV2)
	wd := &WriteDetail{}
	wd.MergeFromWriteDetailPb(pb.WriteDetail)
	return TiKVExecDetails{
		TimeDetail:  td,
		ScanDetail:  sd,
		WriteDetail: wd,
	}
}

func (ed *TiKVExecDetails) String() string {
	if ed == nil {
		return ""
	}
	buf := bytes.NewBuffer(make([]byte, 0, 16))
	if ed.TimeDetail != nil {
		buf.WriteString(ed.TimeDetail.String())
	}
	if ed.ScanDetail != nil {
		if buf.Len() > 0 {
			buf.WriteString(", ")
		}
		buf.WriteString(ed.ScanDetail.String())
	}
	if ed.WriteDetail != nil {
		if buf.Len() > 0 {
			buf.WriteString(", ")
		}
		buf.WriteString(ed.WriteDetail.String())
	}
	return buf.String()
}

// ReqDetailInfo contains diagnose information about `TiKVExecDetails`, region, store and backoff.
type ReqDetailInfo struct {
	ReqTotalTime time.Duration
	Region       uint64
	StoreAddr    string
	ExecDetails  TiKVExecDetails
}

// CommitDetails contains commit detail information.
type CommitDetails struct {
	GetCommitTsTime        time.Duration
	GetLatestTsTime        time.Duration
	PrewriteTime           time.Duration
	WaitPrewriteBinlogTime time.Duration
	CommitTime             time.Duration
	LocalLatchTime         time.Duration
	Mu                     struct {
		sync.Mutex
		// The total backoff time used in both the prewrite and commit phases.
		CommitBackoffTime    int64
		PrewriteBackoffTypes []string
		CommitBackoffTypes   []string
		// The prewrite requests are executed concurrently so the slowest request information would be recorded.
		SlowestPrewrite ReqDetailInfo
		// It's recorded only when the commit mode is 2pc.
		CommitPrimary ReqDetailInfo
	}
	WriteKeys         int
	WriteSize         int
	PrewriteRegionNum int32
	TxnRetry          int
	ResolveLock       ResolveLockDetail
	PrewriteReqNum    int
}

// Merge merges commit details into itself.
func (cd *CommitDetails) Merge(other *CommitDetails) {
	cd.GetCommitTsTime += other.GetCommitTsTime
	cd.GetLatestTsTime += other.GetLatestTsTime
	cd.PrewriteTime += other.PrewriteTime
	cd.WaitPrewriteBinlogTime += other.WaitPrewriteBinlogTime
	cd.CommitTime += other.CommitTime
	cd.LocalLatchTime += other.LocalLatchTime
	cd.ResolveLock.ResolveLockTime += other.ResolveLock.ResolveLockTime
	cd.WriteKeys += other.WriteKeys
	cd.WriteSize += other.WriteSize
	cd.PrewriteRegionNum += other.PrewriteRegionNum
	cd.TxnRetry += other.TxnRetry
	cd.Mu.CommitBackoffTime += other.Mu.CommitBackoffTime

	cd.Mu.PrewriteBackoffTypes = append(cd.Mu.PrewriteBackoffTypes, other.Mu.PrewriteBackoffTypes...)
	if cd.Mu.SlowestPrewrite.ReqTotalTime < other.Mu.SlowestPrewrite.ReqTotalTime {
		cd.Mu.SlowestPrewrite = other.Mu.SlowestPrewrite
	}

	cd.Mu.CommitBackoffTypes = append(cd.Mu.CommitBackoffTypes, other.Mu.CommitBackoffTypes...)
	if cd.Mu.CommitPrimary.ReqTotalTime < other.Mu.CommitPrimary.ReqTotalTime {
		cd.Mu.CommitPrimary = other.Mu.CommitPrimary
	}
}

// MergePrewriteReqDetails merges prewrite related ExecDetailsV2 into the current CommitDetails.
func (cd *CommitDetails) MergePrewriteReqDetails(reqDuration time.Duration, regionID uint64, addr string, execDetails *kvrpcpb.ExecDetailsV2) {
	if cd == nil {
		return
	}
	cd.Mu.Lock()
	defer cd.Mu.Unlock()
	if reqDuration > cd.Mu.SlowestPrewrite.ReqTotalTime {
		cd.Mu.SlowestPrewrite.ReqTotalTime = reqDuration
		cd.Mu.SlowestPrewrite.Region = regionID
		cd.Mu.SlowestPrewrite.StoreAddr = addr
		cd.Mu.SlowestPrewrite.ExecDetails = NewTiKVExecDetails(execDetails)
	}
}

// MergeCommitReqDetails merges commit related ExecDetailsV2 into the current CommitDetails.
func (cd *CommitDetails) MergeCommitReqDetails(reqDuration time.Duration, regionID uint64, addr string, execDetails *kvrpcpb.ExecDetailsV2) {
	if cd == nil {
		return
	}
	cd.Mu.Lock()
	defer cd.Mu.Unlock()
	if reqDuration > cd.Mu.CommitPrimary.ReqTotalTime {
		cd.Mu.CommitPrimary.ReqTotalTime = reqDuration
		cd.Mu.CommitPrimary.Region = regionID
		cd.Mu.CommitPrimary.StoreAddr = addr
		cd.Mu.CommitPrimary.ExecDetails = NewTiKVExecDetails(execDetails)
	}
}

// Clone returns a deep copy of itself.
func (cd *CommitDetails) Clone() *CommitDetails {
	commit := &CommitDetails{
		GetCommitTsTime:        cd.GetCommitTsTime,
		GetLatestTsTime:        cd.GetLatestTsTime,
		PrewriteTime:           cd.PrewriteTime,
		WaitPrewriteBinlogTime: cd.WaitPrewriteBinlogTime,
		CommitTime:             cd.CommitTime,
		LocalLatchTime:         cd.LocalLatchTime,
		WriteKeys:              cd.WriteKeys,
		WriteSize:              cd.WriteSize,
		PrewriteRegionNum:      cd.PrewriteRegionNum,
		TxnRetry:               cd.TxnRetry,
		ResolveLock:            cd.ResolveLock,
	}
	commit.Mu.CommitBackoffTime = cd.Mu.CommitBackoffTime
	commit.Mu.PrewriteBackoffTypes = append([]string{}, cd.Mu.PrewriteBackoffTypes...)
	commit.Mu.CommitBackoffTypes = append([]string{}, cd.Mu.CommitBackoffTypes...)
	commit.Mu.SlowestPrewrite = cd.Mu.SlowestPrewrite
	commit.Mu.CommitPrimary = cd.Mu.CommitPrimary
	return commit
}

// LockKeysDetails contains pessimistic lock keys detail information.
type LockKeysDetails struct {
	TotalTime                  time.Duration
	RegionNum                  int32
	LockKeys                   int32
	AggressiveLockNewCount     int
	AggressiveLockDerivedCount int
	LockedWithConflictCount    int
	ResolveLock                ResolveLockDetail
	BackoffTime                int64
	Mu                         struct {
		sync.Mutex
		BackoffTypes        []string
		SlowestReqTotalTime time.Duration
		SlowestRegion       uint64
		SlowestStoreAddr    string
		SlowestExecDetails  TiKVExecDetails
	}
	LockRPCTime  int64
	LockRPCCount int64
	RetryCount   int
}

// Merge merges lock keys execution details into self.
func (ld *LockKeysDetails) Merge(lockKey *LockKeysDetails) {
	ld.TotalTime += lockKey.TotalTime
	ld.RegionNum += lockKey.RegionNum
	ld.LockKeys += lockKey.LockKeys
	ld.AggressiveLockNewCount += lockKey.AggressiveLockNewCount
	ld.AggressiveLockDerivedCount += lockKey.AggressiveLockDerivedCount
	ld.LockedWithConflictCount += lockKey.LockedWithConflictCount
	ld.ResolveLock.ResolveLockTime += lockKey.ResolveLock.ResolveLockTime
	ld.BackoffTime += lockKey.BackoffTime
	ld.LockRPCTime += lockKey.LockRPCTime
	ld.LockRPCCount += ld.LockRPCCount
	ld.Mu.BackoffTypes = append(ld.Mu.BackoffTypes, lockKey.Mu.BackoffTypes...)
	ld.RetryCount++
	if ld.Mu.SlowestReqTotalTime < lockKey.Mu.SlowestReqTotalTime {
		ld.Mu.SlowestReqTotalTime = lockKey.Mu.SlowestReqTotalTime
		ld.Mu.SlowestRegion = lockKey.Mu.SlowestRegion
		ld.Mu.SlowestStoreAddr = lockKey.Mu.SlowestStoreAddr
		ld.Mu.SlowestExecDetails = lockKey.Mu.SlowestExecDetails
	}
}

// MergeReqDetails merges ExecDetailsV2 into the current LockKeysDetails.
func (ld *LockKeysDetails) MergeReqDetails(reqDuration time.Duration, regionID uint64, addr string, execDetails *kvrpcpb.ExecDetailsV2) {
	if ld == nil {
		return
	}
	ld.Mu.Lock()
	defer ld.Mu.Unlock()
	if reqDuration > ld.Mu.SlowestReqTotalTime {
		ld.Mu.SlowestReqTotalTime = reqDuration
		ld.Mu.SlowestRegion = regionID
		ld.Mu.SlowestStoreAddr = addr
		ld.Mu.SlowestExecDetails = NewTiKVExecDetails(execDetails)
	}
}

// Clone returns a deep copy of itself.
func (ld *LockKeysDetails) Clone() *LockKeysDetails {
	lock := &LockKeysDetails{
		TotalTime:                  ld.TotalTime,
		RegionNum:                  ld.RegionNum,
		LockKeys:                   ld.LockKeys,
		AggressiveLockNewCount:     ld.AggressiveLockNewCount,
		AggressiveLockDerivedCount: ld.AggressiveLockDerivedCount,
		LockedWithConflictCount:    ld.LockedWithConflictCount,
		BackoffTime:                ld.BackoffTime,
		LockRPCTime:                ld.LockRPCTime,
		LockRPCCount:               ld.LockRPCCount,
		RetryCount:                 ld.RetryCount,
		ResolveLock:                ld.ResolveLock,
	}
	lock.Mu.BackoffTypes = append([]string{}, ld.Mu.BackoffTypes...)
	lock.Mu.SlowestReqTotalTime = ld.Mu.SlowestReqTotalTime
	lock.Mu.SlowestRegion = ld.Mu.SlowestRegion
	lock.Mu.SlowestStoreAddr = ld.Mu.SlowestStoreAddr
	lock.Mu.SlowestExecDetails = ld.Mu.SlowestExecDetails
	return lock
}

// ExecDetails contains execution detail info.
type ExecDetails struct {
	BackoffCount       int64
	BackoffDuration    int64
	WaitKVRespDuration int64
	WaitPDRespDuration int64
}

// FormatDuration uses to format duration, this function will prune precision before format duration.
// Pruning precision is for human readability. The prune rule is:
//  1. if the duration was less than 1us, return the original string.
//  2. readable value >=10, keep 1 decimal, otherwise, keep 2 decimal. such as:
//     9.412345ms  -> 9.41ms
//     10.412345ms -> 10.4ms
//     5.999s      -> 6s
//     100.45µs    -> 100.5µs
func FormatDuration(d time.Duration) string {
	if d <= time.Microsecond {
		return d.String()
	}
	unit := getUnit(d)
	if unit == time.Nanosecond {
		return d.String()
	}
	integer := (d / unit) * unit
	decimal := float64(d%unit) / float64(unit)
	if d < 10*unit {
		decimal = math.Round(decimal*100) / 100
	} else {
		decimal = math.Round(decimal*10) / 10
	}
	d = integer + time.Duration(decimal*float64(unit))
	return d.String()
}

func getUnit(d time.Duration) time.Duration {
	if d >= time.Second {
		return time.Second
	} else if d >= time.Millisecond {
		return time.Millisecond
	} else if d >= time.Microsecond {
		return time.Microsecond
	}
	return time.Nanosecond
}

// ScanDetail contains coprocessor scan detail information.
type ScanDetail struct {
	// TotalKeys is the approximate number of MVCC keys meet during scanning. It includes
	// deleted versions, but does not include RocksDB tombstone keys.
	TotalKeys int64
	// ProcessedKeys is the number of user keys scanned from the storage.
	// It does not include deleted version or RocksDB tombstone keys.
	// For Coprocessor requests, it includes keys that has been filtered out by Selection.
	ProcessedKeys int64
	// Number of bytes of user key-value pairs scanned from the storage, i.e.
	// total size of data returned from MVCC layer.
	ProcessedKeysSize int64
	// RocksdbDeleteSkippedCount is the total number of deletes and single deletes skipped over during
	// iteration, i.e. how many RocksDB tombstones are skipped.
	RocksdbDeleteSkippedCount uint64
	// RocksdbKeySkippedCount it the total number of internal keys skipped over during iteration.
	RocksdbKeySkippedCount uint64
	// RocksdbBlockCacheHitCount is the total number of RocksDB block cache hits.
	RocksdbBlockCacheHitCount uint64
	// RocksdbBlockReadCount is the total number of block reads (with IO).
	RocksdbBlockReadCount uint64
	// RocksdbBlockReadByte is the total number of bytes from block reads.
	RocksdbBlockReadByte uint64
	// RocksdbBlockReadDuration is the total time used for block reads.
	RocksdbBlockReadDuration time.Duration
	// GetSnapshotDuration is the time spent getting an engine snapshot.
	GetSnapshotDuration time.Duration

	ResolveLock *ResolveLockDetail
}

// Merge merges scan detail execution details into self.
func (sd *ScanDetail) Merge(scanDetail *ScanDetail) {
	atomic.AddInt64(&sd.TotalKeys, scanDetail.TotalKeys)
	atomic.AddInt64(&sd.ProcessedKeys, scanDetail.ProcessedKeys)
	atomic.AddInt64(&sd.ProcessedKeysSize, scanDetail.ProcessedKeysSize)
	atomic.AddUint64(&sd.RocksdbDeleteSkippedCount, scanDetail.RocksdbDeleteSkippedCount)
	atomic.AddUint64(&sd.RocksdbKeySkippedCount, scanDetail.RocksdbKeySkippedCount)
	atomic.AddUint64(&sd.RocksdbBlockCacheHitCount, scanDetail.RocksdbBlockCacheHitCount)
	atomic.AddUint64(&sd.RocksdbBlockReadCount, scanDetail.RocksdbBlockReadCount)
	atomic.AddUint64(&sd.RocksdbBlockReadByte, scanDetail.RocksdbBlockReadByte)
	atomic.AddInt64((*int64)(&sd.RocksdbBlockReadDuration), int64(scanDetail.RocksdbBlockReadDuration))
	atomic.AddInt64((*int64)(&sd.GetSnapshotDuration), int64(scanDetail.GetSnapshotDuration))
}

var zeroScanDetail = ScanDetail{}

// String implements the fmt.Stringer interface.
func (sd *ScanDetail) String() string {
	if sd == nil || *sd == zeroScanDetail {
		return ""
	}
	buf := bytes.NewBuffer(make([]byte, 0, 16))
	buf.WriteString("scan_detail: {")
	if sd.ProcessedKeys > 0 {
		buf.WriteString("total_process_keys: ")
		buf.WriteString(strconv.FormatInt(sd.ProcessedKeys, 10))
		buf.WriteString(", ")
	}
	if sd.ProcessedKeysSize > 0 {
		buf.WriteString("total_process_keys_size: ")
		buf.WriteString(strconv.FormatInt(sd.ProcessedKeysSize, 10))
		buf.WriteString(", ")
	}
	if sd.TotalKeys > 0 {
		buf.WriteString("total_keys: ")
		buf.WriteString(strconv.FormatInt(sd.TotalKeys, 10))
		buf.WriteString(", ")
	}
	if sd.GetSnapshotDuration > 0 {
		buf.WriteString("get_snapshot_time: ")
		buf.WriteString(FormatDuration(sd.GetSnapshotDuration))
		buf.WriteString(", ")
	}
	buf.WriteString("rocksdb: {")
	if sd.RocksdbDeleteSkippedCount > 0 {
		buf.WriteString("delete_skipped_count: ")
		buf.WriteString(strconv.FormatUint(sd.RocksdbDeleteSkippedCount, 10))
		buf.WriteString(", ")
	}
	if sd.RocksdbKeySkippedCount > 0 {
		buf.WriteString("key_skipped_count: ")
		buf.WriteString(strconv.FormatUint(sd.RocksdbKeySkippedCount, 10))
		buf.WriteString(", ")
	}
	buf.WriteString("block: {")
	if sd.RocksdbBlockCacheHitCount > 0 {
		buf.WriteString("cache_hit_count: ")
		buf.WriteString(strconv.FormatUint(sd.RocksdbBlockCacheHitCount, 10))
		buf.WriteString(", ")
	}
	if sd.RocksdbBlockReadCount > 0 {
		buf.WriteString("read_count: ")
		buf.WriteString(strconv.FormatUint(sd.RocksdbBlockReadCount, 10))
		buf.WriteString(", ")
	}
	if sd.RocksdbBlockReadByte > 0 {
		buf.WriteString("read_byte: ")
		buf.WriteString(FormatBytes(int64(sd.RocksdbBlockReadByte)))
		buf.WriteString(", ")
	}
	if sd.RocksdbBlockReadDuration > 0 {
		buf.WriteString("read_time: ")
		buf.WriteString(FormatDuration(sd.RocksdbBlockReadDuration))
	}
	if buf.Bytes()[buf.Len()-2] == ',' {
		buf.Truncate(buf.Len() - 2)
	}
	buf.WriteString("}}}")
	return buf.String()
}

// MergeFromScanDetailV2 merges scan detail from pb into itself.
func (sd *ScanDetail) MergeFromScanDetailV2(scanDetail *kvrpcpb.ScanDetailV2) {
	if scanDetail != nil {
		sd.TotalKeys += int64(scanDetail.TotalVersions)
		sd.ProcessedKeys += int64(scanDetail.ProcessedVersions)
		sd.ProcessedKeysSize += int64(scanDetail.ProcessedVersionsSize)
		sd.RocksdbDeleteSkippedCount += scanDetail.RocksdbDeleteSkippedCount
		sd.RocksdbKeySkippedCount += scanDetail.RocksdbKeySkippedCount
		sd.RocksdbBlockCacheHitCount += scanDetail.RocksdbBlockCacheHitCount
		sd.RocksdbBlockReadCount += scanDetail.RocksdbBlockReadCount
		sd.RocksdbBlockReadByte += scanDetail.RocksdbBlockReadByte
		sd.RocksdbBlockReadDuration += time.Duration(scanDetail.RocksdbBlockReadNanos) * time.Nanosecond
		sd.GetSnapshotDuration += time.Duration(scanDetail.GetSnapshotNanos) * time.Nanosecond
	}
}

// WriteDetail contains the detailed time breakdown of a write operation.
type WriteDetail struct {
	// StoreBatchWaitDuration is the wait duration in the store loop.
	StoreBatchWaitDuration time.Duration
	// ProposeSendWaitDuration is the duration before sending proposal to peers.
	ProposeSendWaitDuration time.Duration
	// PersistLogDuration is the total time spent on persisting the log.
	PersistLogDuration time.Duration
	// RaftDbWriteLeaderWaitDuration is the wait time until the Raft log write leader begins to write.
	RaftDbWriteLeaderWaitDuration time.Duration
	// RaftDbSyncLogDuration is the time spent on synchronizing the Raft log to the disk.
	RaftDbSyncLogDuration time.Duration
	// RaftDbWriteMemtableDuration is the time spent on writing the Raft log to the Raft memtable.
	RaftDbWriteMemtableDuration time.Duration
	// CommitLogDuration is the time waiting for peers to confirm the proposal (counting from the instant when the leader sends the proposal message).
	CommitLogDuration time.Duration
	// ApplyBatchWaitDuration is the wait duration in the apply loop.
	ApplyBatchWaitDuration time.Duration
	// ApplyLogDuration is the total time spend to applying the log.
	ApplyLogDuration time.Duration
	// ApplyMutexLockDuration is the wait time until the KV RocksDB lock is acquired.
	ApplyMutexLockDuration time.Duration
	// ApplyWriteLeaderWaitDuration is the wait time until becoming the KV RocksDB write leader.
	ApplyWriteLeaderWaitDuration time.Duration
	// ApplyWriteWalDuration is the time spent on writing the KV DB WAL to the disk.
	ApplyWriteWalDuration time.Duration
	// ApplyWriteMemtableNanos is the time spent on writing to the memtable of the KV RocksDB.
	ApplyWriteMemtableDuration time.Duration
}

// MergeFromWriteDetailPb merges WriteDetail protobuf into the current WriteDetail
func (wd *WriteDetail) MergeFromWriteDetailPb(pb *kvrpcpb.WriteDetail) {
	if pb != nil {
		wd.StoreBatchWaitDuration += time.Duration(pb.StoreBatchWaitNanos) * time.Nanosecond
		wd.ProposeSendWaitDuration += time.Duration(pb.ProposeSendWaitNanos) * time.Nanosecond
		wd.PersistLogDuration += time.Duration(pb.PersistLogNanos) * time.Nanosecond
		wd.RaftDbWriteLeaderWaitDuration += time.Duration(pb.RaftDbWriteLeaderWaitNanos) * time.Nanosecond
		wd.RaftDbSyncLogDuration += time.Duration(pb.RaftDbSyncLogNanos) * time.Nanosecond
		wd.RaftDbWriteMemtableDuration += time.Duration(pb.RaftDbWriteMemtableNanos) * time.Nanosecond
		wd.CommitLogDuration += time.Duration(pb.CommitLogNanos) * time.Nanosecond
		wd.ApplyBatchWaitDuration += time.Duration(pb.ApplyBatchWaitNanos) * time.Nanosecond
		wd.ApplyLogDuration += time.Duration(pb.ApplyLogNanos) * time.Nanosecond
		wd.ApplyMutexLockDuration += time.Duration(pb.ApplyMutexLockNanos) * time.Nanosecond
		wd.ApplyWriteLeaderWaitDuration += time.Duration(pb.ApplyWriteLeaderWaitNanos) * time.Nanosecond
		wd.ApplyWriteWalDuration += time.Duration(pb.ApplyWriteWalNanos) * time.Nanosecond
		wd.ApplyWriteMemtableDuration += time.Duration(pb.ApplyWriteMemtableNanos) * time.Nanosecond
	}
}

// Merge merges another WriteDetail protobuf into self.
func (wd *WriteDetail) Merge(writeDetail *WriteDetail) {
	atomic.AddInt64((*int64)(&wd.StoreBatchWaitDuration), int64(writeDetail.StoreBatchWaitDuration))
	atomic.AddInt64((*int64)(&wd.ProposeSendWaitDuration), int64(writeDetail.ProposeSendWaitDuration))
	atomic.AddInt64((*int64)(&wd.PersistLogDuration), int64(writeDetail.PersistLogDuration))
	atomic.AddInt64((*int64)(&wd.RaftDbWriteLeaderWaitDuration), int64(writeDetail.RaftDbWriteLeaderWaitDuration))
	atomic.AddInt64((*int64)(&wd.RaftDbSyncLogDuration), int64(writeDetail.RaftDbSyncLogDuration))
	atomic.AddInt64((*int64)(&wd.RaftDbWriteMemtableDuration), int64(writeDetail.RaftDbWriteMemtableDuration))
	atomic.AddInt64((*int64)(&wd.CommitLogDuration), int64(writeDetail.CommitLogDuration))
	atomic.AddInt64((*int64)(&wd.ApplyBatchWaitDuration), int64(writeDetail.ApplyBatchWaitDuration))
	atomic.AddInt64((*int64)(&wd.ApplyLogDuration), int64(writeDetail.ApplyLogDuration))
	atomic.AddInt64((*int64)(&wd.ApplyMutexLockDuration), int64(writeDetail.ApplyMutexLockDuration))
	atomic.AddInt64((*int64)(&wd.ApplyWriteLeaderWaitDuration), int64(writeDetail.ApplyWriteLeaderWaitDuration))
	atomic.AddInt64((*int64)(&wd.ApplyWriteWalDuration), int64(writeDetail.ApplyWriteWalDuration))
	atomic.AddInt64((*int64)(&wd.ApplyWriteMemtableDuration), int64(writeDetail.ApplyWriteMemtableDuration))
}

var zeroWriteDetail = WriteDetail{}

func (wd *WriteDetail) String() string {
	if wd == nil || *wd == zeroWriteDetail {
		return ""
	}
	buf := bytes.NewBuffer(make([]byte, 0, 64))
	buf.WriteString("write_detail: {")
	buf.WriteString("store_batch_wait: ")
	buf.WriteString(FormatDuration(wd.StoreBatchWaitDuration))
	buf.WriteString(", propose_send_wait: ")
	buf.WriteString(FormatDuration(wd.ProposeSendWaitDuration))
	buf.WriteString(", persist_log: {total: ")
	buf.WriteString(FormatDuration(wd.PersistLogDuration))
	buf.WriteString(", write_leader_wait: ")
	buf.WriteString(FormatDuration(wd.RaftDbWriteLeaderWaitDuration))
	buf.WriteString(", sync_log: ")
	buf.WriteString(FormatDuration(wd.RaftDbSyncLogDuration))
	buf.WriteString(", write_memtable: ")
	buf.WriteString(FormatDuration(wd.RaftDbWriteMemtableDuration))
	buf.WriteString("}, commit_log: ")
	buf.WriteString(FormatDuration(wd.CommitLogDuration))
	buf.WriteString(", apply_batch_wait: ")
	buf.WriteString(FormatDuration(wd.ApplyBatchWaitDuration))
	buf.WriteString(", apply: {total:")
	buf.WriteString(FormatDuration(wd.ApplyLogDuration))
	buf.WriteString(", mutex_lock: ")
	buf.WriteString(FormatDuration(wd.ApplyMutexLockDuration))
	buf.WriteString(", write_leader_wait: ")
	buf.WriteString(FormatDuration(wd.ApplyWriteLeaderWaitDuration))
	buf.WriteString(", write_wal: ")
	buf.WriteString(FormatDuration(wd.ApplyWriteWalDuration))
	buf.WriteString(", write_memtable: ")
	buf.WriteString(FormatDuration(wd.ApplyWriteMemtableDuration))
	buf.WriteString("}}")
	return buf.String()
}

// TimeDetail contains coprocessor time detail information.
type TimeDetail struct {
	// Off-cpu and on-cpu wall time elapsed to actually process the request payload. It does not
	// include `wait_wall_time`.
	// This field is very close to the CPU time in most cases. Some wait time spend in RocksDB
	// cannot be excluded for now, like Mutex wait time, which is included in this field, so that
	// this field is called wall time instead of CPU time.
	ProcessTime time.Duration
	// Time elapsed when a coprocessor task yields itself.
	SuspendTime time.Duration
	// Off-cpu wall time elapsed in TiKV side. Usually this includes queue waiting time and
	// other kind of waits in series.
	WaitTime time.Duration
	// KvReadWallTime is the time used in KV Scan/Get. For get/batch_get,
	// this is total duration, which is almost the same with grpc duration.
	KvReadWallTime time.Duration
	// TotalRPCWallTime is Total wall clock time spent on this RPC in TiKV.
	TotalRPCWallTime time.Duration
}

// String implements the fmt.Stringer interface.
func (td *TimeDetail) String() string {
	if td == nil {
		return ""
	}
	buf := bytes.NewBuffer(make([]byte, 0, 16))
	if td.ProcessTime > 0 {
		buf.WriteString("total_process_time: ")
		buf.WriteString(FormatDuration(td.ProcessTime))
	}
	if td.SuspendTime > 0 {
		if buf.Len() > 0 {
			buf.WriteString(", ")
		}
		buf.WriteString("total_suspend_time: ")
		buf.WriteString(FormatDuration(td.SuspendTime))
	}
	if td.WaitTime > 0 {
		if buf.Len() > 0 {
			buf.WriteString(", ")
		}
		buf.WriteString("total_wait_time: ")
		buf.WriteString(FormatDuration(td.WaitTime))
	}
	if td.TotalRPCWallTime > 0 {
		if buf.Len() > 0 {
			buf.WriteString(", ")
		}
		buf.WriteString("tikv_wall_time: ")
		buf.WriteString(FormatDuration(td.TotalRPCWallTime))
	}
	return buf.String()
}

// MergeFromTimeDetail merges time detail from pb into itself.
func (td *TimeDetail) MergeFromTimeDetail(timeDetailV2 *kvrpcpb.TimeDetailV2, timeDetail *kvrpcpb.TimeDetail) {
	if timeDetailV2 != nil {
		td.WaitTime += time.Duration(timeDetailV2.WaitWallTimeNs) * time.Nanosecond
		td.ProcessTime += time.Duration(timeDetailV2.ProcessWallTimeNs) * time.Nanosecond
		td.SuspendTime += time.Duration(timeDetailV2.ProcessSuspendWallTimeNs) * time.Nanosecond
		td.KvReadWallTime += time.Duration(timeDetailV2.KvReadWallTimeNs) * time.Nanosecond
		td.TotalRPCWallTime += time.Duration(timeDetailV2.TotalRpcWallTimeNs) * time.Nanosecond
	} else if timeDetail != nil {
		td.WaitTime += time.Duration(timeDetail.WaitWallTimeMs) * time.Millisecond
		td.ProcessTime += time.Duration(timeDetail.ProcessWallTimeMs) * time.Millisecond
		td.KvReadWallTime += time.Duration(timeDetail.KvReadWallTimeMs) * time.Millisecond
		td.TotalRPCWallTime += time.Duration(timeDetail.TotalRpcWallTimeNs) * time.Nanosecond
	}
}

// ResolveLockDetail contains the resolve lock detail information.
type ResolveLockDetail struct {
	// ResolveLockTime is the total duration of resolving lock.
	ResolveLockTime int64
	// TODO(you06): add more details of resolving locks.
}

// Merge merges resolve lock detail details into self.
func (rd *ResolveLockDetail) Merge(resolveLock *ResolveLockDetail) {
	rd.ResolveLockTime += resolveLock.ResolveLockTime
}

// RUDetails contains RU detail info.
type RUDetails struct {
<<<<<<< HEAD
	readRU  *uatomic.Float64
	writeRU *uatomic.Float64
}

// NewRUDetails creates a new RUDetails.
func NewRUDetails() *RUDetails {
	return &RUDetails{
		readRU:  uatomic.NewFloat64(0),
		writeRU: uatomic.NewFloat64(0),
=======
	readRU         *uatomic.Float64
	writeRU        *uatomic.Float64
	ruWaitDuration *uatomic.Duration
}

// NewRUDetails creates a new RUDetails.
func NewRUDetails() *RUDetails {
	return &RUDetails{
		readRU:         uatomic.NewFloat64(0),
		writeRU:        uatomic.NewFloat64(0),
		ruWaitDuration: uatomic.NewDuration(0),
	}
}

// NewRUDetails creates a new RUDetails with specifical values.
// This function is used in tidb's unit test.
func NewRUDetailsWith(rru, wru float64, waitDur time.Duration) *RUDetails {
	return &RUDetails{
		readRU:         uatomic.NewFloat64(rru),
		writeRU:        uatomic.NewFloat64(wru),
		ruWaitDuration: uatomic.NewDuration(waitDur),
>>>>>>> 1a33acab
	}
}

// Clone implements the RuntimeStats interface.
func (rd *RUDetails) Clone() *RUDetails {
	return &RUDetails{
<<<<<<< HEAD
		readRU:  uatomic.NewFloat64(rd.readRU.Load()),
		writeRU: uatomic.NewFloat64(rd.writeRU.Load()),
=======
		readRU:         uatomic.NewFloat64(rd.readRU.Load()),
		writeRU:        uatomic.NewFloat64(rd.writeRU.Load()),
		ruWaitDuration: uatomic.NewDuration(rd.ruWaitDuration.Load()),
>>>>>>> 1a33acab
	}
}

// Merge implements the RuntimeStats interface.
func (rd *RUDetails) Merge(other *RUDetails) {
	rd.readRU.Add(other.readRU.Load())
	rd.writeRU.Add(other.writeRU.Load())
<<<<<<< HEAD
=======
	rd.ruWaitDuration.Add(other.ruWaitDuration.Load())
>>>>>>> 1a33acab
}

// String implements fmt.Stringer interface.
func (rd *RUDetails) String() string {
<<<<<<< HEAD
	return fmt.Sprintf("RRU:%f, WRU:%f", rd.readRU.Load(), rd.writeRU.Load())
=======
	return fmt.Sprintf("RRU:%f, WRU:%f, WaitDuration:%v", rd.readRU.Load(), rd.writeRU.Load(), rd.ruWaitDuration.Load())
>>>>>>> 1a33acab
}

// RRU returns the read RU.
func (rd *RUDetails) RRU() float64 {
	return rd.readRU.Load()
}

// WRU returns the write RU.
func (rd *RUDetails) WRU() float64 {
	return rd.writeRU.Load()
<<<<<<< HEAD
}

// Update updates the RU runtime stats with the given consumption info.
func (rd *RUDetails) Update(consumption *rmpb.Consumption) {
=======
}

// RUWaitDuration returns the time duration waiting for available RU.
func (rd *RUDetails) RUWaitDuration() time.Duration {
	return rd.ruWaitDuration.Load()
}

// Update updates the RU runtime stats with the given consumption info.
func (rd *RUDetails) Update(consumption *rmpb.Consumption, waitDuration time.Duration) {
>>>>>>> 1a33acab
	if rd == nil || consumption == nil {
		return
	}
	rd.readRU.Add(consumption.RRU)
	rd.writeRU.Add(consumption.WRU)
<<<<<<< HEAD
=======
	rd.ruWaitDuration.Add(waitDuration)
>>>>>>> 1a33acab
}<|MERGE_RESOLUTION|>--- conflicted
+++ resolved
@@ -689,17 +689,6 @@
 
 // RUDetails contains RU detail info.
 type RUDetails struct {
-<<<<<<< HEAD
-	readRU  *uatomic.Float64
-	writeRU *uatomic.Float64
-}
-
-// NewRUDetails creates a new RUDetails.
-func NewRUDetails() *RUDetails {
-	return &RUDetails{
-		readRU:  uatomic.NewFloat64(0),
-		writeRU: uatomic.NewFloat64(0),
-=======
 	readRU         *uatomic.Float64
 	writeRU        *uatomic.Float64
 	ruWaitDuration *uatomic.Duration
@@ -721,21 +710,15 @@
 		readRU:         uatomic.NewFloat64(rru),
 		writeRU:        uatomic.NewFloat64(wru),
 		ruWaitDuration: uatomic.NewDuration(waitDur),
->>>>>>> 1a33acab
 	}
 }
 
 // Clone implements the RuntimeStats interface.
 func (rd *RUDetails) Clone() *RUDetails {
 	return &RUDetails{
-<<<<<<< HEAD
-		readRU:  uatomic.NewFloat64(rd.readRU.Load()),
-		writeRU: uatomic.NewFloat64(rd.writeRU.Load()),
-=======
 		readRU:         uatomic.NewFloat64(rd.readRU.Load()),
 		writeRU:        uatomic.NewFloat64(rd.writeRU.Load()),
 		ruWaitDuration: uatomic.NewDuration(rd.ruWaitDuration.Load()),
->>>>>>> 1a33acab
 	}
 }
 
@@ -743,19 +726,12 @@
 func (rd *RUDetails) Merge(other *RUDetails) {
 	rd.readRU.Add(other.readRU.Load())
 	rd.writeRU.Add(other.writeRU.Load())
-<<<<<<< HEAD
-=======
 	rd.ruWaitDuration.Add(other.ruWaitDuration.Load())
->>>>>>> 1a33acab
 }
 
 // String implements fmt.Stringer interface.
 func (rd *RUDetails) String() string {
-<<<<<<< HEAD
-	return fmt.Sprintf("RRU:%f, WRU:%f", rd.readRU.Load(), rd.writeRU.Load())
-=======
 	return fmt.Sprintf("RRU:%f, WRU:%f, WaitDuration:%v", rd.readRU.Load(), rd.writeRU.Load(), rd.ruWaitDuration.Load())
->>>>>>> 1a33acab
 }
 
 // RRU returns the read RU.
@@ -766,12 +742,6 @@
 // WRU returns the write RU.
 func (rd *RUDetails) WRU() float64 {
 	return rd.writeRU.Load()
-<<<<<<< HEAD
-}
-
-// Update updates the RU runtime stats with the given consumption info.
-func (rd *RUDetails) Update(consumption *rmpb.Consumption) {
-=======
 }
 
 // RUWaitDuration returns the time duration waiting for available RU.
@@ -781,14 +751,10 @@
 
 // Update updates the RU runtime stats with the given consumption info.
 func (rd *RUDetails) Update(consumption *rmpb.Consumption, waitDuration time.Duration) {
->>>>>>> 1a33acab
 	if rd == nil || consumption == nil {
 		return
 	}
 	rd.readRU.Add(consumption.RRU)
 	rd.writeRU.Add(consumption.WRU)
-<<<<<<< HEAD
-=======
 	rd.ruWaitDuration.Add(waitDuration)
->>>>>>> 1a33acab
 }