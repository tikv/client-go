--- conflicted
+++ resolved
@@ -691,7 +691,6 @@
 	readRU         *uatomic.Float64
 	writeRU        *uatomic.Float64
 	ruWaitDuration *uatomic.Duration
-<<<<<<< HEAD
 }
 
 // NewRUDetails creates a new RUDetails.
@@ -710,17 +709,6 @@
 		readRU:         uatomic.NewFloat64(rru),
 		writeRU:        uatomic.NewFloat64(wru),
 		ruWaitDuration: uatomic.NewDuration(waitDur),
-=======
-}
-
-// NewRUDetails creates a new RUDetails.
-func NewRUDetails() *RUDetails {
-	return &RUDetails{
-		readRU:         uatomic.NewFloat64(0),
-		writeRU:        uatomic.NewFloat64(0),
-		ruWaitDuration: uatomic.NewDuration(0),
->>>>>>> abc5c93b
-	}
 }
 
 // Clone implements the RuntimeStats interface.
