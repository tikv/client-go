// Copyright 2021 TiKV Authors
//
// Licensed under the Apache License, Version 2.0 (the "License");
// you may not use this file except in compliance with the License.
// You may obtain a copy of the License at
//
//     http://www.apache.org/licenses/LICENSE-2.0
//
// Unless required by applicable law or agreed to in writing, software
// distributed under the License is distributed on an "AS IS" BASIS,
// WITHOUT WARRANTIES OR CONDITIONS OF ANY KIND, either express or implied.
// See the License for the specific language governing permissions and
// limitations under the License.

// NOTE: The code in this file is based on code from the
// TiDB project, licensed under the Apache License v 2.0
//
// https://github.com/pingcap/tidb/tree/cc5e161ac06827589c4966674597c137cc9e809c/store/tikv/util/misc.go
//

// Copyright 2021 PingCAP, Inc.
//
// Licensed under the Apache License, Version 2.0 (the "License");
// you may not use this file except in compliance with the License.
// You may obtain a copy of the License at
//
//     http://www.apache.org/licenses/LICENSE-2.0
//
// Unless required by applicable law or agreed to in writing, software
// distributed under the License is distributed on an "AS IS" BASIS,
// WITHOUT WARRANTIES OR CONDITIONS OF ANY KIND, either express or implied.
// See the License for the specific language governing permissions and
// limitations under the License.

package util

import (
	"bytes"
	"context"
	"encoding/hex"
	"fmt"
	"strconv"
	"strings"
	"time"
	"unsafe"

	"github.com/pkg/errors"
	"github.com/tikv/client-go/v2/internal/logutil"
	"go.uber.org/zap"
)

// GCTimeFormat is the format that gc_worker used to store times.
const GCTimeFormat = "20060102-15:04:05.000 -0700"

// gcTimeFormatOld is the format that gc_worker used to store times before, for compatibility we keep it.
const gcTimeFormatOld = "20060102-15:04:05 -0700"

// CompatibleParseGCTime parses a string with `GCTimeFormat` and returns a time.Time. If `value` can't be parsed as that
// format, truncate to last space and try again. This function is only useful when loading times that saved by
// gc_worker. We have changed the format that gc_worker saves time (removed the last field), but when loading times it
// should be compatible with the old format.
func CompatibleParseGCTime(value string) (time.Time, error) {
	// The old format could parse the value with new format,
	// let `GCTimeFormat` only be used when store the time.
	t, err := time.Parse(gcTimeFormatOld, value)
	if err != nil {
		// Remove the last field that separated by space
		parts := strings.Split(value, " ")
		prefix := strings.Join(parts[:len(parts)-1], " ")
		t, err = time.Parse(gcTimeFormatOld, prefix)
	}

	if err != nil {
		err = errors.Errorf("string \"%v\" doesn't has a prefix that matches format \"%v\"", value, GCTimeFormat)
	}
	return t, err
}

// WithRecovery wraps goroutine startup call with force recovery.
// it will dump current goroutine stack into log if catch any recover result.
//
//	exec:      execute logic function.
//	recoverFn: handler will be called after recover and before dump stack, passing `nil` means noop.
func WithRecovery(exec func(), recoverFn func(r interface{})) {
	defer func() {
		r := recover()
		if recoverFn != nil {
			recoverFn(r)
		}
		if r != nil {
			logutil.BgLogger().Error("panic in the recoverable goroutine",
				zap.Any("r", r),
				zap.Stack("stack trace"))
		}
	}()
	exec()
}

type sessionIDCtxKey struct{}

// SessionID is the context key type to mark a session.
var SessionID = sessionIDCtxKey{}

// SetSessionID sets session id into context
func SetSessionID(ctx context.Context, sessionID uint64) context.Context {
	return context.WithValue(ctx, SessionID, sessionID)
}

const (
	byteSizeGB = int64(1 << 30)
	byteSizeMB = int64(1 << 20)
	byteSizeKB = int64(1 << 10)
	byteSizeBB = int64(1)
)

// FormatBytes uses to format bytes, this function will prune precision before format bytes.
func FormatBytes(numBytes int64) string {
	if numBytes <= byteSizeKB {
		return BytesToString(numBytes)
	}
	unit, unitStr := getByteUnit(numBytes)
	if unit == byteSizeBB {
		return BytesToString(numBytes)
	}
	v := float64(numBytes) / float64(unit)
	decimal := 1
	if numBytes%unit == 0 {
		decimal = 0
	} else if v < 10 {
		decimal = 2
	}
	return fmt.Sprintf("%v %s", strconv.FormatFloat(v, 'f', decimal, 64), unitStr)
}

func getByteUnit(b int64) (int64, string) {
	if b > byteSizeGB {
		return byteSizeGB, "GB"
	} else if b > byteSizeMB {
		return byteSizeMB, "MB"
	} else if b > byteSizeKB {
		return byteSizeKB, "KB"
	}
	return byteSizeBB, "Bytes"
}

// BytesToString converts the memory consumption to a readable string.
func BytesToString(numBytes int64) string {
	GB := float64(numBytes) / float64(byteSizeGB)
	if GB > 1 {
		return fmt.Sprintf("%v GB", GB)
	}

	MB := float64(numBytes) / float64(byteSizeMB)
	if MB > 1 {
		return fmt.Sprintf("%v MB", MB)
	}

	KB := float64(numBytes) / float64(byteSizeKB)
	if KB > 1 {
		return fmt.Sprintf("%v KB", KB)
	}

	return fmt.Sprintf("%v Bytes", numBytes)
}

// String converts slice of bytes to string without copy.
<<<<<<< HEAD
func String(b []byte) string {
	return unsafe.String(unsafe.SliceData(b), len(b))
=======
func String(b []byte) (s string) {
	if len(b) == 0 {
		return ""
	}
	//nolint: staticcheck
	pbytes := (*reflect.SliceHeader)(unsafe.Pointer(&b))
	//nolint: staticcheck
	pstring := (*reflect.StringHeader)(unsafe.Pointer(&s))
	pstring.Data = pbytes.Data
	pstring.Len = pbytes.Len
	return
>>>>>>> d4383a9a
}

// ToUpperASCIIInplace bytes.ToUpper but zero-cost
func ToUpperASCIIInplace(s []byte) []byte {
	hasLower := false
	for i := 0; i < len(s); i++ {
		c := s[i]
		hasLower = hasLower || ('a' <= c && c <= 'z')
	}

	if !hasLower {
		return s
	}
	var c byte
	for i := 0; i < len(s); i++ {
		c = s[i]
		if 'a' <= c && c <= 'z' {
			c -= 'a' - 'A'
		}
		s[i] = c
	}
	return s
}

// EncodeToString overrides hex.EncodeToString implementation. Difference: returns []byte, not string
func EncodeToString(src []byte) []byte {
	dst := make([]byte, hex.EncodedLen(len(src)))
	hex.Encode(dst, src)
	return dst
}

// HexRegionKey converts region key to hex format. Used for formating region in
// logs.
func HexRegionKey(key []byte) []byte {
	return ToUpperASCIIInplace(EncodeToString(key))
}

// HexRegionKeyStr converts region key to hex format. Used for formating region in
// logs.
func HexRegionKeyStr(key []byte) string {
	return String(HexRegionKey(key))
}

func GetMaxStartKey(lhs []byte, rhs []byte) []byte {
	if bytes.Compare(lhs, rhs) > 0 {
		return lhs
	}
	return rhs
}

func GetMinEndKey(lhs []byte, rhs []byte) []byte {
	if len(rhs) == 0 {
		return lhs
	}
	if len(lhs) == 0 {
		return rhs
	}
	if bytes.Compare(lhs, rhs) < 0 {
		return lhs
	}
	return rhs
}<|MERGE_RESOLUTION|>--- conflicted
+++ resolved
@@ -39,6 +39,7 @@
 	"context"
 	"encoding/hex"
 	"fmt"
+	"reflect"
 	"strconv"
 	"strings"
 	"time"
@@ -164,10 +165,6 @@
 }
 
 // String converts slice of bytes to string without copy.
-<<<<<<< HEAD
-func String(b []byte) string {
-	return unsafe.String(unsafe.SliceData(b), len(b))
-=======
 func String(b []byte) (s string) {
 	if len(b) == 0 {
 		return ""
@@ -179,7 +176,6 @@
 	pstring.Data = pbytes.Data
 	pstring.Len = pbytes.Len
 	return
->>>>>>> d4383a9a
 }
 
 // ToUpperASCIIInplace bytes.ToUpper but zero-cost
