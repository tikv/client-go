// Copyright 2023 TiKV Authors
//
// Licensed under the Apache License, Version 2.0 (the "License");
// you may not use this file except in compliance with the License.
// You may obtain a copy of the License at
//
//     http://www.apache.org/licenses/LICENSE-2.0
//
// Unless required by applicable law or agreed to in writing, software
// distributed under the License is distributed on an "AS IS" BASIS,
// WITHOUT WARRANTIES OR CONDITIONS OF ANY KIND, either express or implied.
// See the License for the specific language governing permissions and
// limitations under the License.

package util

import (
	"context"
	"strings"
)

// RequestSourceTypeKeyType is a dummy type to avoid naming collision in context.
type RequestSourceTypeKeyType struct{}

// RequestSourceTypeKey is used as the key of request source type in context.
var RequestSourceTypeKey = RequestSourceTypeKeyType{}

// RequestSourceKeyType is a dummy type to avoid naming collision in context.
type RequestSourceKeyType struct{}

// RequestSourceKey is used as the key of request source type in context.
var RequestSourceKey = RequestSourceKeyType{}

const (
	// InternalTxnOthers is the type of requests that consume low resources.
	// This reduces the size of metrics.
	InternalTxnOthers = "others"
	// InternalTxnGC is the type of GC txn.
	InternalTxnGC = "gc"
	// InternalTxnMeta is the type of the miscellaneous meta usage.
	InternalTxnMeta = InternalTxnOthers
)

// explicit source types.
const (
	ExplicitTypeEmpty      = ""
<<<<<<< HEAD
	ExplicitTypeDefault    = "default"
=======
>>>>>>> 45894d9d
	ExplicitTypeLightning  = "lightning"
	ExplicitTypeBR         = "br"
	ExplicitTypeDumpling   = "dumpling"
	ExplicitTypeBackground = "background"
<<<<<<< HEAD
)

// ExplicitTypeList is the list of all explicit source types.
var ExplicitTypeList = []string{ExplicitTypeEmpty, ExplicitTypeDefault, ExplicitTypeLightning, ExplicitTypeBR, ExplicitTypeDumpling, ExplicitTypeBackground}
=======
	ExplicitTypeDDL        = "ddl"
)

// ExplicitTypeList is the list of all explicit source types.
var ExplicitTypeList = []string{ExplicitTypeEmpty, ExplicitTypeLightning, ExplicitTypeBR, ExplicitTypeDumpling, ExplicitTypeBackground, ExplicitTypeDDL}
>>>>>>> 45894d9d

const (
	// InternalRequest is the scope of internal queries
	InternalRequest = "internal"
	// InternalRequestPrefix is the prefix of internal queries
	InternalRequestPrefix = "internal_"
	// ExternalRequest is the scope of external queries
	ExternalRequest = "external"
	// SourceUnknown keeps same with the default value(empty string)
	SourceUnknown = "unknown"
)

// RequestSource contains the source label of the request, used for tracking resource consuming.
type RequestSource struct {
	RequestSourceInternal bool
	RequestSourceType     string
	// ExplicitRequestSourceType is a type that is set from the session variable and may be specified by the client or users.
	// It is a complement to the RequestSourceType and provides additional information about how a request was initiated.
	ExplicitRequestSourceType string
}

// SetRequestSourceInternal sets the scope of the request source.
func (r *RequestSource) SetRequestSourceInternal(internal bool) {
	r.RequestSourceInternal = internal
}

// SetRequestSourceType sets the type of the request source.
func (r *RequestSource) SetRequestSourceType(tp string) {
	r.RequestSourceType = tp
}

// SetExplicitRequestSourceType sets the type of the request source.
func (r *RequestSource) SetExplicitRequestSourceType(tp string) {
	r.ExplicitRequestSourceType = tp
}

// WithInternalSourceType create context with internal source.
func WithInternalSourceType(ctx context.Context, source string) context.Context {
	return context.WithValue(ctx, RequestSourceKey, RequestSource{
		RequestSourceInternal: true,
		RequestSourceType:     source,
	})
}

// WithInternalSourceAndTaskType create context with internal source and task name.
func WithInternalSourceAndTaskType(ctx context.Context, source, taskName string) context.Context {
	return context.WithValue(ctx, RequestSourceKey, RequestSource{
		RequestSourceInternal:     true,
		RequestSourceType:         source,
		ExplicitRequestSourceType: taskName,
	})
}

// BuildRequestSource builds a request_source from internal, source and explicitSource.
func BuildRequestSource(internal bool, source, explicitSource string) string {
	requestSource := RequestSource{
		RequestSourceInternal:     internal,
		RequestSourceType:         source,
		ExplicitRequestSourceType: explicitSource,
	}
	return requestSource.GetRequestSource()
}

// IsRequestSourceInternal checks whether the input request source type is internal type.
func IsRequestSourceInternal(reqSrc *RequestSource) bool {
	isInternal := false
	if reqSrc != nil && IsInternalRequest(reqSrc.GetRequestSource()) {
		isInternal = true
	}
	return isInternal
}

// GetRequestSource gets the request_source field of the request.
func (r *RequestSource) GetRequestSource() string {
	source := SourceUnknown
<<<<<<< HEAD
	explicitSourceType := ExplicitTypeDefault
=======
>>>>>>> 45894d9d
	origin := ExternalRequest
	if r == nil || (len(r.RequestSourceType) == 0 && len(r.ExplicitRequestSourceType) == 0) {
		// if r.RequestSourceType and r.ExplicitRequestSourceType are not set, it's mostly possible that r.RequestSourceInternal is not set
		// to avoid internal requests be marked as external(default value), return unknown source here.
<<<<<<< HEAD
		return strings.Join([]string{source, explicitSourceType}, "_")
	}

	if len(r.RequestSourceType) > 0 {
		source = r.RequestSourceType
	}
	if len(r.ExplicitRequestSourceType) > 0 {
		explicitSourceType = r.ExplicitRequestSourceType
	}
	if r.RequestSourceInternal {
		origin = InternalRequest
	}
	return strings.Join([]string{origin, source, explicitSourceType}, "_")
=======
		return source
	}
	if r.RequestSourceInternal {
		origin = InternalRequest
	}
	labelList := make([]string, 0, 3)
	labelList = append(labelList, origin)
	if len(r.RequestSourceType) > 0 {
		source = r.RequestSourceType
	}
	labelList = append(labelList, source)
	if len(r.ExplicitRequestSourceType) > 0 && r.ExplicitRequestSourceType != r.RequestSourceType {
		labelList = append(labelList, r.ExplicitRequestSourceType)
	}

	return strings.Join(labelList, "_")
>>>>>>> 45894d9d
}

// RequestSourceFromCtx extract source from passed context.
func RequestSourceFromCtx(ctx context.Context) string {
	if source := ctx.Value(RequestSourceKey); source != nil {
		rs := source.(RequestSource)
		return rs.GetRequestSource()
	}
	return SourceUnknown
}

// IsInternalRequest returns the type of the request source.
func IsInternalRequest(source string) bool {
	return strings.HasPrefix(source, InternalRequest)
}

// ResourceGroupNameKeyType is the context key type of resource group name.
type resourceGroupNameKeyType struct{}

// ResourceGroupNameKey is used as the key of request source type in context.
var resourceGroupNameKey = resourceGroupNameKeyType{}

// WithResourceGroupName return a copy of the given context with a associated
// resource group name.
func WithResourceGroupName(ctx context.Context, groupName string) context.Context {
	return context.WithValue(ctx, resourceGroupNameKey, groupName)
}

// ResourceGroupNameFromCtx extract resource group name from passed context,
// empty string is returned is the key is not set.
func ResourceGroupNameFromCtx(ctx context.Context) string {
	if val := ctx.Value(resourceGroupNameKey); val != nil {
		return val.(string)
	}
	return ""
}<|MERGE_RESOLUTION|>--- conflicted
+++ resolved
@@ -44,26 +44,15 @@
 // explicit source types.
 const (
 	ExplicitTypeEmpty      = ""
-<<<<<<< HEAD
-	ExplicitTypeDefault    = "default"
-=======
->>>>>>> 45894d9d
 	ExplicitTypeLightning  = "lightning"
 	ExplicitTypeBR         = "br"
 	ExplicitTypeDumpling   = "dumpling"
 	ExplicitTypeBackground = "background"
-<<<<<<< HEAD
-)
-
-// ExplicitTypeList is the list of all explicit source types.
-var ExplicitTypeList = []string{ExplicitTypeEmpty, ExplicitTypeDefault, ExplicitTypeLightning, ExplicitTypeBR, ExplicitTypeDumpling, ExplicitTypeBackground}
-=======
 	ExplicitTypeDDL        = "ddl"
 )
 
 // ExplicitTypeList is the list of all explicit source types.
 var ExplicitTypeList = []string{ExplicitTypeEmpty, ExplicitTypeLightning, ExplicitTypeBR, ExplicitTypeDumpling, ExplicitTypeBackground, ExplicitTypeDDL}
->>>>>>> 45894d9d
 
 const (
 	// InternalRequest is the scope of internal queries
@@ -139,29 +128,10 @@
 // GetRequestSource gets the request_source field of the request.
 func (r *RequestSource) GetRequestSource() string {
 	source := SourceUnknown
-<<<<<<< HEAD
-	explicitSourceType := ExplicitTypeDefault
-=======
->>>>>>> 45894d9d
 	origin := ExternalRequest
 	if r == nil || (len(r.RequestSourceType) == 0 && len(r.ExplicitRequestSourceType) == 0) {
 		// if r.RequestSourceType and r.ExplicitRequestSourceType are not set, it's mostly possible that r.RequestSourceInternal is not set
 		// to avoid internal requests be marked as external(default value), return unknown source here.
-<<<<<<< HEAD
-		return strings.Join([]string{source, explicitSourceType}, "_")
-	}
-
-	if len(r.RequestSourceType) > 0 {
-		source = r.RequestSourceType
-	}
-	if len(r.ExplicitRequestSourceType) > 0 {
-		explicitSourceType = r.ExplicitRequestSourceType
-	}
-	if r.RequestSourceInternal {
-		origin = InternalRequest
-	}
-	return strings.Join([]string{origin, source, explicitSourceType}, "_")
-=======
 		return source
 	}
 	if r.RequestSourceInternal {
@@ -178,7 +148,6 @@
 	}
 
 	return strings.Join(labelList, "_")
->>>>>>> 45894d9d
 }
 
 // RequestSourceFromCtx extract source from passed context.
