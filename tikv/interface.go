// Copyright 2021 TiKV Authors
//
// Licensed under the Apache License, Version 2.0 (the "License");
// you may not use this file except in compliance with the License.
// You may obtain a copy of the License at
//
//     http://www.apache.org/licenses/LICENSE-2.0
//
// Unless required by applicable law or agreed to in writing, software
// distributed under the License is distributed on an "AS IS" BASIS,
// WITHOUT WARRANTIES OR CONDITIONS OF ANY KIND, either express or implied.
// See the License for the specific language governing permissions and
// limitations under the License.

// NOTE: The code in this file is based on code from the
// TiDB project, licensed under the Apache License v 2.0
//
// https://github.com/pingcap/tidb/tree/cc5e161ac06827589c4966674597c137cc9e809c/store/tikv/interface.go
//

// Copyright 2017 PingCAP, Inc.
//
// Licensed under the Apache License, Version 2.0 (the "License");
// you may not use this file except in compliance with the License.
// You may obtain a copy of the License at
//
//     http://www.apache.org/licenses/LICENSE-2.0
//
// Unless required by applicable law or agreed to in writing, software
// distributed under the License is distributed on an "AS IS" BASIS,
// WITHOUT WARRANTIES OR CONDITIONS OF ANY KIND, either express or implied.
// See the License for the specific language governing permissions and
// limitations under the License.

package tikv

import (
	"time"

	"github.com/tikv/client-go/v2/internal/locate"
	"github.com/tikv/client-go/v2/oracle"
	"github.com/tikv/client-go/v2/tikvrpc"
	"github.com/tikv/client-go/v2/txnkv/txnlock"
	pdhttp "github.com/tikv/pd/client/http"
)

// Storage represent the kv.Storage runs on TiKV.
type Storage interface {
	// GetRegionCache gets the RegionCache.
	GetRegionCache() *locate.RegionCache

	// SendReq sends a request to TiKV.
	SendReq(bo *Backoffer, req *tikvrpc.Request, regionID locate.RegionVerID, timeout time.Duration) (*tikvrpc.Response, error)

	// GetLockResolver gets the LockResolver.
	GetLockResolver() *txnlock.LockResolver

	// GetSafePointKV gets the SafePointKV.
	GetSafePointKV() SafePointKV

	// UpdateTxnSafePointCache updates the cached txn safe point, which is used for safety check of data access
	// operations to prevent accessing GC-ed inconsistent data.
<<<<<<< HEAD
=======
	// WARNING: Exported only for test purpose. Avoid using it when possible.
>>>>>>> bea72b1d
	UpdateTxnSafePointCache(txnSafePoint uint64, now time.Time)

	// SetOracle sets the Oracle.
	SetOracle(oracle oracle.Oracle)

	// SetTiKVClient sets the TiKV client.
	SetTiKVClient(client Client)

	// GetTiKVClient gets the TiKV client.
	GetTiKVClient() Client

	// GetPDHTTPClient gets the PD HTTP client.
	GetPDHTTPClient() pdhttp.Client

	// Closed returns the closed channel.
	Closed() <-chan struct{}

	// Close store
	Close() error
	// UUID return a unique ID which represents a Storage.
	UUID() string
	// CurrentTimestamp returns current timestamp with the given txnScope (local or global).
	CurrentTimestamp(txnScope string) (uint64, error)
	// GetOracle gets a timestamp oracle client.
	GetOracle() oracle.Oracle
	// SupportDeleteRange gets the storage support delete range or not.
	SupportDeleteRange() (supported bool)
}<|MERGE_RESOLUTION|>--- conflicted
+++ resolved
@@ -60,10 +60,7 @@
 
 	// UpdateTxnSafePointCache updates the cached txn safe point, which is used for safety check of data access
 	// operations to prevent accessing GC-ed inconsistent data.
-<<<<<<< HEAD
-=======
 	// WARNING: Exported only for test purpose. Avoid using it when possible.
->>>>>>> bea72b1d
 	UpdateTxnSafePointCache(txnSafePoint uint64, now time.Time)
 
 	// SetOracle sets the Oracle.
