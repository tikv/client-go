// Copyright 2021 TiKV Authors
//
// Licensed under the Apache License, Version 2.0 (the "License");
// you may not use this file except in compliance with the License.
// You may obtain a copy of the License at
//
//     http://www.apache.org/licenses/LICENSE-2.0
//
// Unless required by applicable law or agreed to in writing, software
// distributed under the License is distributed on an "AS IS" BASIS,
// WITHOUT WARRANTIES OR CONDITIONS OF ANY KIND, either express or implied.
// See the License for the specific language governing permissions and
// limitations under the License.

// NOTE: The code in this file is based on code from the
// TiDB project, licensed under the Apache License v 2.0
//
// https://github.com/pingcap/tidb/tree/cc5e161ac06827589c4966674597c137cc9e809c/store/tikv/kv.go
//

// Copyright 2016 PingCAP, Inc.
//
// Licensed under the Apache License, Version 2.0 (the "License");
// you may not use this file except in compliance with the License.
// You may obtain a copy of the License at
//
//     http://www.apache.org/licenses/LICENSE-2.0
//
// Unless required by applicable law or agreed to in writing, software
// distributed under the License is distributed on an "AS IS" BASIS,
// WITHOUT WARRANTIES OR CONDITIONS OF ANY KIND, either express or implied.
// See the License for the specific language governing permissions and
// limitations under the License.

package tikv

import (
	"context"
	"crypto/tls"
	"fmt"
	"math"
	"math/rand"
	"strconv"
	"strings"
	"sync"
	"sync/atomic"
	"time"

	"github.com/opentracing/opentracing-go"
	"github.com/pingcap/kvproto/pkg/kvrpcpb"
	"github.com/pkg/errors"
	"github.com/tikv/client-go/v2/config"
	"github.com/tikv/client-go/v2/config/retry"
	tikverr "github.com/tikv/client-go/v2/error"
	"github.com/tikv/client-go/v2/internal/client"
	"github.com/tikv/client-go/v2/internal/latch"
	"github.com/tikv/client-go/v2/internal/locate"
	"github.com/tikv/client-go/v2/internal/logutil"
	"github.com/tikv/client-go/v2/kv"
	"github.com/tikv/client-go/v2/metrics"
	"github.com/tikv/client-go/v2/oracle"
	"github.com/tikv/client-go/v2/oracle/oracles"
	"github.com/tikv/client-go/v2/tikvrpc"
	"github.com/tikv/client-go/v2/txnkv/rangetask"
	"github.com/tikv/client-go/v2/txnkv/transaction"
	"github.com/tikv/client-go/v2/txnkv/txnlock"
	"github.com/tikv/client-go/v2/txnkv/txnsnapshot"
	"github.com/tikv/client-go/v2/util"
	pd "github.com/tikv/pd/client"
	pdhttp "github.com/tikv/pd/client/http"
	resourceControlClient "github.com/tikv/pd/client/resource_group/controller"
	clientv3 "go.etcd.io/etcd/client/v3"
	atomicutil "go.uber.org/atomic"
	"go.uber.org/zap"
	"google.golang.org/grpc"
	"google.golang.org/grpc/keepalive"
)

const (
	// DCLabelKey indicates the key of label which represents the dc for Store.
	DCLabelKey           = "zone"
	safeTSUpdateInterval = time.Second * 2
)

func createEtcdKV(addrs []string, tlsConfig *tls.Config) (*clientv3.Client, error) {
	cfg := config.GetGlobalConfig()
	cli, err := clientv3.New(
		clientv3.Config{
			Endpoints:            addrs,
			AutoSyncInterval:     30 * time.Second,
			DialTimeout:          5 * time.Second,
			TLS:                  tlsConfig,
			DialKeepAliveTime:    time.Second * time.Duration(cfg.TiKVClient.GrpcKeepAliveTime),
			DialKeepAliveTimeout: time.Second * time.Duration(cfg.TiKVClient.GrpcKeepAliveTimeout),
		},
	)
	if err != nil {
		return nil, errors.WithStack(err)
	}
	return cli, nil
}

// update oracle's lastTS every 2000ms.
var oracleUpdateInterval = 2000

// KVStore contains methods to interact with a TiKV cluster.
type KVStore struct {
	clusterID uint64
	uuid      string
	oracle    oracle.Oracle
	clientMu  struct {
		sync.RWMutex
		client Client
	}
	pdClient     pd.Client
	pdHttpClient pdhttp.Client
	regionCache  *locate.RegionCache
	lockResolver *txnlock.LockResolver
	txnLatches   *latch.LatchesScheduler

	mock bool

	kv        SafePointKV
	safePoint uint64
	spTime    time.Time
	spMutex   sync.RWMutex // this is used to update safePoint and spTime

	// storeID -> safeTS, stored as map[uint64]uint64
	// safeTS here will be used during the Stale Read process,
	// it indicates the safe timestamp point that can be used to read consistent but may not the latest data.
	safeTSMap sync.Map

	// MinSafeTs stores the minimum ts value for each txnScope
	minSafeTS sync.Map

	replicaReadSeed uint32 // this is used to load balance followers / learners when replica read is enabled

	ctx    context.Context
	cancel context.CancelFunc
	wg     sync.WaitGroup
	close  atomicutil.Bool
	gP     util.Pool
}

var _ Storage = (*KVStore)(nil)

// Go run the function in a separate goroutine.
func (s *KVStore) Go(f func()) error {
	return s.gP.Run(f)
}

// UpdateSPCache updates cached safepoint.
func (s *KVStore) UpdateSPCache(cachedSP uint64, cachedTime time.Time) {
	s.spMutex.Lock()
	s.safePoint = cachedSP
	s.spTime = cachedTime
	s.spMutex.Unlock()
}

// CheckVisibility checks if it is safe to read using given ts.
func (s *KVStore) CheckVisibility(startTime uint64) error {
	s.spMutex.RLock()
	cachedSafePoint := s.safePoint
	cachedTime := s.spTime
	s.spMutex.RUnlock()
	diff := time.Since(cachedTime)

	if diff > (GcSafePointCacheInterval - gcCPUTimeInaccuracyBound) {
		return tikverr.NewErrPDServerTimeout("start timestamp may fall behind safe point")
	}

	if startTime < cachedSafePoint {
		t1 := oracle.GetTimeFromTS(startTime)
		t2 := oracle.GetTimeFromTS(cachedSafePoint)
		return &tikverr.ErrGCTooEarly{
			TxnStartTS:  t1,
			GCSafePoint: t2,
		}
	}

	return nil
}

// Option is the option for pool.
type Option func(*KVStore)

// WithPool set the pool
func WithPool(gp util.Pool) Option {
	return func(o *KVStore) {
		o.gP = gp
	}
}

// WithPDHTTPClient sets the PD HTTP client with the given PD addresses and options.
// Source is to mark where the HTTP client is created, which is used for metrics and logs.
func WithPDHTTPClient(
	source string,
	pdAddrs []string,
	opts ...pdhttp.ClientOption,
) Option {
	return func(o *KVStore) {
		o.pdHttpClient = pdhttp.NewClient(
			source,
			pdAddrs,
			opts...,
		)
	}
}

// loadOption load KVStore option into KVStore.
func loadOption(store *KVStore, opt ...Option) {
	for _, f := range opt {
		f(store)
	}
}

// NewKVStore creates a new TiKV store instance.
func NewKVStore(uuid string, pdClient pd.Client, spkv SafePointKV, tikvclient Client, opt ...Option) (*KVStore, error) {
	o, err := oracles.NewPdOracle(pdClient, time.Duration(oracleUpdateInterval)*time.Millisecond)
	if err != nil {
		return nil, err
	}
	ctx, cancel := context.WithCancel(context.Background())
	store := &KVStore{
		clusterID:       pdClient.GetClusterID(context.TODO()),
		uuid:            uuid,
		oracle:          o,
		pdClient:        pdClient,
		regionCache:     locate.NewRegionCache(pdClient),
		kv:              spkv,
		safePoint:       0,
		spTime:          time.Now(),
		replicaReadSeed: rand.Uint32(),
		ctx:             ctx,
		cancel:          cancel,
		gP:              util.NewSpool(128, 10*time.Second),
	}
	store.clientMu.client = client.NewReqCollapse(client.NewInterceptedClient(tikvclient))
	store.lockResolver = txnlock.NewLockResolver(store)
	loadOption(store, opt...)

	store.wg.Add(2)
	go store.runSafePointChecker()
	go store.safeTSUpdater()

	return store, nil
}

// NewPDClient returns an unwrapped pd client.
func NewPDClient(pdAddrs []string) (pd.Client, error) {
	return NewPDClientWithAPIContext(pdAddrs, pd.NewAPIContextV1())
}

// NewPDClientWithAPIContext returns an unwrapped pd client with API context.
func NewPDClientWithAPIContext(pdAddrs []string, apiContext pd.APIContext) (pd.Client, error) {
	cfg := config.GetGlobalConfig()
	// init pd-client
	pdCli, err := pd.NewClientWithAPIContext(
		context.Background(), apiContext,
		pdAddrs, pd.SecurityOption{
			CAPath:   cfg.Security.ClusterSSLCA,
			CertPath: cfg.Security.ClusterSSLCert,
			KeyPath:  cfg.Security.ClusterSSLKey,
		},
		pd.WithGRPCDialOptions(
			grpc.WithKeepaliveParams(
				keepalive.ClientParameters{
					Time:    time.Duration(cfg.TiKVClient.GrpcKeepAliveTime) * time.Second,
					Timeout: time.Duration(cfg.TiKVClient.GrpcKeepAliveTimeout) * time.Second,
				},
			),
		),
		pd.WithCustomTimeoutOption(time.Duration(cfg.PDClient.PDServerTimeout)*time.Second),
		pd.WithForwardingOption(config.GetGlobalConfig().EnableForwarding),
	)
	if err != nil {
		return nil, errors.WithStack(err)
	}
	return pdCli, nil
}

// EnableTxnLocalLatches enables txn latch. It should be called before using
// the store to serve any requests.
func (s *KVStore) EnableTxnLocalLatches(size uint) {
	s.txnLatches = latch.NewScheduler(size)
}

// IsLatchEnabled is used by mockstore.TestConfig.
func (s *KVStore) IsLatchEnabled() bool {
	return s.txnLatches != nil
}

func (s *KVStore) runSafePointChecker() {
	defer s.wg.Done()
	d := gcSafePointUpdateInterval
	for {
		select {
		case spCachedTime := <-time.After(d):
			cachedSafePoint, err := loadSafePoint(s.GetSafePointKV())
			if err == nil {
				metrics.TiKVLoadSafepointCounter.WithLabelValues("ok").Inc()
				s.UpdateSPCache(cachedSafePoint, spCachedTime)
				d = gcSafePointUpdateInterval
			} else {
				metrics.TiKVLoadSafepointCounter.WithLabelValues("fail").Inc()
				logutil.BgLogger().Error("fail to load safepoint from pd", zap.Error(err))
				d = gcSafePointQuickRepeatInterval
			}
		case <-s.ctx.Done():
			return
		}
	}
}

// Begin a global transaction.
func (s *KVStore) Begin(opts ...TxnOption) (txn *transaction.KVTxn, err error) {
	options := &transaction.TxnOptions{}
	// Inject the options
	for _, opt := range opts {
		opt(options)
	}

	if options.TxnScope == "" {
		options.TxnScope = oracle.GlobalTxnScope
	}
	var (
		startTS uint64
	)
	if options.StartTS != nil {
		startTS = *options.StartTS
	} else {
		bo := retry.NewBackofferWithVars(context.Background(), transaction.TsoMaxBackoff, nil)
		startTS, err = s.getTimestampWithRetry(bo, options.TxnScope)
		if err != nil {
			return nil, err
		}
	}

	snapshot := txnsnapshot.NewTiKVSnapshot(s, startTS, s.nextReplicaReadSeed())
	return transaction.NewTiKVTxn(s, snapshot, startTS, options)
}

// DeleteRange delete all versions of all keys in the range[startKey,endKey) immediately.
// Be careful while using this API. This API doesn't keep recent MVCC versions, but will delete all versions of all keys
// in the range immediately. Also notice that frequent invocation to this API may cause performance problems to TiKV.
func (s *KVStore) DeleteRange(
	ctx context.Context, startKey []byte, endKey []byte, concurrency int,
) (completedRegions int, err error) {
	task := rangetask.NewDeleteRangeTask(s, startKey, endKey, concurrency)
	err = task.Execute(ctx)
	if err == nil {
		completedRegions = task.CompletedRegions()
	}
	return completedRegions, err
}

// GetSnapshot gets a snapshot that is able to read any data which data is <= the given ts.
// If the given ts is greater than the current TSO timestamp, the snapshot is not guaranteed
// to be consistent.
// Specially, it is useful to set ts to math.MaxUint64 to point get the latest committed data.
func (s *KVStore) GetSnapshot(ts uint64) *txnsnapshot.KVSnapshot {
	snapshot := txnsnapshot.NewTiKVSnapshot(s, ts, s.nextReplicaReadSeed())
	return snapshot
}

// Close store
func (s *KVStore) Close() error {
	defer s.gP.Close()
	s.close.Store(true)
	s.cancel()
	s.wg.Wait()

	s.oracle.Close()
	s.pdClient.Close()
	if s.pdHttpClient != nil {
		s.pdHttpClient.Close()
	}
	s.lockResolver.Close()

	if err := s.GetTiKVClient().Close(); err != nil {
		return err
	}

	if s.txnLatches != nil {
		s.txnLatches.Close()
	}
	s.regionCache.Close()

	if err := s.kv.Close(); err != nil {
		return err
	}
	return nil
}

// UUID return a unique ID which represents a Storage.
func (s *KVStore) UUID() string {
	return s.uuid
}

// CurrentTimestamp returns current timestamp with the given txnScope (local or global).
func (s *KVStore) CurrentTimestamp(txnScope string) (uint64, error) {
	bo := retry.NewBackofferWithVars(context.Background(), transaction.TsoMaxBackoff, nil)
	startTS, err := s.getTimestampWithRetry(bo, txnScope)
	if err != nil {
		return 0, err
	}
	return startTS, nil
}

// CurrentMinTimestamp returns current timestamp across all keyspace groups.
func (s *KVStore) CurrentMinTimestamp() (uint64, error) {
	bo := retry.NewBackofferWithVars(context.Background(), transaction.TsoMaxBackoff, nil)
	startTS, err := s.getMinTimestampWithRetry(bo)
	if err != nil {
		return 0, err
	}
	return startTS, nil
}

// GetTimestampWithRetry returns latest timestamp.
func (s *KVStore) GetTimestampWithRetry(bo *Backoffer, scope string) (uint64, error) {
	return s.getTimestampWithRetry(bo, scope)
}

func (s *KVStore) getTimestampWithRetry(bo *Backoffer, txnScope string) (uint64, error) {
	if span := opentracing.SpanFromContext(bo.GetCtx()); span != nil && span.Tracer() != nil {
		span1 := span.Tracer().StartSpan("TiKVStore.getTimestampWithRetry", opentracing.ChildOf(span.Context()))
		defer span1.Finish()
		bo.SetCtx(opentracing.ContextWithSpan(bo.GetCtx(), span1))
	}

	for {
		startTS, err := s.oracle.GetTimestamp(bo.GetCtx(), &oracle.Option{TxnScope: txnScope})
		// mockGetTSErrorInRetry should wait MockCommitErrorOnce first, then will run into retry() logic.
		// Then mockGetTSErrorInRetry will return retryable error when first retry.
		// Before PR #8743, we don't cleanup txn after meet error such as error like: PD server timeout
		// This may cause duplicate data to be written.
		if val, e := util.EvalFailpoint("mockGetTSErrorInRetry"); e == nil && val.(bool) {
			if _, e := util.EvalFailpoint("mockCommitErrorOpt"); e != nil {
				err = tikverr.NewErrPDServerTimeout("mock PD timeout")
			}
		}

		if err == nil {
			return startTS, nil
		}
		err = bo.Backoff(retry.BoPDRPC, errors.Errorf("get timestamp failed: %v", err))
		if err != nil {
			return 0, err
		}
	}
}

func (s *KVStore) getMinTimestampWithRetry(bo *Backoffer) (uint64, error) {
	if span := opentracing.SpanFromContext(bo.GetCtx()); span != nil && span.Tracer() != nil {
		span1 := span.Tracer().StartSpan("TiKVStore.getMinTimestampWithRetry", opentracing.ChildOf(span.Context()))
		defer span1.Finish()
		bo.SetCtx(opentracing.ContextWithSpan(bo.GetCtx(), span1))
	}

	for {
		minTS, err := s.oracle.GetMinTimestamp(bo.GetCtx())
		if err == nil {
			return minTS, nil
		}
		// no need to back off
		if strings.Contains(err.Error(), "Unimplemented") {
			return 0, err
		}
		err = bo.Backoff(retry.BoPDRPC, errors.Errorf("get minimum timestamp failed: %v", err))
		if err != nil {
			return 0, err
		}
	}
}

func (s *KVStore) nextReplicaReadSeed() uint32 {
	return atomic.AddUint32(&s.replicaReadSeed, 1)
}

// GetOracle gets a timestamp oracle client.
func (s *KVStore) GetOracle() oracle.Oracle {
	return s.oracle
}

// GetPDClient returns the PD client.
func (s *KVStore) GetPDClient() pd.Client {
	return s.pdClient
}

// GetPDHTTPClient returns the PD HTTP client.
func (s *KVStore) GetPDHTTPClient() pdhttp.Client {
	return s.pdHttpClient
}

// SupportDeleteRange gets the storage support delete range or not.
func (s *KVStore) SupportDeleteRange() (supported bool) {
	return !s.mock
}

// SendReq sends a request to locate.
func (s *KVStore) SendReq(
	bo *Backoffer, req *tikvrpc.Request, regionID locate.RegionVerID, timeout time.Duration,
) (*tikvrpc.Response, error) {
	sender := locate.NewRegionRequestSender(s.regionCache, s.GetTiKVClient())
	resp, _, err := sender.SendReq(bo, req, regionID, timeout)
	return resp, err
}

// GetRegionCache returns the region cache instance.
func (s *KVStore) GetRegionCache() *locate.RegionCache {
	return s.regionCache
}

// GetLockResolver returns the lock resolver instance.
func (s *KVStore) GetLockResolver() *txnlock.LockResolver {
	return s.lockResolver
}

// Closed returns a channel that indicates if the store is closed.
func (s *KVStore) Closed() <-chan struct{} {
	return s.ctx.Done()
}

// GetSafePointKV returns the kv store that used for safepoint.
func (s *KVStore) GetSafePointKV() SafePointKV {
	return s.kv
}

// SetOracle resets the oracle instance.
func (s *KVStore) SetOracle(oracle oracle.Oracle) {
	s.oracle = oracle
}

// SetTiKVClient resets the client instance.
func (s *KVStore) SetTiKVClient(client Client) {
	s.clientMu.Lock()
	defer s.clientMu.Unlock()
	s.clientMu.client = client
}

// GetTiKVClient gets the client instance.
func (s *KVStore) GetTiKVClient() (client Client) {
	s.clientMu.RLock()
	defer s.clientMu.RUnlock()
	return s.clientMu.client
}

// GetMinSafeTS return the minimal safeTS of the storage with given txnScope.
func (s *KVStore) GetMinSafeTS(txnScope string) uint64 {
	if val, ok := s.minSafeTS.Load(txnScope); ok {
		return val.(uint64)
	}
	return 0
}

// Ctx returns ctx.
func (s *KVStore) Ctx() context.Context {
	return s.ctx
}

// IsClose checks whether the store is closed.
func (s *KVStore) IsClose() bool {
	return s.close.Load()
}

// WaitGroup returns wg
func (s *KVStore) WaitGroup() *sync.WaitGroup {
	return &s.wg
}

// TxnLatches returns txnLatches.
func (s *KVStore) TxnLatches() *latch.LatchesScheduler {
	return s.txnLatches
}

// GetClusterID returns store's cluster id.
func (s *KVStore) GetClusterID() uint64 {
	return s.clusterID
}

func (s *KVStore) getSafeTS(storeID uint64) (bool, uint64) {
	safeTS, ok := s.safeTSMap.Load(storeID)
	if !ok {
		return false, 0
	}
	return true, safeTS.(uint64)
}

// setSafeTS sets safeTs for store storeID, export for testing
func (s *KVStore) setSafeTS(storeID, safeTS uint64) {
	s.safeTSMap.Store(storeID, safeTS)
}

func (s *KVStore) updateMinSafeTS(txnScope string, storeIDs []uint64) {
	minSafeTS := uint64(math.MaxUint64)
	// when there is no store, return 0 in order to let minStartTS become startTS directly
	if len(storeIDs) < 1 {
		s.minSafeTS.Store(txnScope, 0)
	}
	for _, store := range storeIDs {
		ok, safeTS := s.getSafeTS(store)
		if ok {
			if safeTS != 0 && safeTS < minSafeTS {
				minSafeTS = safeTS
			}
		} else {
			minSafeTS = 0
		}
	}
	s.minSafeTS.Store(txnScope, minSafeTS)
}

func (s *KVStore) safeTSUpdater() {
	defer s.wg.Done()
	t := time.NewTicker(safeTSUpdateInterval)
	if _, e := util.EvalFailpoint("mockFastSafeTSUpdater"); e == nil {
		t.Reset(time.Millisecond * 100)
	}
	defer t.Stop()
	ctx, cancel := context.WithCancel(s.ctx)
	ctx = util.WithInternalSourceType(ctx, util.InternalTxnGC)
	defer cancel()
	for {
		select {
		case <-ctx.Done():
			return
		case <-t.C:
			s.updateSafeTS(ctx)
		}
	}
}

func (s *KVStore) updateSafeTS(ctx context.Context) {
	// Try to get the cluster-level minimum resolved timestamp from PD first.
	if s.updateGlobalTxnScopeTSFromPD(ctx) {
		return
	}

	// When txn scope is not global, we need to get the minimum resolved timestamp of each store.
	stores := s.regionCache.GetAllStores()
	tikvClient := s.GetTiKVClient()
	wg := &sync.WaitGroup{}
	wg.Add(len(stores))
	// Try to get the minimum resolved timestamp of the store from PD.
	var (
		err                 error
		storeMinResolvedTSs map[uint64]uint64
	)
	storeIDs := make([]uint64, len(stores))
	if s.pdHttpClient != nil {
		for i, store := range stores {
			storeIDs[i] = store.StoreID()
		}
		_, storeMinResolvedTSs, err = s.getMinResolvedTSByStoresIDs(ctx, storeIDs)
		if err != nil {
			// If getting the minimum resolved timestamp from PD failed, log the error and need to get it from TiKV.
			logutil.BgLogger().Debug("get resolved TS from PD failed", zap.Error(err), zap.Any("stores", storeIDs))
		}
	}

	for _, store := range stores {
		storeID := store.StoreID()
		storeAddr := store.GetAddr()
		if store.IsTiFlash() {
			storeAddr = store.GetPeerAddr()
		}
		go func(ctx context.Context, wg *sync.WaitGroup, storeID uint64, storeAddr string) {
			defer wg.Done()

			var (
				safeTS     uint64
				storeIDStr = strconv.FormatUint(storeID, 10)
			)
			// If getting the minimum resolved timestamp from PD failed or returned 0, try to get it from TiKV.
			if storeMinResolvedTSs == nil || storeMinResolvedTSs[storeID] == 0 || err != nil {
				resp, err := tikvClient.SendRequest(
					ctx, storeAddr, tikvrpc.NewRequest(
						tikvrpc.CmdStoreSafeTS, &kvrpcpb.StoreSafeTSRequest{
							KeyRange: &kvrpcpb.KeyRange{
								StartKey: []byte(""),
								EndKey:   []byte(""),
							},
						}, kvrpcpb.Context{
							RequestSource: util.RequestSourceFromCtx(ctx),
						},
					), client.ReadTimeoutShort,
				)
				if err != nil {
					metrics.TiKVSafeTSUpdateCounter.WithLabelValues("fail", storeIDStr).Inc()
					logutil.BgLogger().Debug("update safeTS failed", zap.Error(err), zap.Uint64("store-id", storeID))
					return
				}
				safeTS = resp.Resp.(*kvrpcpb.StoreSafeTSResponse).GetSafeTs()
			} else {
				safeTS = storeMinResolvedTSs[storeID]
			}

			_, preSafeTS := s.getSafeTS(storeID)
			if preSafeTS > safeTS {
				metrics.TiKVSafeTSUpdateCounter.WithLabelValues("skip", storeIDStr).Inc()
				preSafeTSTime := oracle.GetTimeFromTS(preSafeTS)
				metrics.TiKVMinSafeTSGapSeconds.WithLabelValues(storeIDStr).Set(time.Since(preSafeTSTime).Seconds())
				return
			}
			s.setSafeTS(storeID, safeTS)
			metrics.TiKVSafeTSUpdateCounter.WithLabelValues("success", storeIDStr).Inc()
			safeTSTime := oracle.GetTimeFromTS(safeTS)
			metrics.TiKVMinSafeTSGapSeconds.WithLabelValues(storeIDStr).Set(time.Since(safeTSTime).Seconds())
		}(ctx, wg, storeID, storeAddr)
	}

	txnScopeMap := make(map[string][]uint64)
	for _, store := range stores {
		txnScopeMap[oracle.GlobalTxnScope] = append(txnScopeMap[oracle.GlobalTxnScope], store.StoreID())

		if label, ok := store.GetLabelValue(DCLabelKey); ok {
			txnScopeMap[label] = append(txnScopeMap[label], store.StoreID())
		}
	}
	for txnScope, storeIDs := range txnScopeMap {
		s.updateMinSafeTS(txnScope, storeIDs)
	}
	wg.Wait()
}

<<<<<<< HEAD
=======
func (s *KVStore) getMinResolvedTSByStoresIDs(ctx context.Context, storeIDs []uint64) (uint64, map[uint64]uint64, error) {
	var (
		minResolvedTS       uint64
		storeMinResolvedTSs map[uint64]uint64
		err                 error
	)
	minResolvedTS, storeMinResolvedTSs, err = s.pdHttpClient.GetMinResolvedTSByStoresIDs(ctx, storeIDs)
	if err != nil {
		return 0, nil, err
	}
	if val, e := util.EvalFailpoint("InjectPDMinResolvedTS"); e == nil {
		injectedTS, ok := val.(int)
		if !ok {
			return minResolvedTS, storeMinResolvedTSs, err
		}
		minResolvedTS = uint64(injectedTS)
		logutil.BgLogger().Info("inject min resolved ts", zap.Uint64("ts", uint64(injectedTS)))
		// Currently we only have a store 1 in the test, so it's OK to inject the same min resolved TS for all stores here.
		for storeID, v := range storeMinResolvedTSs {
			if v != 0 && v != math.MaxUint64 {
				storeMinResolvedTSs[storeID] = uint64(injectedTS)
				logutil.BgLogger().Info("inject store min resolved ts", zap.Uint64("storeID", storeID), zap.Uint64("ts", uint64(injectedTS)))
			}
		}
	}
	return minResolvedTS, storeMinResolvedTSs, err
}

var (
	skipSafeTSUpdateCounter    = metrics.TiKVSafeTSUpdateCounter.WithLabelValues("skip", "cluster")
	successSafeTSUpdateCounter = metrics.TiKVSafeTSUpdateCounter.WithLabelValues("success", "cluster")
	clusterMinSafeTSGap        = metrics.TiKVMinSafeTSGapSeconds.WithLabelValues("cluster")
)

// updateGlobalTxnScopeTSFromPD check whether it is needed to get cluster-level's min resolved ts from PD
// to update min safe ts for global txn scope.
func (s *KVStore) updateGlobalTxnScopeTSFromPD(ctx context.Context) bool {
	isGlobal := config.GetTxnScopeFromConfig() == oracle.GlobalTxnScope
	// Try to get the minimum resolved timestamp of the cluster from PD.
	if s.pdHttpClient != nil && isGlobal {
		clusterMinSafeTS, _, err := s.getMinResolvedTSByStoresIDs(ctx, nil)
		if err != nil {
			logutil.BgLogger().Debug("get resolved TS from PD failed", zap.Error(err))
		} else if clusterMinSafeTS != 0 {
			// Update ts and metrics.
			preClusterMinSafeTS := s.GetMinSafeTS(oracle.GlobalTxnScope)
			// If preClusterMinSafeTS is maxUint64, it means that the min safe ts has not been initialized.
			// related to https://github.com/tikv/client-go/issues/991
			if preClusterMinSafeTS != math.MaxUint64 && preClusterMinSafeTS > clusterMinSafeTS {
				skipSafeTSUpdateCounter.Inc()
				preSafeTSTime := oracle.GetTimeFromTS(preClusterMinSafeTS)
				clusterMinSafeTSGap.Set(time.Since(preSafeTSTime).Seconds())
			} else {
				s.minSafeTS.Store(oracle.GlobalTxnScope, clusterMinSafeTS)
				successSafeTSUpdateCounter.Inc()
				safeTSTime := oracle.GetTimeFromTS(clusterMinSafeTS)
				clusterMinSafeTSGap.Set(time.Since(safeTSTime).Seconds())
			}
			return true
		}
	}

	return false
}

>>>>>>> 1a33acab
// EnableResourceControl enables the resource control.
func EnableResourceControl() {
	client.ResourceControlSwitch.Store(true)
}

// DisableResourceControl disables the resource control.
func DisableResourceControl() {
	client.ResourceControlSwitch.Store(false)
}

// SetResourceControlInterceptor sets the interceptor for resource control.
func SetResourceControlInterceptor(interceptor resourceControlClient.ResourceGroupKVInterceptor) {
	client.ResourceControlInterceptor.Store(&interceptor)
}

// UnsetResourceControlInterceptor un-sets the interceptor for resource control.
func UnsetResourceControlInterceptor() {
	client.ResourceControlInterceptor.Store(nil)
}

// Variables defines the variables used by TiKV storage.
type Variables = kv.Variables

// NewLockResolver is exported for other pkg to use, suppress unused warning.
var _ = NewLockResolver

// NewLockResolver creates a LockResolver.
// It is exported for other pkg to use. For instance, binlog service needs
// to determine a transaction's commit state.
// TODO(iosmanthus): support api v2
func NewLockResolver(etcdAddrs []string, security config.Security, opts ...pd.ClientOption) (
	*txnlock.LockResolver, error,
) {
	pdCli, err := pd.NewClient(
		etcdAddrs, pd.SecurityOption{
			CAPath:   security.ClusterSSLCA,
			CertPath: security.ClusterSSLCert,
			KeyPath:  security.ClusterSSLKey,
		}, opts...,
	)
	if err != nil {
		return nil, errors.WithStack(err)
	}
	pdCli = util.InterceptedPDClient{Client: pdCli}
	uuid := fmt.Sprintf("tikv-%v", pdCli.GetClusterID(context.TODO()))

	tlsConfig, err := security.ToTLSConfig()
	if err != nil {
		return nil, err
	}

	spkv, err := NewEtcdSafePointKV(etcdAddrs, tlsConfig)
	if err != nil {
		return nil, err
	}

	s, err := NewKVStore(
		uuid,
		locate.NewCodecPDClient(ModeTxn, pdCli),
		spkv,
		client.NewRPCClient(WithSecurity(security)),
	)
	if err != nil {
		return nil, err
	}
	return s.lockResolver, nil
}

// TxnOption configures Transaction
type TxnOption func(*transaction.TxnOptions)

// WithTxnScope sets the TxnScope to txnScope
func WithTxnScope(txnScope string) TxnOption {
	return func(st *transaction.TxnOptions) {
		st.TxnScope = txnScope
	}
}

// WithStartTS sets the StartTS to startTS
func WithStartTS(startTS uint64) TxnOption {
	return func(st *transaction.TxnOptions) {
		st.StartTS = &startTS
	}
}

// TODO: remove once tidb and br are ready

// KVTxn contains methods to interact with a TiKV transaction.
type KVTxn = transaction.KVTxn

// BinlogWriteResult defines the result of prewrite binlog.
type BinlogWriteResult = transaction.BinlogWriteResult

// KVFilter is a filter that filters out unnecessary KV pairs.
type KVFilter = transaction.KVFilter

// SchemaLeaseChecker is used to validate schema version is not changed during transaction execution.
type SchemaLeaseChecker = transaction.SchemaLeaseChecker

// SchemaVer is the infoSchema which will return the schema version.
type SchemaVer = transaction.SchemaVer

// MaxTxnTimeUse is the max time a Txn may use (in ms) from its begin to commit.
// We use it to abort the transaction to guarantee GC worker will not influence it.
const MaxTxnTimeUse = transaction.MaxTxnTimeUse<|MERGE_RESOLUTION|>--- conflicted
+++ resolved
@@ -724,8 +724,6 @@
 	wg.Wait()
 }
 
-<<<<<<< HEAD
-=======
 func (s *KVStore) getMinResolvedTSByStoresIDs(ctx context.Context, storeIDs []uint64) (uint64, map[uint64]uint64, error) {
 	var (
 		minResolvedTS       uint64
@@ -791,7 +789,6 @@
 	return false
 }
 
->>>>>>> 1a33acab
 // EnableResourceControl enables the resource control.
 func EnableResourceControl() {
 	client.ResourceControlSwitch.Store(true)
