--- conflicted
+++ resolved
@@ -777,13 +777,10 @@
 	return false
 }
 
-<<<<<<< HEAD
-=======
 func isValidSafeTS(ts uint64) bool {
 	return ts != 0 && ts != math.MaxUint64
 }
 
->>>>>>> 7a74511a
 // EnableResourceControl enables the resource control.
 func EnableResourceControl() {
 	client.ResourceControlSwitch.Store(true)
