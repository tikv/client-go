--- conflicted
+++ resolved
@@ -70,20 +70,11 @@
 	s.store.SetOracle(o)
 
 	ctx := context.Background()
-<<<<<<< HEAD
 	t1, err := s.store.GetTimestampWithRetry(tikv.NewBackofferWithVars(ctx, 100, nil), false)
-	c.Assert(err, IsNil)
+	s.Nil(err)
 	t2, err := s.store.GetTimestampWithRetry(tikv.NewBackofferWithVars(ctx, 100, nil), false)
-	c.Assert(err, IsNil)
-	c.Assert(t1, Less, t2)
-=======
-	t1, err := s.store.GetTimestampWithRetry(tikv.NewBackofferWithVars(ctx, 100, nil), oracle.GlobalTxnScope)
-	s.Nil(err)
-	t2, err := s.store.GetTimestampWithRetry(tikv.NewBackofferWithVars(ctx, 100, nil), oracle.GlobalTxnScope)
 	s.Nil(err)
 	s.Less(t1, t2)
->>>>>>> 66634026
-
 	t1, err = o.GetLowResolutionTimestamp(ctx, &oracle.Option{})
 	s.Nil(err)
 	t2, err = o.GetLowResolutionTimestamp(ctx, &oracle.Option{})
@@ -106,15 +97,9 @@
 
 	go func() {
 		defer wg.Done()
-<<<<<<< HEAD
 		t3, err := s.store.GetTimestampWithRetry(tikv.NewBackofferWithVars(ctx, 5000, nil), false)
-		c.Assert(err, IsNil)
-		c.Assert(t2, Less, t3)
-=======
-		t3, err := s.store.GetTimestampWithRetry(tikv.NewBackofferWithVars(ctx, 5000, nil), oracle.GlobalTxnScope)
 		s.Nil(err)
 		s.Less(t2, t3)
->>>>>>> 66634026
 		expired := s.store.GetOracle().IsExpired(t2, 50, &oracle.Option{})
 		s.True(expired)
 	}()
