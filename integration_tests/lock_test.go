--- conflicted
+++ resolved
@@ -1375,27 +1375,6 @@
 	test(true, false, true)
 }
 
-<<<<<<< HEAD
-func (s *testLockWithTiKVSuite) TestBatchResolveLocks() {
-	if *withTiKV {
-		recoverFunc := s.trySetTiKVConfig("pessimistic-txn.in-memory", false)
-		defer recoverFunc()
-	} else {
-		s.T().Skip("this test only works with tikv")
-	}
-
-	s.NoError(failpoint.Enable("tikvclient/beforeAsyncPessimisticRollback", `return("skip")`))
-	s.NoError(failpoint.Enable("tikvclient/beforeCommitSecondaries", `return("skip")`))
-	s.NoError(failpoint.Enable("tikvclient/twoPCRequestBatchSizeLimit", `return("skip")`))
-	defer func() {
-		s.NoError(failpoint.Disable("tikvclient/beforeAsyncPessimisticRollback"))
-		s.NoError(failpoint.Disable("tikvclient/beforeCommitSecondaries"))
-		s.NoError(failpoint.Disable("tikvclient/twoPCRequestBatchSizeLimit"))
-	}()
-
-	k1, k2, k3 := []byte("k1"), []byte("k2"), []byte("k3")
-	v2, v3 := []byte("v2"), []byte("v3")
-=======
 func (s *testLockWithTiKVSuite) TestCheckTxnStatusSentToSecondary() {
 	s.NoError(failpoint.Enable("tikvclient/beforeAsyncPessimisticRollback", `return("skip")`))
 	s.NoError(failpoint.Enable("tikvclient/twoPCRequestBatchSizeLimit", "return"))
@@ -1411,7 +1390,6 @@
 	k1 := []byte("k1")
 	k2 := []byte("k2")
 	k3 := []byte("k3")
->>>>>>> 5c324b7c
 
 	ctx := context.WithValue(context.Background(), util.SessionID, uint64(1))
 
@@ -1419,66 +1397,25 @@
 	s.NoError(err)
 	txn.SetPessimistic(true)
 
-<<<<<<< HEAD
-	{
-		// Produce write conflict on key k2
-		txn2, err := s.store.Begin()
-		s.NoError(err)
-		s.NoError(txn2.Set(k2, []byte("v0")))
-=======
 	// Construct write conflict to make the LockKeys operation fail.
 	{
 		txn2, err := s.store.Begin()
 		s.NoError(err)
 		s.NoError(txn2.Set(k3, []byte("v3")))
->>>>>>> 5c324b7c
 		s.NoError(txn2.Commit(ctx))
 	}
 
 	lockCtx := kv.NewLockCtx(txn.StartTS(), 200, time.Now())
-<<<<<<< HEAD
-	err = txn.LockKeys(ctx, lockCtx, k1, k2)
-	s.IsType(&tikverr.ErrWriteConflict{}, errors.Cause(err))
-
-	// k1 has txn's stale pessimistic lock now.
-=======
 	err = txn.LockKeys(ctx, lockCtx, k1, k2, k3)
 	s.IsType(&tikverr.ErrWriteConflict{}, errors.Cause(err))
 
 	// At this time: txn's primary is unsetted, and the keys:
 	// * k1: stale pessimistic lock, primary
 	// * k2: stale pessimistic lock, primary -> k1
->>>>>>> 5c324b7c
 
 	forUpdateTS, err := s.store.CurrentTimestamp(oracle.GlobalTxnScope)
 	s.NoError(err)
 	lockCtx = kv.NewLockCtx(forUpdateTS, 200, time.Now())
-<<<<<<< HEAD
-	s.NoError(txn.LockKeys(ctx, lockCtx, k2, k3))
-
-	s.NoError(txn.Set(k2, v2))
-	s.NoError(txn.Set(k3, v3))
-	s.NoError(txn.Commit(ctx))
-
-	// k3 has txn's stale prewrite lock now.
-
-	// Perform ScanLock - BatchResolveLock.
-	currentTS, err := s.store.CurrentTimestamp(oracle.GlobalTxnScope)
-	s.NoError(err)
-	s.NoError(s.store.GCResolveLockPhase(ctx, currentTS, 1))
-
-	// Check data consistency
-	readTS, err := s.store.CurrentTimestamp(oracle.GlobalTxnScope)
-	snapshot := s.store.GetSnapshot(readTS)
-	_, err = snapshot.Get(ctx, k1)
-	s.Equal(tikverr.ErrNotExist, err)
-	v, err := snapshot.Get(ctx, k2)
-	s.NoError(err)
-	s.Equal(v2, v)
-	v, err = snapshot.Get(ctx, k3)
-	s.NoError(err)
-	s.Equal(v3, v)
-=======
 	err = txn.LockKeys(ctx, lockCtx, k3) // k3 becomes primary
 	err = txn.LockKeys(ctx, lockCtx, k1)
 	s.Equal(k3, txn.GetCommitter().GetPrimaryKey())
@@ -1525,5 +1462,73 @@
 	v, err = snapshot.Get(ctx, k1)
 	s.NoError(err)
 	s.Equal([]byte("v1-1"), v)
->>>>>>> 5c324b7c
+}
+
+func (s *testLockWithTiKVSuite) TestBatchResolveLocks() {
+	if *withTiKV {
+		recoverFunc := s.trySetTiKVConfig("pessimistic-txn.in-memory", false)
+		defer recoverFunc()
+	} else {
+		s.T().Skip("this test only works with tikv")
+	}
+
+	s.NoError(failpoint.Enable("tikvclient/beforeAsyncPessimisticRollback", `return("skip")`))
+	s.NoError(failpoint.Enable("tikvclient/beforeCommitSecondaries", `return("skip")`))
+	s.NoError(failpoint.Enable("tikvclient/twoPCRequestBatchSizeLimit", `return("skip")`))
+	defer func() {
+		s.NoError(failpoint.Disable("tikvclient/beforeAsyncPessimisticRollback"))
+		s.NoError(failpoint.Disable("tikvclient/beforeCommitSecondaries"))
+		s.NoError(failpoint.Disable("tikvclient/twoPCRequestBatchSizeLimit"))
+	}()
+
+	k1, k2, k3 := []byte("k1"), []byte("k2"), []byte("k3")
+	v2, v3 := []byte("v2"), []byte("v3")
+
+	ctx := context.WithValue(context.Background(), util.SessionID, uint64(1))
+
+	txn, err := s.store.Begin()
+	s.NoError(err)
+	txn.SetPessimistic(true)
+
+	{
+		// Produce write conflict on key k2
+		txn2, err := s.store.Begin()
+		s.NoError(err)
+		s.NoError(txn2.Set(k2, []byte("v0")))
+		s.NoError(txn2.Commit(ctx))
+	}
+
+	lockCtx := kv.NewLockCtx(txn.StartTS(), 200, time.Now())
+	err = txn.LockKeys(ctx, lockCtx, k1, k2)
+	s.IsType(&tikverr.ErrWriteConflict{}, errors.Cause(err))
+
+	// k1 has txn's stale pessimistic lock now.
+
+	forUpdateTS, err := s.store.CurrentTimestamp(oracle.GlobalTxnScope)
+	s.NoError(err)
+	lockCtx = kv.NewLockCtx(forUpdateTS, 200, time.Now())
+	s.NoError(txn.LockKeys(ctx, lockCtx, k2, k3))
+
+	s.NoError(txn.Set(k2, v2))
+	s.NoError(txn.Set(k3, v3))
+	s.NoError(txn.Commit(ctx))
+
+	// k3 has txn's stale prewrite lock now.
+
+	// Perform ScanLock - BatchResolveLock.
+	currentTS, err := s.store.CurrentTimestamp(oracle.GlobalTxnScope)
+	s.NoError(err)
+	s.NoError(s.store.GCResolveLockPhase(ctx, currentTS, 1))
+
+	// Check data consistency
+	readTS, err := s.store.CurrentTimestamp(oracle.GlobalTxnScope)
+	snapshot := s.store.GetSnapshot(readTS)
+	_, err = snapshot.Get(ctx, k1)
+	s.Equal(tikverr.ErrNotExist, err)
+	v, err := snapshot.Get(ctx, k2)
+	s.NoError(err)
+	s.Equal(v2, v)
+	v, err = snapshot.Get(ctx, k3)
+	s.NoError(err)
+	s.Equal(v3, v)
 }