// Copyright 2021 TiKV Authors
//
// Licensed under the Apache License, Version 2.0 (the "License");
// you may not use this file except in compliance with the License.
// You may obtain a copy of the License at
//
//     http://www.apache.org/licenses/LICENSE-2.0
//
// Unless required by applicable law or agreed to in writing, software
// distributed under the License is distributed on an "AS IS" BASIS,
// See the License for the specific language governing permissions and
// limitations under the License.

// NOTE: The code in this file is based on code from the
// TiDB project, licensed under the Apache License v 2.0
//
// https://github.com/pingcap/tidb/tree/cc5e161ac06827589c4966674597c137cc9e809c/store/tikv/tests/rawkv_test.go
//

// Copyright 2016 PingCAP, Inc.
//
// Licensed under the Apache License, Version 2.0 (the "License");
// you may not use this file except in compliance with the License.
// You may obtain a copy of the License at
//
//     http://www.apache.org/licenses/LICENSE-2.0
//
// Unless required by applicable law or agreed to in writing, software
// distributed under the License is distributed on an "AS IS" BASIS,
// See the License for the specific language governing permissions and
// limitations under the License.

package tikv_test

import (
	"bytes"
	"context"
	"fmt"
	"github.com/pingcap/tidb/store/mockstore/unistore"
	"github.com/stretchr/testify/suite"
	"github.com/tikv/client-go/v2/rawkv"
	"github.com/tikv/client-go/v2/testutils"
	"github.com/tikv/client-go/v2/tikv"
	"testing"
)

func TestRawKV(t *testing.T) {
	suite.Run(t, new(testRawKVSuite))
}

type testRawKVSuite struct {
	suite.Suite
	cluster testutils.Cluster
	client  rawkv.ClientProbe
	bo      *tikv.Backoffer
}

func (s *testRawKVSuite) SetupTest() {
	client, pdClient, cluster, err := unistore.New("")
	s.Require().Nil(err)
	unistore.BootstrapWithSingleStore(cluster)
	s.cluster = cluster
	s.client = rawkv.ClientProbe{Client: &rawkv.Client{}}
	s.client.SetPDClient(pdClient)
	s.client.SetRegionCache(tikv.NewRegionCache(pdClient))
	s.client.SetRPCClient(client)
	s.bo = tikv.NewBackofferWithVars(context.Background(), 5000, nil)
}

func (s *testRawKVSuite) TearDownTest() {
	s.client.Close()
}

func (s *testRawKVSuite) mustNotExist(key []byte) {
	v, err := s.client.Get(context.Background(), key)
	s.Nil(err)
	s.Nil(v)
}

func (s *testRawKVSuite) mustBatchNotExist(keys [][]byte) {
	values, err := s.client.BatchGet(context.Background(), keys)
	s.Nil(err)
	s.NotNil(values)
	s.Equal(len(keys), len(values))
	for _, value := range values {
		s.Len(value, 0)
	}
}

func (s *testRawKVSuite) mustGet(key, value []byte) {
	v, err := s.client.Get(context.Background(), key)
	s.Nil(err)
	s.NotNil(v)
	s.Equal(v, value)
}

func (s *testRawKVSuite) mustBatchGet(keys, values [][]byte) {
	checkValues, err := s.client.BatchGet(context.Background(), keys)
	s.Nil(err)
	s.NotNil(checkValues)
	s.Equal(len(keys), len(checkValues))
	for i := range keys {
		s.Equal(values[i], checkValues[i])
	}
}

func (s *testRawKVSuite) mustPut(key, value []byte) {
<<<<<<< HEAD
	err := s.client.Put(key, value, 0)
=======
	err := s.client.Put(context.Background(), key, value)
>>>>>>> 807f0cd7
	s.Nil(err)
}

func (s *testRawKVSuite) mustBatchPut(keys, values [][]byte) {
	err := s.client.BatchPut(context.Background(), keys, values)
	s.Nil(err)
}

func (s *testRawKVSuite) mustDelete(key []byte) {
	err := s.client.Delete(context.Background(), key)
	s.Nil(err)
}

func (s *testRawKVSuite) mustBatchDelete(keys [][]byte) {
	err := s.client.BatchDelete(context.Background(), keys)
	s.Nil(err)
}

func (s *testRawKVSuite) mustScan(startKey string, limit int, expect ...string) {
	keys, values, err := s.client.Scan(context.Background(), []byte(startKey), nil, limit)
	s.Nil(err)
	s.Equal(len(keys)*2, len(expect))
	for i := range keys {
		s.Equal(string(keys[i]), expect[i*2])
		s.Equal(string(values[i]), expect[i*2+1])
	}
}

func (s *testRawKVSuite) mustScanRange(startKey string, endKey string, limit int, expect ...string) {
	keys, values, err := s.client.Scan(context.Background(), []byte(startKey), []byte(endKey), limit)
	s.Nil(err)
	s.Equal(len(keys)*2, len(expect))
	for i := range keys {
		s.Equal(string(keys[i]), expect[i*2])
		s.Equal(string(values[i]), expect[i*2+1])
	}
}

func (s *testRawKVSuite) mustReverseScan(startKey []byte, limit int, expect ...string) {
	keys, values, err := s.client.ReverseScan(context.Background(), startKey, nil, limit)
	s.Nil(err)
	s.Equal(len(keys)*2, len(expect))
	for i := range keys {
		s.Equal(string(keys[i]), expect[i*2])
		s.Equal(string(values[i]), expect[i*2+1])
	}
}

func (s *testRawKVSuite) mustReverseScanRange(startKey, endKey []byte, limit int, expect ...string) {
	keys, values, err := s.client.ReverseScan(context.Background(), startKey, endKey, limit)
	s.Nil(err)
	s.Equal(len(keys)*2, len(expect))
	for i := range keys {
		s.Equal(string(keys[i]), expect[i*2])
		s.Equal(string(values[i]), expect[i*2+1])
	}
}

func (s *testRawKVSuite) mustDeleteRange(startKey, endKey []byte, expected map[string]string) {
	err := s.client.DeleteRange(context.Background(), startKey, endKey)
	s.Nil(err)

	for keyStr := range expected {
		key := []byte(keyStr)
		if bytes.Compare(startKey, key) <= 0 && bytes.Compare(key, endKey) < 0 {
			delete(expected, keyStr)
		}
	}

	s.checkData(expected)
}

func (s *testRawKVSuite) checkData(expected map[string]string) {
	keys, values, err := s.client.Scan(context.Background(), []byte(""), nil, len(expected)+1)
	s.Nil(err)

	s.Equal(len(expected), len(keys))
	for i, key := range keys {
		s.Equal(expected[string(key)], string(values[i]))
	}
}

func (s *testRawKVSuite) split(regionKey, splitKey string) error {
	loc, err := s.client.GetRegionCache().LocateKey(s.bo, []byte(regionKey))
	if err != nil {
		return err
	}

	newRegionID, peerID := s.cluster.AllocID(), s.cluster.AllocID()
	s.cluster.SplitRaw(loc.Region.GetID(), newRegionID, []byte(splitKey), []uint64{peerID}, peerID)
	return nil
}

func (s *testRawKVSuite) TestSimple() {
	s.mustNotExist([]byte("key"))
	s.mustPut([]byte("key"), []byte("value"))
	s.mustGet([]byte("key"), []byte("value"))
	s.mustDelete([]byte("key"))
	s.mustNotExist([]byte("key"))
<<<<<<< HEAD
	err := s.client.Put([]byte("key"), []byte(""), 0)
=======
	err := s.client.Put(context.Background(), []byte("key"), []byte(""))
>>>>>>> 807f0cd7
	s.NotNil(err)
}

func (s *testRawKVSuite) TestRawBatch() {
	testNum := 0
	size := 0
	var testKeys [][]byte
	var testValues [][]byte
	for i := 0; size/(rawkv.ConfigProbe{}.GetRawBatchPutSize()) < 4; i++ {
		key := fmt.Sprint("key", i)
		size += len(key)
		testKeys = append(testKeys, []byte(key))
		value := fmt.Sprint("value", i)
		size += len(value)
		testValues = append(testValues, []byte(value))
		s.mustNotExist([]byte(key))
		testNum = i
	}
	err := s.split("", fmt.Sprint("key", testNum/2))
	s.Nil(err)
	s.mustBatchPut(testKeys, testValues)
	s.mustBatchGet(testKeys, testValues)
	s.mustBatchDelete(testKeys)
	s.mustBatchNotExist(testKeys)
}

func (s *testRawKVSuite) TestSplit() {
	s.mustPut([]byte("k1"), []byte("v1"))
	s.mustPut([]byte("k3"), []byte("v3"))

	err := s.split("k", "k2")
	s.Nil(err)

	s.mustGet([]byte("k1"), []byte("v1"))
	s.mustGet([]byte("k3"), []byte("v3"))
}

func (s *testRawKVSuite) TestScan() {
	s.mustPut([]byte("k1"), []byte("v1"))
	s.mustPut([]byte("k3"), []byte("v3"))
	s.mustPut([]byte("k5"), []byte("v5"))
	s.mustPut([]byte("k7"), []byte("v7"))

	check := func() {
		s.mustScan("", 1, "k1", "v1")
		s.mustScan("k1", 2, "k1", "v1", "k3", "v3")
		s.mustScan("", 10, "k1", "v1", "k3", "v3", "k5", "v5", "k7", "v7")
		s.mustScan("k2", 2, "k3", "v3", "k5", "v5")
		s.mustScan("k2", 3, "k3", "v3", "k5", "v5", "k7", "v7")
		s.mustScanRange("", "k1", 1)
		s.mustScanRange("k1", "k3", 2, "k1", "v1")
		s.mustScanRange("k1", "k5", 10, "k1", "v1", "k3", "v3")
		s.mustScanRange("k1", "k5\x00", 10, "k1", "v1", "k3", "v3", "k5", "v5")
		s.mustScanRange("k5\x00", "k5\x00\x00", 10)
	}

	check()

	err := s.split("k", "k2")
	s.Nil(err)
	check()

	err = s.split("k2", "k5")
	s.Nil(err)
	check()
}

func (s *testRawKVSuite) TestReverseScan() {
	s.mustPut([]byte("k1"), []byte("v1"))
	s.mustPut([]byte("k3"), []byte("v3"))
	s.mustPut([]byte("k5"), []byte("v5"))
	s.mustPut([]byte("k7"), []byte("v7"))

	s.checkReverseScan()

	err := s.split("k", "k2")
	s.Nil(err)
	s.checkReverseScan()

	err = s.split("k2", "k5")
	s.Nil(err)
	s.checkReverseScan()
}

func (s *testRawKVSuite) checkReverseScan() {
	s.mustReverseScan([]byte(""), 10)
	s.mustReverseScan([]byte("z"), 1, "k7", "v7")
	s.mustReverseScan([]byte("z"), 2, "k7", "v7", "k5", "v5")
	s.mustReverseScan([]byte("z"), 10, "k7", "v7", "k5", "v5", "k3", "v3", "k1", "v1")
	s.mustReverseScan([]byte("k2"), 10, "k1", "v1")
	s.mustReverseScan([]byte("k6"), 2, "k5", "v5", "k3", "v3")
	s.mustReverseScan([]byte("k5"), 1, "k3", "v3")
	s.mustReverseScan(append([]byte("k5"), 0), 1, "k5", "v5")
	s.mustReverseScan([]byte("k6"), 3, "k5", "v5", "k3", "v3", "k1", "v1")

	s.mustReverseScanRange([]byte("z"), []byte("k3"), 10, "k7", "v7", "k5", "v5", "k3", "v3")
	s.mustReverseScanRange([]byte("k7"), append([]byte("k3"), 0), 10, "k5", "v5")
}

func (s *testRawKVSuite) TestDeleteRange() {
	// Init data
	testData := map[string]string{}
	for _, i := range []byte("abcd") {
		for j := byte('0'); j <= byte('9'); j++ {
			key := []byte{i, j}
			value := []byte{'v', i, j}
			s.mustPut(key, value)

			testData[string(key)] = string(value)
		}
	}

	err := s.split("b", "b")
	s.Nil(err)
	err = s.split("c", "c")
	s.Nil(err)
	err = s.split("d", "d")
	s.Nil(err)

	s.checkData(testData)
	s.mustDeleteRange([]byte("b"), []byte("c0"), testData)
	s.mustDeleteRange([]byte("c11"), []byte("c12"), testData)
	s.mustDeleteRange([]byte("d0"), []byte("d0"), testData)
	s.mustDeleteRange([]byte("c5"), []byte("d5"), testData)
	s.mustDeleteRange([]byte("a"), []byte("z"), testData)
}<|MERGE_RESOLUTION|>--- conflicted
+++ resolved
@@ -36,12 +36,13 @@
 	"bytes"
 	"context"
 	"fmt"
+	"testing"
+
 	"github.com/pingcap/tidb/store/mockstore/unistore"
 	"github.com/stretchr/testify/suite"
 	"github.com/tikv/client-go/v2/rawkv"
 	"github.com/tikv/client-go/v2/testutils"
 	"github.com/tikv/client-go/v2/tikv"
-	"testing"
 )
 
 func TestRawKV(t *testing.T) {
@@ -105,11 +106,7 @@
 }
 
 func (s *testRawKVSuite) mustPut(key, value []byte) {
-<<<<<<< HEAD
-	err := s.client.Put(key, value, 0)
-=======
 	err := s.client.Put(context.Background(), key, value)
->>>>>>> 807f0cd7
 	s.Nil(err)
 }
 
@@ -209,11 +206,7 @@
 	s.mustGet([]byte("key"), []byte("value"))
 	s.mustDelete([]byte("key"))
 	s.mustNotExist([]byte("key"))
-<<<<<<< HEAD
-	err := s.client.Put([]byte("key"), []byte(""), 0)
-=======
 	err := s.client.Put(context.Background(), []byte("key"), []byte(""))
->>>>>>> 807f0cd7
 	s.NotNil(err)
 }
 
