--- conflicted
+++ resolved
@@ -209,26 +209,16 @@
 	s.Nil(err)
 }
 
-<<<<<<< HEAD
-func (s *apiTestSuite) mustBatchGet(prefix string, keys []string) []string {
-	return toStrings(s.mustBatchGetBytes(prefix, keys))
-}
-
-=======
->>>>>>> 9b06301c
 func (s *apiTestSuite) mustBatchGetBytes(prefix string, keys []string) [][]byte {
 	keys = withPrefixes(prefix, keys)
 	vs, err := s.client.BatchGet(context.Background(), toBytes(keys))
 	s.Nil(err)
 
 	return vs
-<<<<<<< HEAD
-=======
 }
 
 func (s *apiTestSuite) mustBatchGet(prefix string, keys []string) []string {
 	return toStrings(s.mustBatchGetBytes(prefix, keys))
->>>>>>> 9b06301c
 }
 
 func (s *apiTestSuite) mustBatchDelete(prefix string, keys []string) {
@@ -237,20 +227,13 @@
 	s.Nil(err)
 }
 
-<<<<<<< HEAD
-// `old == ""` means "not exist"
-=======
->>>>>>> 9b06301c
 func (s *apiTestSuite) mustCASBytes(prefix, key string, old, new []byte) (bool, []byte) {
 	oldValue, success, err := s.clientForCas.CompareAndSwap(context.Background(), []byte(withPrefix(prefix, key)), old, new)
 	s.Nil(err)
 	return success, oldValue
 }
 
-<<<<<<< HEAD
-=======
 // `old == ""` means "not exist"
->>>>>>> 9b06301c
 func (s *apiTestSuite) mustCAS(prefix, key, old, new string) (bool, string) {
 	var oldValue []byte
 	if old != "" {
@@ -481,17 +464,6 @@
 		s.Empty(v)
 		// batch_get
 		vs := s.mustBatchGetBytes(prefix, []string{"key", "key1"})
-<<<<<<< HEAD
-		s.Equal([][]byte{[]byte{}, nil}, vs)
-		// scan
-		keys, values := s.mustScanBytes(prefix, "key", "keyz", 10)
-		s.Equal([][]byte{[]byte("key")}, keys)
-		s.Equal([][]byte{[]byte{}}, values)
-		// reverse scan
-		keys, values = s.mustReverseScanBytes(prefix, "keyz", "key", 10)
-		s.Equal([][]byte{[]byte("key")}, keys)
-		s.Equal([][]byte{[]byte{}}, values)
-=======
 		s.Equal([][]byte{{}, nil}, vs)
 		// scan
 		keys, values := s.mustScanBytes(prefix, "key", "keyz", 10)
@@ -501,7 +473,6 @@
 		keys, values = s.mustReverseScanBytes(prefix, "keyz", "key", 10)
 		s.Equal([][]byte{[]byte("key")}, keys)
 		s.Equal([][]byte{{}}, values)
->>>>>>> 9b06301c
 	}
 
 	verifyNotExist := func() {
@@ -530,13 +501,8 @@
 	// batch_put
 	s.mustBatchPut(prefix, []string{"key"}, []string{""})
 	verifyEmptyValue()
-<<<<<<< HEAD
-	
-	// compare_and_swap, not-exist -> ""
-=======
 
 	// compare_and_swap, nil -> ""
->>>>>>> 9b06301c
 	s.mustDelete(prefix, "key")
 	ok, oldVal := s.mustCASBytes(prefix, "key", nil, []byte(""))
 	s.True(ok)
