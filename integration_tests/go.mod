module integration_tests

go 1.19

require (
	github.com/ninedraft/israce v0.0.3
	github.com/pingcap/errors v0.11.5-0.20221009092201-b66cddb77c32
	github.com/pingcap/failpoint v0.0.0-20220801062533-2eaa32854a6c
	github.com/pingcap/kvproto v0.0.0-20230317010544-b47a4830141f
	github.com/pingcap/tidb v1.1.0-beta.0.20230321033041-8ba2035203f7
	github.com/pkg/errors v0.9.1
	github.com/stretchr/testify v1.8.2
	github.com/tidwall/gjson v1.14.1
	github.com/tikv/client-go/v2 v2.0.7-0.20230317032622-884a634378d4
	github.com/tikv/pd/client v0.0.0-20230329114254-1948c247c2b1
	go.uber.org/goleak v1.2.1
)

require (
	github.com/BurntSushi/toml v1.2.1 // indirect
	github.com/benbjohnson/clock v1.3.0 // indirect
	github.com/beorn7/perks v1.0.1 // indirect
	github.com/cespare/xxhash/v2 v2.2.0 // indirect
	github.com/cockroachdb/errors v1.8.1 // indirect
	github.com/cockroachdb/logtags v0.0.0-20190617123548-eb05cc24525f // indirect
	github.com/cockroachdb/redact v1.0.8 // indirect
	github.com/cockroachdb/sentry-go v0.6.1-cockroachdb.2 // indirect
	github.com/coocood/bbloom v0.0.0-20190830030839-58deb6228d64 // indirect
	github.com/coocood/freecache v1.2.1 // indirect
	github.com/coocood/rtutil v0.0.0-20190304133409-c84515f646f2 // indirect
	github.com/coreos/go-semver v0.3.0 // indirect
	github.com/coreos/go-systemd/v22 v22.3.2 // indirect
	github.com/cznic/mathutil v0.0.0-20181122101859-297441e03548 // indirect
	github.com/danjacques/gofslock v0.0.0-20220131014315-6e321f4509c8 // indirect
	github.com/davecgh/go-spew v1.1.1 // indirect
	github.com/dgryski/go-farm v0.0.0-20200201041132-a6ae2369ad13 // indirect
	github.com/docker/go-units v0.4.0 // indirect
	github.com/elastic/gosigar v0.14.2 // indirect
	github.com/elliotchance/pie/v2 v2.1.0 // indirect
	github.com/go-ole/go-ole v1.2.6 // indirect
	github.com/gogo/protobuf v1.3.2 // indirect
	github.com/golang/protobuf v1.5.2 // indirect
	github.com/golang/snappy v0.0.4 // indirect
	github.com/google/btree v1.1.2 // indirect
	github.com/google/uuid v1.3.0 // indirect
	github.com/grpc-ecosystem/go-grpc-middleware v1.3.0 // indirect
	github.com/klauspost/compress v1.15.13 // indirect
	github.com/klauspost/cpuid v1.3.1 // indirect
	github.com/kr/pretty v0.3.0 // indirect
	github.com/kr/text v0.2.0 // indirect
	github.com/lufia/plan9stats v0.0.0-20220326011226-f1430873d8db // indirect
	github.com/matttproud/golang_protobuf_extensions v1.0.4 // indirect
	github.com/ncw/directio v1.0.5 // indirect
	github.com/ngaut/pools v0.0.0-20180318154953-b7bc8c42aac7 // indirect
	github.com/ngaut/sync2 v0.0.0-20141008032647-7a24ed77b2ef // indirect
	github.com/nxadm/tail v1.4.8 // indirect
	github.com/opentracing/basictracer-go v1.1.0 // indirect
	github.com/opentracing/opentracing-go v1.2.0 // indirect
	github.com/petermattis/goid v0.0.0-20211229010228-4d14c490ee36 // indirect
	github.com/phf/go-queue v0.0.0-20170504031614-9abe38d0371d // indirect
	github.com/pingcap/badger v1.5.1-0.20230103063557-828f39b09b6d // indirect
	github.com/pingcap/goleveldb v0.0.0-20191226122134-f82aafb29989 // indirect
	github.com/pingcap/log v1.1.1-0.20221116035753-734d527bc87c // indirect
	github.com/pingcap/tidb/parser v0.0.0-20230321033041-8ba2035203f7 // indirect
	github.com/pingcap/tipb v0.0.0-20230310043643-5362260ee6f7 // indirect
	github.com/pmezard/go-difflib v1.0.0 // indirect
	github.com/power-devops/perfstat v0.0.0-20210106213030-5aafc221ea8c // indirect
	github.com/prometheus/client_golang v1.14.0 // indirect
	github.com/prometheus/client_model v0.3.0 // indirect
	github.com/prometheus/common v0.39.0 // indirect
	github.com/prometheus/procfs v0.9.0 // indirect
	github.com/remyoudompheng/bigfft v0.0.0-20220927061507-ef77025ab5aa // indirect
	github.com/rogpeppe/go-internal v1.8.0 // indirect
	github.com/sasha-s/go-deadlock v0.2.0 // indirect
	github.com/shirou/gopsutil/v3 v3.23.1 // indirect
	github.com/spf13/pflag v1.0.5 // indirect
	github.com/tiancaiamao/gp v0.0.0-20221230034425-4025bc8a4d4a // indirect
	github.com/tidwall/match v1.1.1 // indirect
	github.com/tidwall/pretty v1.2.0 // indirect
	github.com/tikv/pd v0.0.0-20230313083840-3e3ae55f68ac // indirect
	github.com/tklauser/go-sysconf v0.3.11 // indirect
	github.com/tklauser/numcpus v0.6.0 // indirect
	github.com/twmb/murmur3 v1.1.6 // indirect
	github.com/uber/jaeger-client-go v2.30.0+incompatible // indirect
	github.com/uber/jaeger-lib v2.4.1+incompatible // indirect
	github.com/yusufpapurcu/wmi v1.2.2 // indirect
	go.etcd.io/etcd/api/v3 v3.5.2 // indirect
	go.etcd.io/etcd/client/pkg/v3 v3.5.2 // indirect
	go.etcd.io/etcd/client/v3 v3.5.2 // indirect
	go.uber.org/atomic v1.10.0 // indirect
	go.uber.org/multierr v1.9.0 // indirect
	go.uber.org/zap v1.24.0 // indirect
<<<<<<< HEAD
	golang.org/x/exp v0.0.0-20230108222341-4b8118a2686a // indirect
	golang.org/x/net v0.7.0 // indirect
=======
	golang.org/x/exp v0.0.0-20221023144134-a1e5550cf13e // indirect
	golang.org/x/net v0.8.0 // indirect
>>>>>>> 4ac424ae
	golang.org/x/sync v0.1.0 // indirect
	golang.org/x/sys v0.6.0 // indirect
	golang.org/x/text v0.8.0 // indirect
	golang.org/x/time v0.3.0 // indirect
	golang.org/x/tools v0.7.0 // indirect
	google.golang.org/genproto v0.0.0-20230202175211-008b39050e57 // indirect
	google.golang.org/grpc v1.52.3 // indirect
	google.golang.org/protobuf v1.28.1 // indirect
	gopkg.in/natefinch/lumberjack.v2 v2.2.1 // indirect
	gopkg.in/yaml.v3 v3.0.1 // indirect
)

replace github.com/tikv/client-go/v2 => ../<|MERGE_RESOLUTION|>--- conflicted
+++ resolved
@@ -90,13 +90,8 @@
 	go.uber.org/atomic v1.10.0 // indirect
 	go.uber.org/multierr v1.9.0 // indirect
 	go.uber.org/zap v1.24.0 // indirect
-<<<<<<< HEAD
 	golang.org/x/exp v0.0.0-20230108222341-4b8118a2686a // indirect
-	golang.org/x/net v0.7.0 // indirect
-=======
-	golang.org/x/exp v0.0.0-20221023144134-a1e5550cf13e // indirect
 	golang.org/x/net v0.8.0 // indirect
->>>>>>> 4ac424ae
 	golang.org/x/sync v0.1.0 // indirect
 	golang.org/x/sys v0.6.0 // indirect
 	golang.org/x/text v0.8.0 // indirect
