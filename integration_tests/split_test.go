// Copyright 2021 TiKV Authors
//
// Licensed under the Apache License, Version 2.0 (the "License");
// you may not use this file except in compliance with the License.
// You may obtain a copy of the License at
//
//     http://www.apache.org/licenses/LICENSE-2.0
//
// Unless required by applicable law or agreed to in writing, software
// distributed under the License is distributed on an "AS IS" BASIS,
// WITHOUT WARRANTIES OR CONDITIONS OF ANY KIND, either express or implied.
// See the License for the specific language governing permissions and
// limitations under the License.

// NOTE: The code in this file is based on code from the
// TiDB project, licensed under the Apache License v 2.0
//
// https://github.com/pingcap/tidb/tree/cc5e161ac06827589c4966674597c137cc9e809c/store/tikv/tests/split_test.go
//

// Copyright 2016 PingCAP, Inc.
//
// Licensed under the Apache License, Version 2.0 (the "License");
// you may not use this file except in compliance with the License.
// You may obtain a copy of the License at
//
//     http://www.apache.org/licenses/LICENSE-2.0
//
// Unless required by applicable law or agreed to in writing, software
// distributed under the License is distributed on an "AS IS" BASIS,
// WITHOUT WARRANTIES OR CONDITIONS OF ANY KIND, either express or implied.
// See the License for the specific language governing permissions and
// limitations under the License.

package tikv_test

import (
	"context"
	"sync"
	"testing"

	"github.com/pingcap/kvproto/pkg/keyspacepb"
	"github.com/pingcap/kvproto/pkg/meta_storagepb"
	"github.com/pingcap/kvproto/pkg/metapb"
	"github.com/pingcap/kvproto/pkg/pdpb"
	rmpb "github.com/pingcap/kvproto/pkg/resource_manager"
	"github.com/pkg/errors"
	"github.com/stretchr/testify/suite"
	"github.com/tikv/client-go/v2/testutils"
	"github.com/tikv/client-go/v2/tikv"
	"github.com/tikv/client-go/v2/txnkv/transaction"
	pd "github.com/tikv/pd/client"
)

func TestSplit(t *testing.T) {
	suite.Run(t, new(testSplitSuite))
}

type testSplitSuite struct {
	suite.Suite
	cluster testutils.Cluster
	store   tikv.StoreProbe
	bo      *tikv.Backoffer
}

func (s *testSplitSuite) SetupTest() {
	client, cluster, pdClient, err := testutils.NewMockTiKV("", nil)
	s.Require().Nil(err)
	testutils.BootstrapWithSingleStore(cluster)
	s.cluster = cluster
	store, err := tikv.NewTestTiKVStore(client, pdClient, nil, nil, 0)
	s.Require().Nil(err)

	s.store = tikv.StoreProbe{KVStore: store}
	s.bo = tikv.NewBackofferWithVars(context.Background(), 5000, nil)
}

func (s *testSplitSuite) TearDownTest() {
	s.store.Close()
}

func (s *testSplitSuite) begin() transaction.TxnProbe {
	txn, err := s.store.Begin()
	s.Require().Nil(err)
	return txn
}

func (s *testSplitSuite) split(regionID uint64, key []byte) {
	newRegionID, peerID := s.cluster.AllocID(), s.cluster.AllocID()
	s.cluster.Split(regionID, newRegionID, key, []uint64{peerID}, peerID)
}

func (s *testSplitSuite) TestSplitBatchGet() {
	loc, err := s.store.GetRegionCache().LocateKey(s.bo, []byte("a"))
	s.Require().Nil(err)

	txn := s.begin()

	keys := [][]byte{{'a'}, {'b'}, {'c'}}
	_, region, err := s.store.GetRegionCache().GroupKeysByRegion(s.bo, keys, nil)
	s.Nil(err)

	s.split(loc.Region.GetID(), []byte("b"))
	s.store.GetRegionCache().InvalidateCachedRegion(loc.Region)

	// mocktikv will panic if it meets a not-in-region key.
	err = txn.BatchGetSingleRegion(s.bo, region, keys, func([]byte, []byte) {})
	s.Nil(err)
}

func (s *testSplitSuite) TestStaleEpoch() {
	mockPDClient := &mockPDClient{client: s.store.GetRegionCache().PDClient()}
	s.store.SetRegionCachePDClient(mockPDClient)

	loc, err := s.store.GetRegionCache().LocateKey(s.bo, []byte("a"))
	s.Require().Nil(err)

	txn := s.begin()
	err = txn.Set([]byte("a"), []byte("a"))
	s.Nil(err)
	err = txn.Set([]byte("c"), []byte("c"))
	s.Nil(err)
	err = txn.Commit(context.Background())
	s.Nil(err)

	// Initiate a split and disable the PD client. If it still works, the
	// new region is updated from kvrpc.
	s.split(loc.Region.GetID(), []byte("b"))
	mockPDClient.disable()

	txn = s.begin()
	_, err = txn.Get(context.TODO(), []byte("a"))
	s.Nil(err)
	_, err = txn.Get(context.TODO(), []byte("c"))
	s.Nil(err)
}

var errStopped = errors.New("stopped")

type mockPDClient struct {
	sync.RWMutex
	client pd.Client
	stop   bool
}

func (c *mockPDClient) LoadGlobalConfig(ctx context.Context, names []string, configPath string) ([]pd.GlobalConfigItem, int64, error) {
	return nil, 0, nil
}

func (c *mockPDClient) StoreGlobalConfig(ctx context.Context, configPath string, items []pd.GlobalConfigItem) error {
	return nil
}

func (c *mockPDClient) WatchGlobalConfig(ctx context.Context, configPath string, revision int64) (chan []pd.GlobalConfigItem, error) {
	return nil, nil
}

func (c *mockPDClient) disable() {
	c.Lock()
	defer c.Unlock()
	c.stop = true
}

func (c *mockPDClient) GetAllMembers(ctx context.Context) ([]*pdpb.Member, error) {
	return nil, nil
}

func (c *mockPDClient) GetClusterID(context.Context) uint64 {
	return 1
}

func (c *mockPDClient) GetTS(ctx context.Context) (int64, int64, error) {
	c.RLock()
	defer c.RUnlock()

	if c.stop {
		return 0, 0, errors.WithStack(errStopped)
	}
	return c.client.GetTS(ctx)
}

func (c *mockPDClient) GetLocalTS(ctx context.Context, dcLocation string) (int64, int64, error) {
	return c.GetTS(ctx)
}

func (c *mockPDClient) GetTSAsync(ctx context.Context) pd.TSFuture {
	return nil
}

func (c *mockPDClient) GetLocalTSAsync(ctx context.Context, dcLocation string) pd.TSFuture {
	return nil
}

func (c *mockPDClient) GetRegion(ctx context.Context, key []byte, opts ...pd.GetRegionOption) (*pd.Region, error) {
	c.RLock()
	defer c.RUnlock()

	if c.stop {
		return nil, errors.WithStack(errStopped)
	}
	return c.client.GetRegion(ctx, key, opts...)
}

func (c *mockPDClient) GetRegionFromMember(ctx context.Context, key []byte, memberURLs []string) (*pd.Region, error) {
	return nil, nil
}

func (c *mockPDClient) GetPrevRegion(ctx context.Context, key []byte, opts ...pd.GetRegionOption) (*pd.Region, error) {
	c.RLock()
	defer c.RUnlock()

	if c.stop {
		return nil, errors.WithStack(errStopped)
	}
	return c.client.GetPrevRegion(ctx, key, opts...)
}

func (c *mockPDClient) GetRegionByID(ctx context.Context, regionID uint64, opts ...pd.GetRegionOption) (*pd.Region, error) {
	c.RLock()
	defer c.RUnlock()

	if c.stop {
		return nil, errors.WithStack(errStopped)
	}
	return c.client.GetRegionByID(ctx, regionID, opts...)
}

func (c *mockPDClient) ScanRegions(ctx context.Context, startKey []byte, endKey []byte, limit int) ([]*pd.Region, error) {
	c.RLock()
	defer c.RUnlock()

	if c.stop {
		return nil, errors.WithStack(errStopped)
	}
	return c.client.ScanRegions(ctx, startKey, endKey, limit)
}

func (c *mockPDClient) GetStore(ctx context.Context, storeID uint64) (*metapb.Store, error) {
	c.RLock()
	defer c.RUnlock()

	if c.stop {
		return nil, errors.WithStack(errStopped)
	}
	return c.client.GetStore(ctx, storeID)
}

func (c *mockPDClient) GetAllStores(ctx context.Context, opts ...pd.GetStoreOption) ([]*metapb.Store, error) {
	c.RLock()
	defer c.Unlock()

	if c.stop {
		return nil, errors.WithStack(errStopped)
	}
	return c.client.GetAllStores(ctx)
}

func (c *mockPDClient) UpdateGCSafePoint(ctx context.Context, safePoint uint64) (uint64, error) {
	panic("unimplemented")
}

func (c *mockPDClient) UpdateServiceGCSafePoint(ctx context.Context, serviceID string, ttl int64, safePoint uint64) (uint64, error) {
	panic("unimplemented")
}

func (c *mockPDClient) Close() {}

func (c *mockPDClient) ScatterRegion(ctx context.Context, regionID uint64) error {
	return nil
}

func (c *mockPDClient) ScatterRegions(ctx context.Context, regionsID []uint64, opts ...pd.RegionsOption) (*pdpb.ScatterRegionResponse, error) {
	return nil, nil
}

func (c *mockPDClient) SplitRegions(ctx context.Context, splitKeys [][]byte, opts ...pd.RegionsOption) (*pdpb.SplitRegionsResponse, error) {
	return nil, nil
}

func (c *mockPDClient) SplitAndScatterRegions(ctx context.Context, splitKeys [][]byte, opts ...pd.RegionsOption) (*pdpb.SplitAndScatterRegionsResponse, error) {
	return nil, nil
}

func (c *mockPDClient) GetOperator(ctx context.Context, regionID uint64) (*pdpb.GetOperatorResponse, error) {
	return &pdpb.GetOperatorResponse{Status: pdpb.OperatorStatus_SUCCESS}, nil
}

func (c *mockPDClient) GetLeaderAddr() string { return "mockpd" }

func (c *mockPDClient) UpdateOption(option pd.DynamicOption, value interface{}) error {
	return nil
}

func (c *mockPDClient) LoadKeyspace(ctx context.Context, name string) (*keyspacepb.KeyspaceMeta, error) {
	return nil, nil
}

func (c *mockPDClient) WatchKeyspaces(ctx context.Context) (chan []*keyspacepb.KeyspaceMeta, error) {
	return nil, nil
}

func (c *mockPDClient) UpdateKeyspaceState(ctx context.Context, id uint32, state keyspacepb.KeyspaceState) (*keyspacepb.KeyspaceMeta, error) {
	return nil, nil
}

func (c *mockPDClient) ListResourceGroups(ctx context.Context) ([]*rmpb.ResourceGroup, error) {
	return nil, nil
}

func (c *mockPDClient) GetResourceGroup(ctx context.Context, resourceGroupName string) (*rmpb.ResourceGroup, error) {
	return nil, nil
}

func (c *mockPDClient) AddResourceGroup(ctx context.Context, metaGroup *rmpb.ResourceGroup) (string, error) {
	return "", nil
}

func (c *mockPDClient) ModifyResourceGroup(ctx context.Context, metaGroup *rmpb.ResourceGroup) (string, error) {
	return "", nil
}

func (c *mockPDClient) DeleteResourceGroup(ctx context.Context, resourceGroupName string) (string, error) {
	return "", nil
}

func (c *mockPDClient) WatchResourceGroup(ctx context.Context, revision int64) (chan []*rmpb.ResourceGroup, error) {
	return nil, nil
}

func (c *mockPDClient) AcquireTokenBuckets(ctx context.Context, request *rmpb.TokenBucketsRequest) ([]*rmpb.TokenBucketResponse, error) {
	return nil, nil
}

func (c *mockPDClient) GetExternalTimestamp(ctx context.Context) (uint64, error) {
	panic("unimplemented")
}

func (c *mockPDClient) SetExternalTimestamp(ctx context.Context, tso uint64) error {
	panic("unimplemented")
}

func (c *mockPDClient) GetTSWithinKeyspace(ctx context.Context, keyspaceID uint32) (int64, int64, error) {
	return 0, 0, nil
}

func (c *mockPDClient) GetTSWithinKeyspaceAsync(ctx context.Context, keyspaceID uint32) pd.TSFuture {
	return nil
}

func (c *mockPDClient) GetLocalTSWithinKeyspace(ctx context.Context, dcLocation string, keyspaceID uint32) (int64, int64, error) {
	return 0, 0, nil
}

func (c *mockPDClient) GetLocalTSWithinKeyspaceAsync(ctx context.Context, dcLocation string, keyspaceID uint32) pd.TSFuture {
	return nil
}

func (c *mockPDClient) Watch(ctx context.Context, key []byte, opts ...pd.OpOption) (chan []*meta_storagepb.Event, error) {
	return nil, nil
}

func (c *mockPDClient) Get(ctx context.Context, key []byte, opts ...pd.OpOption) (*meta_storagepb.GetResponse, error) {
	return nil, nil
}

func (c *mockPDClient) Put(ctx context.Context, key []byte, value []byte, opts ...pd.OpOption) (*meta_storagepb.PutResponse, error) {
	return nil, nil
}

func (c *mockPDClient) GetMinTS(ctx context.Context) (int64, int64, error) {
	return 0, 0, nil
}

func (c *mockPDClient) LoadResourceGroups(ctx context.Context) ([]*rmpb.ResourceGroup, int64, error) {
	return nil, 0, nil
}

<<<<<<< HEAD
func (c *mockPDClient) UpdateGCSafePointV2(ctx context.Context, ttl uint32, safePoint uint64) (uint64, error) {
	return 0, nil
}

func (c *mockPDClient) UpdateServiceSafePointV2(ctx context.Context, keyspaceID uint32, serviceID string, ttl int64, safePoint uint64) (uint64, error) {
	return 0, nil
}

func (c *mockPDClient) WatchGCSafePointV2(ctx context.Context, revision int64) (chan []*pdpb.SafePointEvent, error) {
	return nil, nil
=======
func (c *mockPDClient) UpdateGCSafePointV2(ctx context.Context, keyspaceID uint32, safePoint uint64) (uint64, error) {
	panic("unimplemented")
}

func (c *mockPDClient) UpdateServiceSafePointV2(ctx context.Context, keyspaceID uint32, serviceID string, ttl int64, safePoint uint64) (uint64, error) {
	panic("unimplemented")
}

func (c *mockPDClient) WatchGCSafePointV2(ctx context.Context, revision int64) (chan []*pdpb.SafePointEvent, error) {
	panic("unimplemented")
>>>>>>> df58452f
}<|MERGE_RESOLUTION|>--- conflicted
+++ resolved
@@ -375,27 +375,14 @@
 	return nil, 0, nil
 }
 
-<<<<<<< HEAD
-func (c *mockPDClient) UpdateGCSafePointV2(ctx context.Context, ttl uint32, safePoint uint64) (uint64, error) {
-	return 0, nil
+func (c *mockPDClient) UpdateGCSafePointV2(ctx context.Context, keyspaceID uint32, safePoint uint64) (uint64, error) {
+	panic("unimplemented")
 }
 
 func (c *mockPDClient) UpdateServiceSafePointV2(ctx context.Context, keyspaceID uint32, serviceID string, ttl int64, safePoint uint64) (uint64, error) {
-	return 0, nil
+	panic("unimplemented")
 }
 
 func (c *mockPDClient) WatchGCSafePointV2(ctx context.Context, revision int64) (chan []*pdpb.SafePointEvent, error) {
-	return nil, nil
-=======
-func (c *mockPDClient) UpdateGCSafePointV2(ctx context.Context, keyspaceID uint32, safePoint uint64) (uint64, error) {
-	panic("unimplemented")
-}
-
-func (c *mockPDClient) UpdateServiceSafePointV2(ctx context.Context, keyspaceID uint32, serviceID string, ttl int64, safePoint uint64) (uint64, error) {
-	panic("unimplemented")
-}
-
-func (c *mockPDClient) WatchGCSafePointV2(ctx context.Context, revision int64) (chan []*pdpb.SafePointEvent, error) {
-	panic("unimplemented")
->>>>>>> df58452f
+	panic("unimplemented")
 }