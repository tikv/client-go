// Copyright 2021 TiKV Authors
//
// Licensed under the Apache License, Version 2.0 (the "License");
// you may not use this file except in compliance with the License.
// You may obtain a copy of the License at
//
//     http://www.apache.org/licenses/LICENSE-2.0
//
// Unless required by applicable law or agreed to in writing, software
// distributed under the License is distributed on an "AS IS" BASIS,
// WITHOUT WARRANTIES OR CONDITIONS OF ANY KIND, either express or implied.
// See the License for the specific language governing permissions and
// limitations under the License.

package txnlock

import (
	"bytes"
	"container/list"
	"context"
	"fmt"
	"math"
	"sync"
	"sync/atomic"
	"time"

	"github.com/pingcap/kvproto/pkg/kvrpcpb"
	"github.com/pkg/errors"
	"github.com/tikv/client-go/v2/config"
	"github.com/tikv/client-go/v2/config/retry"
	tikverr "github.com/tikv/client-go/v2/error"
	"github.com/tikv/client-go/v2/internal/client"
	"github.com/tikv/client-go/v2/internal/locate"
	"github.com/tikv/client-go/v2/internal/logutil"
	"github.com/tikv/client-go/v2/metrics"
	"github.com/tikv/client-go/v2/oracle"
	"github.com/tikv/client-go/v2/tikvrpc"
	"github.com/tikv/client-go/v2/util"
	"github.com/tikv/client-go/v2/util/redact"
	"go.uber.org/zap"
)

// ResolvedCacheSize is max number of cached txn status.
const ResolvedCacheSize = 2048

const (
	getTxnStatusMaxBackoff     = 20000
	asyncResolveLockMaxBackoff = 40000
)

type storage interface {
	// GetRegionCache gets the RegionCache.
	GetRegionCache() *locate.RegionCache
	// SendReq sends a request to TiKV.
	SendReq(bo *retry.Backoffer, req *tikvrpc.Request, regionID locate.RegionVerID, timeout time.Duration) (*tikvrpc.Response, error)
	// GetOracle gets a timestamp oracle client.
	GetOracle() oracle.Oracle
}

// LockResolver resolves locks and also caches resolved txn status.
type LockResolver struct {
	store                    storage
	resolveLockLiteThreshold uint64
	mu                       struct {
		sync.RWMutex
		// These two fields is used to tracking lock resolving information
		// currentStartTS -> caller token -> resolving locks
		resolving map[uint64][][]Lock
		// currentStartTS -> concurrency resolving lock process in progress
		// use concurrency counting here to speed up checking
		// whether we can free the resource used in `resolving`
		resolvingConcurrency map[uint64]int
		// resolved caches resolved txns (FIFO, txn id -> txnStatus).
		resolved       map[uint64]TxnStatus
		recentResolved *list.List
	}
	testingKnobs struct {
		meetLock func(locks []*Lock)
	}

	// LockResolver may have some goroutines resolving locks in the background.
	// The Cancel function is to cancel these goroutines for passing goleak test.
	asyncResolveCtx    context.Context
	asyncResolveCancel func()
}

// ResolvingLock stands for current resolving locks' information
type ResolvingLock struct {
	TxnID     uint64
	LockTxnID uint64
	Key       []byte
	Primary   []byte
}

// NewLockResolver creates a new LockResolver instance.
func NewLockResolver(store storage) *LockResolver {
	r := &LockResolver{
		store:                    store,
		resolveLockLiteThreshold: config.GetGlobalConfig().TiKVClient.ResolveLockLiteThreshold,
	}
	r.mu.resolved = make(map[uint64]TxnStatus)
	r.mu.resolving = make(map[uint64][][]Lock)
	r.mu.resolvingConcurrency = make(map[uint64]int)
	r.mu.recentResolved = list.New()
	r.asyncResolveCtx, r.asyncResolveCancel = context.WithCancel(context.Background())
	return r
}

// Close cancels all background goroutines.
func (lr *LockResolver) Close() {
	lr.asyncResolveCancel()
}

// TxnStatus represents a txn's final status. It should be Lock or Commit or Rollback.
type TxnStatus struct {
	// The ttl is set from the `CheckTxnStatus` kv response, it is read only and do not change it.
	ttl         uint64
	commitTS    uint64
	action      kvrpcpb.Action
	primaryLock *kvrpcpb.LockInfo
}

// IsCommitted returns true if the txn's final status is Commit.
func (s TxnStatus) IsCommitted() bool { return s.commitTS > 0 }

// IsRolledBack returns true if the txn's final status is rolled back.
func (s TxnStatus) IsRolledBack() bool {
	return s.ttl == 0 && s.commitTS == 0 && (s.action == kvrpcpb.Action_NoAction ||
		s.action == kvrpcpb.Action_LockNotExistRollback ||
		s.action == kvrpcpb.Action_TTLExpireRollback)
}

// IsStatusDetermined returns true if the txn's final status is determined.
func (s TxnStatus) IsStatusDetermined() bool {
	return s.IsRolledBack() || s.IsCommitted()
}

// CommitTS returns the txn's commitTS. It is valid iff `IsCommitted` is true.
func (s TxnStatus) CommitTS() uint64 { return s.commitTS }

// TTL returns the TTL of the transaction if the transaction is still alive.
func (s TxnStatus) TTL() uint64 { return s.ttl }

// Action returns what the CheckTxnStatus request have done to the transaction.
func (s TxnStatus) Action() kvrpcpb.Action { return s.action }

// StatusCacheable checks whether the transaction status is certain.True will be
// returned if its status is certain:
//
// The `CheckTxnStatus` status logic is:
//
//	If l.LockType is pessimistic lock type:
//	    - if its primary lock is pessimistic too, the check txn status result should NOT be cached.
//	    - if its primary lock is prewrite lock type, the check txn status could be cached.
//	If l.lockType is prewrite lock type:
//	    - always cache the check txn status result.
//
// For prewrite locks, their primary keys should ALWAYS be the correct one and will NOT change.
//
// The mapping from `CheckTxnStatus` kv result to the tidb status:
//
//		TxnStatus::RolledBack => resp.set_action(Action::NoAction),
//		TxnStatus::TtlExpire => resp.set_action(Action::TtlExpireRollback),
//		TxnStatus::LockNotExist => resp.set_action(Action::LockNotExistRollback),
//		TxnStatus::Committed { commit_ts } => {
//		    resp.set_commit_version(commit_ts.into_inner())
//		}
//
//	 So the transaction is regarded as committed if the commit_ts is not 0, and rolled back if the
//	 `action` equals `Action::NoAction` or `Action::LockNotExistRollback` or `Action::TtlExpireRollback`.
//	 Refer to the tikv `CheckTxnStatus` handling logic for more information.
func (s TxnStatus) StatusCacheable() bool {
	return s.IsStatusDetermined()
}

// HasSameDeterminedStatus checks whether the current status is equal to another status if the
// transaction status is determined.
func (s TxnStatus) HasSameDeterminedStatus(other TxnStatus) bool {
	return (s.IsCommitted() && other.IsCommitted() && s.CommitTS() == other.CommitTS()) ||
		(s.IsRolledBack() && other.IsRolledBack())
}

func (s TxnStatus) String() string {
	// TODO: print primary lock after redact is introduced.
	return fmt.Sprintf("ttl:%v commit_ts:%v action: %v", s.ttl, s.commitTS, s.action)
}

// Lock represents a lock from tikv server.
type Lock struct {
	Key             []byte
	Primary         []byte
	TxnID           uint64
	TTL             uint64
	TxnSize         uint64
	LockType        kvrpcpb.Op
	UseAsyncCommit  bool
	LockForUpdateTS uint64
	MinCommitTS     uint64
}

func (l *Lock) String() string {
	buf := bytes.NewBuffer(make([]byte, 0, 128))
	buf.WriteString("key: ")
	buf.WriteString(redact.Key(l.Key))
	buf.WriteString(", primary: ")
	buf.WriteString(redact.Key(l.Primary))
	return fmt.Sprintf("%s, txnStartTS: %d, lockForUpdateTS:%d, minCommitTs:%d, ttl: %d, type: %s, UseAsyncCommit: %t, txnSize: %d",
		buf.String(), l.TxnID, l.LockForUpdateTS, l.MinCommitTS, l.TTL, l.LockType, l.UseAsyncCommit, l.TxnSize)
}

// NewLock creates a new *Lock.
func NewLock(l *kvrpcpb.LockInfo) *Lock {
	return &Lock{
		Key:             l.GetKey(),
		Primary:         l.GetPrimaryLock(),
		TxnID:           l.GetLockVersion(),
		TTL:             l.GetLockTtl(),
		TxnSize:         l.GetTxnSize(),
		LockType:        l.LockType,
		UseAsyncCommit:  l.UseAsyncCommit,
		LockForUpdateTS: l.LockForUpdateTs,
		MinCommitTS:     l.MinCommitTs,
	}
}

func (lr *LockResolver) saveResolved(txnID uint64, status TxnStatus) {
	if !status.IsStatusDetermined() {
		logutil.BgLogger().Error("unexpected undetermined status saved to cache",
			zap.Uint64("txnID", txnID), zap.Stringer("status", status), zap.Stack("stack"))
		panic("unexpected undetermined status saved to cache")
	}
	lr.mu.Lock()
	defer lr.mu.Unlock()

	if savedStatus, ok := lr.mu.resolved[txnID]; ok {
		// The saved determined status should always equal to the new one.
		if !(savedStatus.HasSameDeterminedStatus(status)) {
			logutil.BgLogger().Error("unexpected txn status saving to the cache, the existing status is not equal to the new one",
				zap.Uint64("txnID", txnID),
				zap.String("existing status", savedStatus.String()),
				zap.String("new status", status.String()))
			panic("unexpected txn status saved to cache with existing different entry")
		}
		return
	}
	lr.mu.resolved[txnID] = status
	lr.mu.recentResolved.PushBack(txnID)
	if len(lr.mu.resolved) > ResolvedCacheSize {
		front := lr.mu.recentResolved.Front()
		delete(lr.mu.resolved, front.Value.(uint64))
		lr.mu.recentResolved.Remove(front)
	}
}

func (lr *LockResolver) getResolved(txnID uint64) (TxnStatus, bool) {
	lr.mu.RLock()
	defer lr.mu.RUnlock()

	s, ok := lr.mu.resolved[txnID]
	return s, ok
}

// BatchResolveLocks resolve locks in a batch.
// Used it in gcworker only!
func (lr *LockResolver) BatchResolveLocks(bo *retry.Backoffer, locks []*Lock, loc locate.RegionVerID) (bool, error) {
	if len(locks) == 0 {
		return true, nil
	}

	metrics.LockResolverCountWithBatchResolve.Inc()

	// The GCWorker kill all ongoing transactions, because it must make sure all
	// locks have been cleaned before GC.
	expiredLocks := locks

	txnInfos := make(map[uint64]uint64)
	startTime := time.Now()
	for _, l := range expiredLocks {
		logutil.Logger(bo.GetCtx()).Debug("BatchResolveLocks handling lock", zap.Stringer("lock", l))

		if _, ok := txnInfos[l.TxnID]; ok {
			continue
		}
		metrics.LockResolverCountWithExpired.Inc()

		// Use currentTS = math.MaxUint64 means rollback the txn, no matter the lock is expired or not!
		status, err := lr.getTxnStatus(bo, l.TxnID, l.Primary, 0, math.MaxUint64, true, false, l)
		if err != nil {
			return false, err
		}

		if l.LockType == kvrpcpb.Op_PessimisticLock {
			// BatchResolveLocks forces resolving the locks ignoring whether whey are expired.
			// For pessimistic locks, committing them makes no sense, but it won't affect transaction
			// correctness if we always roll back them.
			// Pessimistic locks needs special handling logic because their primary may not point
			// to the real primary of that transaction, and their state cannot be put in `txnInfos`.
			// (see: https://github.com/pingcap/tidb/issues/42937).
			//
			// `resolvePessimisticLock` should be called after calling `getTxnStatus`.
			// See: https://github.com/pingcap/tidb/issues/45134
			err := lr.resolvePessimisticLock(bo, l, false, nil)
			if err != nil {
				return false, err
			}
			continue
		}

		// If the transaction uses async commit, CheckTxnStatus will reject rolling back the primary lock.
		// Then we need to check the secondary locks to determine the final status of the transaction.
		if status.primaryLock != nil && status.primaryLock.UseAsyncCommit {
			resolveData, err := lr.checkAllSecondaries(bo, l, &status)
			if err == nil {
				txnInfos[l.TxnID] = resolveData.commitTs
				continue
			}
			if _, ok := errors.Cause(err).(*nonAsyncCommitLock); ok {
				status, err = lr.getTxnStatus(bo, l.TxnID, l.Primary, 0, math.MaxUint64, true, true, l)
				if err != nil {
					return false, err
				}
			} else {
				return false, err
			}
		}

		if status.ttl > 0 {
			logutil.BgLogger().Error("BatchResolveLocks fail to clean locks, this result is not expected!")
			return false, errors.New("TiDB ask TiKV to rollback locks but it doesn't, the protocol maybe wrong")
		}

		txnInfos[l.TxnID] = status.commitTS
	}
	logutil.BgLogger().Info("BatchResolveLocks: lookup txn status",
		zap.Duration("cost time", time.Since(startTime)),
		zap.Int("num of txn", len(txnInfos)))

	listTxnInfos := make([]*kvrpcpb.TxnInfo, 0, len(txnInfos))
	for txnID, status := range txnInfos {
		listTxnInfos = append(listTxnInfos, &kvrpcpb.TxnInfo{
			Txn:    txnID,
			Status: status,
		})
	}

	req := tikvrpc.NewRequest(tikvrpc.CmdResolveLock, &kvrpcpb.ResolveLockRequest{TxnInfos: listTxnInfos},
		kvrpcpb.Context{
			// TODO: how to pass the `start_ts`	here?
			RequestSource: util.RequestSourceFromCtx(bo.GetCtx()),
			ResourceControlContext: &kvrpcpb.ResourceControlContext{
				ResourceGroupName: util.ResourceGroupNameFromCtx(bo.GetCtx()),
			},
		},
	)
	req.MaxExecutionDurationMs = uint64(client.MaxWriteExecutionTime.Milliseconds())
	startTime = time.Now()
	resp, err := lr.store.SendReq(bo, req, loc, client.ReadTimeoutShort)
	if err != nil {
		return false, err
	}

	regionErr, err := resp.GetRegionError()
	if err != nil {
		return false, err
	}

	if regionErr != nil {
		err = bo.Backoff(retry.BoRegionMiss, errors.New(regionErr.String()))
		if err != nil {
			return false, err
		}
		return false, nil
	}

	if resp.Resp == nil {
		return false, errors.WithStack(tikverr.ErrBodyMissing)
	}
	cmdResp := resp.Resp.(*kvrpcpb.ResolveLockResponse)
	if keyErr := cmdResp.GetError(); keyErr != nil {
		err = errors.Errorf("unexpected resolve err: %s", keyErr)
		logutil.BgLogger().Error(
			"resolveLock error",
			zap.Error(err),
			zap.String("debugInfo", tikverr.ExtractDebugInfoStrFromKeyErr(keyErr)),
		)
		return false, err
	}

	logutil.BgLogger().Info("BatchResolveLocks: resolve locks in a batch",
		zap.Duration("cost time", time.Since(startTime)),
		zap.Int("num of locks", len(expiredLocks)))
	return true, nil
}

// ResolveLocksOptions is the options struct for calling resolving lock.
type ResolveLocksOptions struct {
	CallerStartTS            uint64
	Locks                    []*Lock
	Lite                     bool
	ForRead                  bool
	Detail                   *util.ResolveLockDetail
	PessimisticRegionResolve bool
}

// ResolveLockResult is the result struct for resolving lock.
type ResolveLockResult struct {
	TTL         int64
	IgnoreLocks []uint64
	AccessLocks []uint64
}

// ResolveLocksWithOpts wraps ResolveLocks and ResolveLocksForRead, which extract the parameters into structs for better extension.
func (lr *LockResolver) ResolveLocksWithOpts(bo *retry.Backoffer, opts ResolveLocksOptions) (ResolveLockResult, error) {
	return lr.resolveLocks(bo, opts)
}

// ResolveLocks tries to resolve Locks. The resolving process is in 3 steps:
//  1. Use the `lockTTL` to pick up all expired locks. Only locks that are too
//     old are considered orphan locks and will be handled later. If all locks
//     are expired then all locks will be resolved so the returned `ok` will be
//     true, otherwise caller should sleep a while before retry.
//  2. For each lock, query the primary key to get txn(which left the lock)'s
//     commit status.
//  3. Send `ResolveLock` cmd to the lock's region to resolve all locks belong to
//     the same transaction.
func (lr *LockResolver) ResolveLocks(bo *retry.Backoffer, callerStartTS uint64, locks []*Lock) (int64, error) {
	opts := ResolveLocksOptions{
		CallerStartTS: callerStartTS,
		Locks:         locks,
	}
	res, err := lr.resolveLocks(bo, opts)
	return res.TTL, err
}

// ResolveLocksForRead is essentially the same as ResolveLocks, except with some optimizations for read.
// Read operations needn't wait for resolve secondary locks and can read through(the lock's transaction is committed
// and its commitTS is less than or equal to callerStartTS) or ignore(the lock's transaction is rolled back or its minCommitTS is pushed) the lock .
func (lr *LockResolver) ResolveLocksForRead(bo *retry.Backoffer, callerStartTS uint64, locks []*Lock, lite bool) (int64, []uint64 /* canIgnore */, []uint64 /* canAccess */, error) {
	opts := ResolveLocksOptions{
		CallerStartTS: callerStartTS,
		Locks:         locks,
		Lite:          lite,
		ForRead:       true,
	}
	res, err := lr.resolveLocks(bo, opts)
	return res.TTL, res.IgnoreLocks, res.AccessLocks, err
}

// RecordResolvingLocks records a txn which startTS is callerStartTS tries to resolve locks
// Call this when start trying to resolve locks
// Return a token which is used to call ResolvingLocksDone
func (lr *LockResolver) RecordResolvingLocks(locks []*Lock, callerStartTS uint64) int {
	resolving := make([]Lock, 0, len(locks))
	for _, lock := range locks {
		resolving = append(resolving, *lock)
	}
	lr.mu.Lock()
	lr.mu.resolvingConcurrency[callerStartTS]++
	token := len(lr.mu.resolving[callerStartTS])
	lr.mu.resolving[callerStartTS] = append(lr.mu.resolving[callerStartTS], resolving)
	lr.mu.Unlock()
	return token
}

// UpdateResolvingLocks update the lock resoling information of the txn `callerStartTS`
func (lr *LockResolver) UpdateResolvingLocks(locks []*Lock, callerStartTS uint64, token int) {
	resolving := make([]Lock, 0, len(locks))
	for _, lock := range locks {
		resolving = append(resolving, *lock)
	}
	lr.mu.Lock()
	lr.mu.resolving[callerStartTS][token] = resolving
	lr.mu.Unlock()
}

// ResolveLocksDone will remove resolving locks information related with callerStartTS
func (lr *LockResolver) ResolveLocksDone(callerStartTS uint64, token int) {
	lr.mu.Lock()
	lr.mu.resolving[callerStartTS][token] = nil
	lr.mu.resolvingConcurrency[callerStartTS]--
	if lr.mu.resolvingConcurrency[callerStartTS] == 0 {
		delete(lr.mu.resolving, callerStartTS)
		delete(lr.mu.resolvingConcurrency, callerStartTS)
	}
	lr.mu.Unlock()
}

func (lr *LockResolver) resolveLocks(bo *retry.Backoffer, opts ResolveLocksOptions) (ResolveLockResult, error) {
	callerStartTS, locks, forRead, lite, detail, pessimisticRegionResolve := opts.CallerStartTS, opts.Locks, opts.ForRead, opts.Lite, opts.Detail, opts.PessimisticRegionResolve
	if lr.testingKnobs.meetLock != nil {
		lr.testingKnobs.meetLock(locks)
	}
	var msBeforeTxnExpired txnExpireTime
	if len(locks) == 0 {
		return ResolveLockResult{
			TTL: msBeforeTxnExpired.value(),
		}, nil
	}
	metrics.LockResolverCountWithResolve.Inc()
	// This is the origin resolve lock time.
	// TODO(you06): record the more details and calculate the total time by calculating the sum of details.
	if detail != nil {
		startTime := time.Now()
		defer func() {
			atomic.AddInt64(&detail.ResolveLockTime, int64(time.Since(startTime)))
		}()
	}

	// TxnID -> []Region, record resolved Regions.
	// TODO: Maybe put it in LockResolver and share by all txns.
	cleanTxns := make(map[uint64]map[locate.RegionVerID]struct{})
	pessimisticCleanTxns := make(map[uint64]map[locate.RegionVerID]struct{})
	var resolve func(*Lock, bool) (TxnStatus, error)
	resolve = func(l *Lock, forceSyncCommit bool) (TxnStatus, error) {
		status, err := lr.getTxnStatusFromLock(bo, l, callerStartTS, forceSyncCommit, detail)

		if _, ok := errors.Cause(err).(primaryMismatch); ok {
			if l.LockType != kvrpcpb.Op_PessimisticLock {
				logutil.BgLogger().Info("unexpected primaryMismatch error occurred on a non-pessimistic lock", zap.Stringer("lock", l), zap.Error(err))
				return TxnStatus{}, err
			}
			// Pessimistic rollback the pessimistic lock as it points to an invalid primary.
			status, err = TxnStatus{}, nil
		} else if err != nil {
			return TxnStatus{}, err
		}
		ttlExpired := (lr.store == nil) || (lr.store.GetOracle().IsExpired(l.TxnID, status.ttl, &oracle.Option{TxnScope: oracle.GlobalTxnScope}))
		expiredAsyncCommitLocks := status.primaryLock != nil && status.primaryLock.UseAsyncCommit && !forceSyncCommit && ttlExpired
		if status.ttl != 0 && !expiredAsyncCommitLocks {
			return status, nil
		}

		// If the lock is non-async-commit type:
		// - It is committed or rolled back, resolve lock accordingly.
		// - It does not expire, return TTL and backoff wait.
		// - It is regarded as an expired pessimistic lock, pessimistic rollback it.
		//
		// Else if the lock is an async-commit lock:
		// - It does not expire, return TTL and backoff wait.
		// - Otherwise, try to trigger the `resolveAsyncCommitLock` process to determine the status of
		//   corresponding async commit transaction.
		metrics.LockResolverCountWithExpired.Inc()
		cleanRegions, exists := cleanTxns[l.TxnID]
		if !exists {
			cleanRegions = make(map[locate.RegionVerID]struct{})
			cleanTxns[l.TxnID] = cleanRegions
		}
		if expiredAsyncCommitLocks {
			// resolveAsyncCommitLock will resolve all locks of the transaction, so we needn't resolve
			// it again if it has been resolved once.
			if exists {
				return status, nil
			}
			// status of async-commit transaction is determined by resolveAsyncCommitLock.
			status, err = lr.resolveAsyncCommitLock(bo, l, status, forRead)
			if _, ok := errors.Cause(err).(*nonAsyncCommitLock); ok {
				status, err = resolve(l, true)
			}
			return status, err
		}
		if l.LockType == kvrpcpb.Op_PessimisticLock {
			// pessimistic locks don't block read so it needn't be async.
			if pessimisticRegionResolve {
				pessimisticCleanRegions, exists := pessimisticCleanTxns[l.TxnID]
				if !exists {
					pessimisticCleanRegions = make(map[locate.RegionVerID]struct{})
					pessimisticCleanTxns[l.TxnID] = pessimisticCleanRegions
				}
				err = lr.resolvePessimisticLock(bo, l, true, pessimisticCleanRegions)
			} else {
				err = lr.resolvePessimisticLock(bo, l, false, nil)
			}
		} else {
			if forRead {
				asyncCtx := context.WithValue(lr.asyncResolveCtx, util.RequestSourceKey, bo.GetCtx().Value(util.RequestSourceKey))
				asyncBo := retry.NewBackoffer(asyncCtx, asyncResolveLockMaxBackoff)
				go func() {
					// Pass an empty cleanRegions here to avoid data race and
					// let `reqCollapse` deduplicate identical resolve requests.
					err := lr.resolveLock(asyncBo, l, status, lite, map[locate.RegionVerID]struct{}{})
					if err != nil {
						logutil.BgLogger().Info("failed to resolve lock asynchronously",
							zap.String("lock", l.String()), zap.Uint64("commitTS", status.CommitTS()), zap.Error(err))
					}
				}()
			} else {
				err = lr.resolveLock(bo, l, status, lite, cleanRegions)
			}
		}
		return status, err
	}

	var canIgnore, canAccess []uint64
	for _, l := range locks {
		status, err := resolve(l, false)
		if err != nil {
			msBeforeTxnExpired.update(0)
			return ResolveLockResult{
				TTL: msBeforeTxnExpired.value(),
			}, err
		}
		if !forRead {
			if status.ttl != 0 {
				metrics.LockResolverCountWithNotExpired.Inc()
				msBeforeLockExpired := lr.store.GetOracle().UntilExpired(l.TxnID, status.ttl, &oracle.Option{})
				msBeforeTxnExpired.update(msBeforeLockExpired)
				continue
			}
		}
		if status.action == kvrpcpb.Action_MinCommitTSPushed || status.IsRolledBack() ||
			(status.IsCommitted() && status.CommitTS() > callerStartTS) {
			if canIgnore == nil {
				canIgnore = make([]uint64, 0, len(locks))
			}
			canIgnore = append(canIgnore, l.TxnID)
		} else if status.IsCommitted() && status.CommitTS() <= callerStartTS {
			if canAccess == nil {
				canAccess = make([]uint64, 0, len(locks))
			}
			canAccess = append(canAccess, l.TxnID)
		} else {
			metrics.LockResolverCountWithNotExpired.Inc()
			msBeforeLockExpired := lr.store.GetOracle().UntilExpired(l.TxnID, status.ttl, &oracle.Option{})
			msBeforeTxnExpired.update(msBeforeLockExpired)
		}
	}
	if msBeforeTxnExpired.value() > 0 {
		metrics.LockResolverCountWithWaitExpired.Inc()
	}
	return ResolveLockResult{
		TTL:         msBeforeTxnExpired.value(),
		IgnoreLocks: canIgnore,
		AccessLocks: canAccess,
	}, nil
}

// Resolving returns the locks' information we are resolving currently.
func (lr *LockResolver) Resolving() []ResolvingLock {
	result := []ResolvingLock{}
	lr.mu.RLock()
	defer lr.mu.RUnlock()
	for txnID, items := range lr.mu.resolving {
		for _, item := range items {
			for _, lock := range item {
				result = append(result, ResolvingLock{
					TxnID:     txnID,
					LockTxnID: lock.TxnID,
					Key:       lock.Key,
					Primary:   lock.Primary,
				})
			}
		}
	}
	return result
}

type txnExpireTime struct {
	initialized bool
	txnExpire   int64
}

func (t *txnExpireTime) update(lockExpire int64) {
	if lockExpire <= 0 {
		lockExpire = 0
	}
	if !t.initialized {
		t.txnExpire = lockExpire
		t.initialized = true
		return
	}
	if lockExpire < t.txnExpire {
		t.txnExpire = lockExpire
	}
}

func (t *txnExpireTime) value() int64 {
	if !t.initialized {
		return 0
	}
	return t.txnExpire
}

// GetTxnStatus queries tikv-server for a txn's status (commit/rollback).
// If the primary key is still locked, it will launch a Rollback to abort it.
// To avoid unnecessarily aborting too many txns, it is wiser to wait a few
// seconds before calling it after Prewrite.
func (lr *LockResolver) GetTxnStatus(txnID uint64, callerStartTS uint64, primary []byte) (TxnStatus, error) {
	var status TxnStatus
	bo := retry.NewBackoffer(context.Background(), getTxnStatusMaxBackoff)
	currentTS, err := lr.store.GetOracle().GetLowResolutionTimestamp(bo.GetCtx(), &oracle.Option{})
	if err != nil {
		return status, err
	}
	return lr.getTxnStatus(bo, txnID, primary, callerStartTS, currentTS, true, false, nil)
}

func (lr *LockResolver) getTxnStatusFromLock(bo *retry.Backoffer, l *Lock, callerStartTS uint64, forceSyncCommit bool, detail *util.ResolveLockDetail) (TxnStatus, error) {
	var currentTS uint64
	var err error
	var status TxnStatus

	if l.TTL == 0 {
		// NOTE: l.TTL = 0 is a special protocol!!!
		// When the pessimistic txn prewrite meets locks of a txn, it should resolve the lock **unconditionally**.
		// In this case, TiKV use lock TTL = 0 to notify TiDB, and TiDB should resolve the lock!
		// Set currentTS to max uint64 to make the lock expired.
		currentTS = math.MaxUint64
	} else {
		currentTS, err = lr.store.GetOracle().GetLowResolutionTimestamp(bo.GetCtx(), &oracle.Option{})
		if err != nil {
			return TxnStatus{}, err
		}
	}

	rollbackIfNotExist := false
	if _, err := util.EvalFailpoint("getTxnStatusDelay"); err == nil {
		time.Sleep(100 * time.Millisecond)
	}
	for {
		status, err = lr.getTxnStatus(bo, l.TxnID, l.Primary, callerStartTS, currentTS, rollbackIfNotExist, forceSyncCommit, l)
		if err == nil {
			return status, nil
		}
		// If the error is something other than txnNotFoundErr, throw the error (network
		// unavailable, tikv down, backoff timeout etc) to the caller.
		if _, ok := errors.Cause(err).(txnNotFoundErr); !ok {
			return TxnStatus{}, err
		}

		if _, err := util.EvalFailpoint("txnNotFoundRetTTL"); err == nil {
			return TxnStatus{ttl: l.TTL, action: kvrpcpb.Action_NoAction}, nil
		}

		if lr.store.GetOracle().UntilExpired(l.TxnID, l.TTL, &oracle.Option{}) <= 0 {
			logutil.Logger(bo.GetCtx()).Warn("lock txn not found, lock has expired",
				zap.Uint64("CallerStartTs", callerStartTS),
				zap.Stringer("lock str", l),
				zap.Stringer("status", status))
			if l.LockType == kvrpcpb.Op_PessimisticLock {
				if _, err := util.EvalFailpoint("txnExpireRetTTL"); err == nil {
					return TxnStatus{action: kvrpcpb.Action_LockNotExistDoNothing},
						errors.New("error txn not found and lock expired")
				}
			}
			// For pessimistic lock resolving, if the primary lock does not exist and rollbackIfNotExist is true,
			// The Action_LockNotExistDoNothing will be returned as the status.
			rollbackIfNotExist = true
			continue
		} else {
			// For the Rollback statement from user, the pessimistic locks will be rollbacked and the primary key in store
			// has no related information. There are possibilities that some other transactions do checkTxnStatus on these
			// locks and they will be blocked ttl time, so let the transaction retries to do pessimistic lock if txn not found
			// and the lock does not expire yet.
			if l.LockType == kvrpcpb.Op_PessimisticLock {
				return TxnStatus{ttl: l.TTL}, nil
			}
		}

		// Handle txnNotFound error.
		// getTxnStatus() returns it when the secondary locks exist while the primary lock doesn't.
		// This is likely to happen in the concurrently prewrite when secondary regions
		// success before the primary region.
		if err := bo.Backoff(retry.BoTxnNotFound, err); err != nil {
			logutil.Logger(bo.GetCtx()).Warn("getTxnStatusFromLock backoff fail", zap.Error(err))
			return TxnStatus{}, err
		}
	}
}

type txnNotFoundErr struct {
	*kvrpcpb.TxnNotFound
}

func (e txnNotFoundErr) Error() string {
	return e.TxnNotFound.String()
}

type primaryMismatch struct {
	currentLock *kvrpcpb.LockInfo
}

func (e primaryMismatch) Error() string {
	return "primary mismatch, current lock: " + e.currentLock.String()
}

// getTxnStatus sends the CheckTxnStatus request to the TiKV server.
// When rollbackIfNotExist is false, the caller should be careful with the txnNotFoundErr error.
func (lr *LockResolver) getTxnStatus(bo *retry.Backoffer, txnID uint64, primary []byte,
	callerStartTS, currentTS uint64, rollbackIfNotExist bool, forceSyncCommit bool, lockInfo *Lock) (TxnStatus, error) {
	if s, ok := lr.getResolved(txnID); ok {
		return s, nil
	}

	metrics.LockResolverCountWithQueryTxnStatus.Inc()

	// CheckTxnStatus may meet the following cases:
	// 1. LOCK
	// 1.1 Lock expired -- orphan lock, fail to update TTL, crash recovery etc.
	// 1.2 Lock TTL -- active transaction holding the lock.
	// 2. NO LOCK
	// 2.1 Txn Committed
	// 2.2 Txn Rollbacked -- rollback itself, rollback by others, GC tomb etc.
	// 2.3 No lock -- pessimistic lock rollback, concurrence prewrite.

	var status TxnStatus
	resolvingPessimisticLock := lockInfo != nil && lockInfo.LockType == kvrpcpb.Op_PessimisticLock
	req := tikvrpc.NewRequest(tikvrpc.CmdCheckTxnStatus, &kvrpcpb.CheckTxnStatusRequest{
		PrimaryKey:               primary,
		LockTs:                   txnID,
		CallerStartTs:            callerStartTS,
		CurrentTs:                currentTS,
		RollbackIfNotExist:       rollbackIfNotExist,
		ForceSyncCommit:          forceSyncCommit,
		ResolvingPessimisticLock: resolvingPessimisticLock,
		VerifyIsPrimary:          true,
	}, kvrpcpb.Context{
		RequestSource: util.RequestSourceFromCtx(bo.GetCtx()),
		ResourceControlContext: &kvrpcpb.ResourceControlContext{
			ResourceGroupName: util.ResourceGroupNameFromCtx(bo.GetCtx()),
		},
	})
	for {
		loc, err := lr.store.GetRegionCache().LocateKey(bo, primary)
		if err != nil {
			return status, err
		}
		req.MaxExecutionDurationMs = uint64(client.MaxWriteExecutionTime.Milliseconds())
		resp, err := lr.store.SendReq(bo, req, loc.Region, client.ReadTimeoutShort)
		if err != nil {
			return status, err
		}
		regionErr, err := resp.GetRegionError()
		if err != nil {
			return status, err
		}
		if regionErr != nil {
			err = bo.Backoff(retry.BoRegionMiss, errors.New(regionErr.String()))
			if err != nil {
				return status, err
			}
			continue
		}
		if resp.Resp == nil {
			return status, errors.WithStack(tikverr.ErrBodyMissing)
		}
		cmdResp := resp.Resp.(*kvrpcpb.CheckTxnStatusResponse)
		if keyErr := cmdResp.GetError(); keyErr != nil {
			txnNotFound := keyErr.GetTxnNotFound()
			if txnNotFound != nil {
				return status, txnNotFoundErr{txnNotFound}
			}

			if p := keyErr.GetPrimaryMismatch(); p != nil && resolvingPessimisticLock {
				err = primaryMismatch{currentLock: p.GetLockInfo()}
				logutil.BgLogger().Info("getTxnStatus was called on secondary lock", zap.Error(err))
				return status, err
			}

			err = errors.Errorf("unexpected err: %s, tid: %v", keyErr, txnID)
			logutil.BgLogger().Error("getTxnStatus error", zap.Error(err))
			return status, err
		}
		status.action = cmdResp.Action
		status.primaryLock = cmdResp.LockInfo

<<<<<<< HEAD
		if status.primaryLock != nil && status.primaryLock.UseAsyncCommit && !forceSyncCommit {
			if !lr.store.GetOracle().IsExpired(txnID, cmdResp.LockTtl, &oracle.Option{}) {
				status.ttl = cmdResp.LockTtl
			}
		} else if cmdResp.LockTtl != 0 {
=======
		if cmdResp.LockTtl != 0 {
>>>>>>> 469a7adf
			status.ttl = cmdResp.LockTtl
		} else {
			if cmdResp.CommitVersion == 0 {
				metrics.LockResolverCountWithQueryTxnStatusRolledBack.Inc()
			} else {
				metrics.LockResolverCountWithQueryTxnStatusCommitted.Inc()
			}

			status.commitTS = cmdResp.CommitVersion
			if status.StatusCacheable() {
				lr.saveResolved(txnID, status)
			}
		}

		return status, nil
	}
}

// asyncResolveData is data contributed by multiple goroutines when resolving locks using the async commit protocol. All
// data should be protected by the mutex field.
type asyncResolveData struct {
	mutex sync.Mutex
	// If any key has been committed (missingLock is true), then this is the commit ts. In that case, all locks should
	// be committed with the same commit timestamp. If no locks have been committed (missingLock is false), then we will
	// use max(all min commit ts) from all locks; i.e., it is the commit ts we should use. Note that a secondary lock's
	// commit ts may or may not be the same as the primary lock's min commit ts.
	commitTs    uint64
	keys        [][]byte
	missingLock bool
}

type nonAsyncCommitLock struct{}

func (*nonAsyncCommitLock) Error() string {
	return "CheckSecondaryLocks receives a non-async-commit lock"
}

// addKeys adds the keys from locks to data, keeping other fields up to date. startTS and commitTS are for the
// transaction being resolved.
//
// In the async commit protocol when checking locks, we send a list of keys to check and get back a list of locks. There
// will be a lock for every key which is locked. If there are fewer locks than keys, then a lock is missing because it
// has been committed, rolled back, or was never locked.
//
// In this function, locks is the list of locks, and expected is the number of keys. asyncResolveData.missingLock will be
// set to true if the lengths don't match. If the lengths do match, then the locks are added to asyncResolveData.locks
// and will need to be resolved by the caller.
func (data *asyncResolveData) addKeys(locks []*kvrpcpb.LockInfo, expected int, startTS uint64, commitTS uint64) error {
	data.mutex.Lock()
	defer data.mutex.Unlock()

	// Check locks to see if any have been committed or rolled back.
	if len(locks) < expected {
		logutil.BgLogger().Info("addKeys: lock has been committed or rolled back", zap.Uint64("commit ts", commitTS), zap.Uint64("start ts", startTS))
		// A lock is missing - the transaction must either have been rolled back or committed.
		if !data.missingLock {
			// commitTS == 0 => lock has been rolled back.
			if commitTS != 0 && commitTS < data.commitTs {
				return errors.Errorf("commit TS must be greater or equal to min commit TS: commit ts: %v, min commit ts: %v", commitTS, data.commitTs)
			}
			data.commitTs = commitTS
		}
		data.missingLock = true

		if data.commitTs != commitTS {
			return errors.Errorf("commit TS mismatch in async commit recovery: %v and %v", data.commitTs, commitTS)
		}

		// We do not need to resolve the remaining locks because TiKV will have resolved them as appropriate.
		return nil
	}

	logutil.BgLogger().Debug("addKeys: all locks present", zap.Uint64("start ts", startTS))
	// Save all locks to be resolved.
	for _, lockInfo := range locks {
		if lockInfo.LockVersion != startTS {
			err := errors.Errorf("unexpected timestamp, expected: %v, found: %v", startTS, lockInfo.LockVersion)
			logutil.BgLogger().Error("addLocks error", zap.Error(err))
			return err
		}
		if !lockInfo.UseAsyncCommit {
			return &nonAsyncCommitLock{}
		}
		if !data.missingLock && lockInfo.MinCommitTs > data.commitTs {
			data.commitTs = lockInfo.MinCommitTs
		}
		data.keys = append(data.keys, lockInfo.Key)
	}

	return nil
}

func (lr *LockResolver) checkSecondaries(bo *retry.Backoffer, txnID uint64, curKeys [][]byte, curRegionID locate.RegionVerID, shared *asyncResolveData) error {
	checkReq := &kvrpcpb.CheckSecondaryLocksRequest{
		Keys:         curKeys,
		StartVersion: txnID,
	}
	req := tikvrpc.NewRequest(tikvrpc.CmdCheckSecondaryLocks, checkReq, kvrpcpb.Context{
		RequestSource: util.RequestSourceFromCtx(bo.GetCtx()),
		ResourceControlContext: &kvrpcpb.ResourceControlContext{
			ResourceGroupName: util.ResourceGroupNameFromCtx(bo.GetCtx()),
		},
	})
	metrics.LockResolverCountWithQueryCheckSecondaryLocks.Inc()
	req.MaxExecutionDurationMs = uint64(client.MaxWriteExecutionTime.Milliseconds())
	resp, err := lr.store.SendReq(bo, req, curRegionID, client.ReadTimeoutShort)
	if err != nil {
		return err
	}
	regionErr, err := resp.GetRegionError()
	if err != nil {
		return err
	}
	if regionErr != nil {
		err = bo.Backoff(retry.BoRegionMiss, errors.New(regionErr.String()))
		if err != nil {
			return err
		}

		logutil.BgLogger().Debug("checkSecondaries: region error, regrouping", zap.Uint64("txn id", txnID), zap.Uint64("region", curRegionID.GetID()))

		// If regions have changed, then we might need to regroup the keys. Since this should be rare and for the sake
		// of simplicity, we will resolve regions sequentially.
		regions, _, err := lr.store.GetRegionCache().GroupKeysByRegion(bo, curKeys, nil)
		if err != nil {
			return err
		}
		for regionID, keys := range regions {
			// Recursion will terminate because the resolve request succeeds or the Backoffer reaches its limit.
			if err = lr.checkSecondaries(bo, txnID, keys, regionID, shared); err != nil {
				return err
			}
		}
		return nil
	}
	if resp.Resp == nil {
		return errors.WithStack(tikverr.ErrBodyMissing)
	}

	checkResp := resp.Resp.(*kvrpcpb.CheckSecondaryLocksResponse)
	return shared.addKeys(checkResp.Locks, len(curKeys), txnID, checkResp.CommitTs)
}

// resolveAsyncResolveData resolves all locks in an async-commit transaction according to the status.
func (lr *LockResolver) resolveAsyncResolveData(bo *retry.Backoffer, l *Lock, status TxnStatus, keys [][]byte) error {
	util.EvalFailpoint("resolveAsyncResolveData")

	keysByRegion, _, err := lr.store.GetRegionCache().GroupKeysByRegion(bo, keys, nil)
	if err != nil {
		return err
	}
	errChan := make(chan error, len(keysByRegion))
	var lastForkedBo atomic.Pointer[retry.Backoffer]
	// Resolve every lock in the transaction.
	for region, locks := range keysByRegion {
		curLocks := locks
		curRegion := region
		resolveBo, cancel := bo.Fork()
		defer cancel()

		go func() {
			e := lr.resolveRegionLocks(resolveBo, l, curRegion, curLocks, status)
			lastForkedBo.Store(resolveBo)
			errChan <- e
		}()
	}

	var errs []string
	for range len(keysByRegion) {
		if err1 := <-errChan; err1 != nil {
			errs = append(errs, err1.Error())
		}
	}
	bo.UpdateUsingForked(lastForkedBo.Load())

	if len(errs) > 0 {
		return errors.Errorf("async commit recovery (sending ResolveLock) finished with errors: %v", errs)
	}

	return nil
}

// resolveLockAsync resolves l assuming it was locked using the async commit protocol.
func (lr *LockResolver) resolveAsyncCommitLock(bo *retry.Backoffer, l *Lock, status TxnStatus, asyncResolveAll bool) (TxnStatus, error) {
	metrics.LockResolverCountWithResolveAsync.Inc()

	var toResolveKeys [][]byte
	if status.IsStatusDetermined() {
		toResolveKeys = make([][]byte, 0, len(status.primaryLock.Secondaries)+1)
		toResolveKeys = append(toResolveKeys, status.primaryLock.Secondaries...)
		toResolveKeys = append(toResolveKeys, l.Primary)
	} else {
		// Only do checkAllSecondaries if the transaction status is undetermined.
		// The async commit transaction is regarded as committed if `resolveData.commitTS` is not 0,
		// otherwise it is regarded as rolled back. The transaction status should be determined if the
		// `checkAllSecondaries` finishes with no errors.
		resolveData, err := lr.checkAllSecondaries(bo, l, &status)
		if err != nil {
			return TxnStatus{}, err
		}
		resolveData.keys = append(resolveData.keys, l.Primary)

		status.commitTS = resolveData.commitTs
		if status.StatusCacheable() {
			lr.saveResolved(l.TxnID, status)
		}
		toResolveKeys = resolveData.keys
	}

	if _, err := util.EvalFailpoint("resolveAsyncCommitLockReturn"); err == nil {
		return status, nil
	}
	logutil.BgLogger().Info("resolve async commit locks", zap.Uint64("startTS", l.TxnID), zap.Uint64("commitTS", status.commitTS), zap.Stringer("TxnStatus", status))
	if asyncResolveAll {
		asyncBo := retry.NewBackoffer(lr.asyncResolveCtx, asyncResolveLockMaxBackoff)
		go func() {
			err := lr.resolveAsyncResolveData(asyncBo, l, status, toResolveKeys)
			if err != nil {
				logutil.BgLogger().Info("failed to resolve async-commit locks asynchronously",
					zap.Uint64("startTS", l.TxnID), zap.Uint64("commitTS", status.CommitTS()), zap.Error(err))
			}
		}()
	} else {
		err := lr.resolveAsyncResolveData(bo, l, status, toResolveKeys)
		if err != nil {
			return TxnStatus{}, err
		}
	}
	return status, nil
}

// checkAllSecondaries checks the secondary locks of an async commit transaction to find out the final
// status of the transaction
func (lr *LockResolver) checkAllSecondaries(bo *retry.Backoffer, l *Lock, status *TxnStatus) (*asyncResolveData, error) {
	regions, _, err := lr.store.GetRegionCache().GroupKeysByRegion(bo, status.primaryLock.Secondaries, nil)
	if err != nil {
		return nil, err
	}

	shared := asyncResolveData{
		mutex:       sync.Mutex{},
		commitTs:    status.primaryLock.MinCommitTs,
		keys:        [][]byte{},
		missingLock: false,
	}

	errChan := make(chan error, len(regions))
	var lastForkedBo atomic.Pointer[retry.Backoffer]
	for regionID, keys := range regions {
		curRegionID := regionID
		curKeys := keys
		checkBo, cancel := bo.Fork()
		defer cancel()

		go func() {
			e := lr.checkSecondaries(checkBo, l.TxnID, curKeys, curRegionID, &shared)
			lastForkedBo.Store(checkBo)
			errChan <- e
		}()
	}

	for range len(regions) {
		if e := <-errChan; e != nil {
			bo.UpdateUsingForked(lastForkedBo.Load())
			return nil, e
		}
	}
	bo.UpdateUsingForked(lastForkedBo.Load())
	return &shared, nil
}

// resolveRegionLocks is essentially the same as resolveLock, but we resolve all keys in the same region at the same time.
func (lr *LockResolver) resolveRegionLocks(bo *retry.Backoffer, l *Lock, region locate.RegionVerID, keys [][]byte, status TxnStatus) error {
	lreq := &kvrpcpb.ResolveLockRequest{
		StartVersion: l.TxnID,
	}
	if status.IsCommitted() {
		lreq.CommitVersion = status.CommitTS()
	}
	lreq.Keys = keys
	req := tikvrpc.NewRequest(tikvrpc.CmdResolveLock, lreq, kvrpcpb.Context{
		ResourceControlContext: &kvrpcpb.ResourceControlContext{
			ResourceGroupName: util.ResourceGroupNameFromCtx(bo.GetCtx()),
		},
	})
	req.MaxExecutionDurationMs = uint64(client.MaxWriteExecutionTime.Milliseconds())
	resp, err := lr.store.SendReq(bo, req, region, client.ReadTimeoutShort)
	if err != nil {
		return err
	}

	regionErr, err := resp.GetRegionError()
	if err != nil {
		return err
	}
	if regionErr != nil {
		err := bo.Backoff(retry.BoRegionMiss, errors.New(regionErr.String()))
		if err != nil {
			return err
		}

		logutil.BgLogger().Info("resolveRegionLocks region error, regrouping", zap.String("lock", l.String()), zap.Uint64("region", region.GetID()))

		// Regroup locks.
		regions, _, err := lr.store.GetRegionCache().GroupKeysByRegion(bo, keys, nil)
		if err != nil {
			return err
		}
		for regionID, keys := range regions {
			// Recursion will terminate because the resolve request succeeds or the Backoffer reaches its limit.
			if err = lr.resolveRegionLocks(bo, l, regionID, keys, status); err != nil {
				return err
			}
		}
		return nil
	}
	if resp.Resp == nil {
		return errors.WithStack(tikverr.ErrBodyMissing)
	}
	cmdResp := resp.Resp.(*kvrpcpb.ResolveLockResponse)
	if keyErr := cmdResp.GetError(); keyErr != nil {
		err = errors.Errorf("unexpected resolve err: %s, lock: %v", keyErr, l)
		logutil.BgLogger().Error("resolveLock error",
			zap.Error(err),
			zap.String("debugInfo", tikverr.ExtractDebugInfoStrFromKeyErr(keyErr)),
		)
	}

	return err
}

func (lr *LockResolver) resolveLock(bo *retry.Backoffer, l *Lock, status TxnStatus, lite bool, cleanRegions map[locate.RegionVerID]struct{}) error {
	util.EvalFailpoint("resolveLock")

	metrics.LockResolverCountWithResolveLocks.Inc()
	resolveLite := lite || l.TxnSize < lr.resolveLockLiteThreshold
	// The lock has been resolved by getTxnStatusFromLock.
	if resolveLite && bytes.Equal(l.Key, l.Primary) {
		return nil
	}
	for {
		loc, err := lr.store.GetRegionCache().LocateKey(bo, l.Key)
		if err != nil {
			return err
		}
		if _, ok := cleanRegions[loc.Region]; ok {
			return nil
		}
		lreq := &kvrpcpb.ResolveLockRequest{
			StartVersion: l.TxnID,
		}
		if status.IsCommitted() {
			lreq.CommitVersion = status.CommitTS()
		} else {
			logutil.BgLogger().Info("resolveLock rollback", zap.String("lock", l.String()))
		}

		if resolveLite {
			// Only resolve specified keys when it is a small transaction,
			// prevent from scanning the whole region in this case.
			metrics.LockResolverCountWithResolveLockLite.Inc()
			lreq.Keys = [][]byte{l.Key}
		}
		req := tikvrpc.NewRequest(tikvrpc.CmdResolveLock, lreq, kvrpcpb.Context{
			ResourceControlContext: &kvrpcpb.ResourceControlContext{
				ResourceGroupName: util.ResourceGroupNameFromCtx(bo.GetCtx()),
			},
		})
		req.MaxExecutionDurationMs = uint64(client.MaxWriteExecutionTime.Milliseconds())
		req.RequestSource = util.RequestSourceFromCtx(bo.GetCtx())
		resp, err := lr.store.SendReq(bo, req, loc.Region, client.ReadTimeoutShort)
		if err != nil {
			return err
		}
		regionErr, err := resp.GetRegionError()
		if err != nil {
			return err
		}
		if regionErr != nil {
			err = bo.Backoff(retry.BoRegionMiss, errors.New(regionErr.String()))
			if err != nil {
				return err
			}
			continue
		}
		if resp.Resp == nil {
			return errors.WithStack(tikverr.ErrBodyMissing)
		}
		cmdResp := resp.Resp.(*kvrpcpb.ResolveLockResponse)
		if keyErr := cmdResp.GetError(); keyErr != nil {
			err = errors.Errorf("unexpected resolve err: %s, lock: %v", keyErr, l)
			logutil.BgLogger().Error(
				"resolveLock error",
				zap.Error(err),
				zap.String("debugInfo", tikverr.ExtractDebugInfoStrFromKeyErr(keyErr)),
			)
			return err
		}
		if !resolveLite {
			cleanRegions[loc.Region] = struct{}{}
		}
		return nil
	}
}

// resolvePessimisticLock handles pessimistic locks after checking txn status.
// Note that this function assumes `CheckTxnStatus` is done (or `getTxnStatusFromLock` has been called) on the lock.
// When "pessimisticRegionResolve" is set to false, only pessimistic rollback input lock. Otherwise, the corresponding
// region will be scanned, and all relevant pessimistic locks that are read will be rolled back at the same time,
// similar to the `resolveLock` function.
func (lr *LockResolver) resolvePessimisticLock(bo *retry.Backoffer, l *Lock, pessimisticRegionResolve bool, pessimisticCleanRegions map[locate.RegionVerID]struct{}) error {
	metrics.LockResolverCountWithResolveLocks.Inc()
	// The lock has been resolved by getTxnStatusFromLock.
	if bytes.Equal(l.Key, l.Primary) {
		return nil
	}
	for {
		loc, err := lr.store.GetRegionCache().LocateKey(bo, l.Key)
		if err != nil {
			return err
		}
		if pessimisticRegionResolve && pessimisticCleanRegions != nil {
			if _, ok := pessimisticCleanRegions[loc.Region]; ok {
				return nil
			}
		}
		forUpdateTS := l.LockForUpdateTS
		if forUpdateTS == 0 {
			forUpdateTS = math.MaxUint64
		}
		pessimisticRollbackReq := &kvrpcpb.PessimisticRollbackRequest{
			StartVersion: l.TxnID,
			ForUpdateTs:  forUpdateTS,
		}
		if !pessimisticRegionResolve {
			pessimisticRollbackReq.Keys = [][]byte{l.Key}
		}
		req := tikvrpc.NewRequest(tikvrpc.CmdPessimisticRollback, pessimisticRollbackReq, kvrpcpb.Context{
			ResourceControlContext: &kvrpcpb.ResourceControlContext{
				ResourceGroupName: util.ResourceGroupNameFromCtx(bo.GetCtx()),
			},
		})
		req.MaxExecutionDurationMs = uint64(client.MaxWriteExecutionTime.Milliseconds())
		resp, err := lr.store.SendReq(bo, req, loc.Region, client.ReadTimeoutShort)
		if err != nil {
			return err
		}
		regionErr, err := resp.GetRegionError()
		if err != nil {
			return err
		}
		if regionErr != nil {
			err = bo.Backoff(retry.BoRegionMiss, errors.New(regionErr.String()))
			if err != nil {
				return err
			}
			continue
		}
		if resp.Resp == nil {
			return errors.WithStack(tikverr.ErrBodyMissing)
		}
		cmdResp := resp.Resp.(*kvrpcpb.PessimisticRollbackResponse)
		if keyErr := cmdResp.GetErrors(); len(keyErr) > 0 {
			err = errors.Errorf("unexpected resolve pessimistic lock err: %s, lock: %v", keyErr[0], l)
			logutil.Logger(bo.GetCtx()).Error("resolveLock error", zap.Error(err))
			return err
		}
		if pessimisticRegionResolve && pessimisticCleanRegions != nil {
			pessimisticCleanRegions[loc.Region] = struct{}{}
		}
		return nil
	}
}<|MERGE_RESOLUTION|>--- conflicted
+++ resolved
@@ -524,7 +524,7 @@
 		} else if err != nil {
 			return TxnStatus{}, err
 		}
-		ttlExpired := (lr.store == nil) || (lr.store.GetOracle().IsExpired(l.TxnID, status.ttl, &oracle.Option{TxnScope: oracle.GlobalTxnScope}))
+		ttlExpired := (lr.store == nil) || (lr.store.GetOracle().IsExpired(l.TxnID, status.ttl, &oracle.Option{}))
 		expiredAsyncCommitLocks := status.primaryLock != nil && status.primaryLock.UseAsyncCommit && !forceSyncCommit && ttlExpired
 		if status.ttl != 0 && !expiredAsyncCommitLocks {
 			return status, nil
@@ -863,15 +863,7 @@
 		status.action = cmdResp.Action
 		status.primaryLock = cmdResp.LockInfo
 
-<<<<<<< HEAD
-		if status.primaryLock != nil && status.primaryLock.UseAsyncCommit && !forceSyncCommit {
-			if !lr.store.GetOracle().IsExpired(txnID, cmdResp.LockTtl, &oracle.Option{}) {
-				status.ttl = cmdResp.LockTtl
-			}
-		} else if cmdResp.LockTtl != 0 {
-=======
 		if cmdResp.LockTtl != 0 {
->>>>>>> 469a7adf
 			status.ttl = cmdResp.LockTtl
 		} else {
 			if cmdResp.CommitVersion == 0 {
