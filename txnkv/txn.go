--- conflicted
+++ resolved
@@ -57,12 +57,7 @@
 }
 
 // Get implements transaction interface.
-<<<<<<< HEAD
-func (txn *Transaction) Get(k key.Key) ([]byte, error) {
-=======
 func (txn *Transaction) Get(ctx context.Context, k key.Key) ([]byte, error) {
-	metrics.TxnCmdCounter.WithLabelValues("get").Inc()
->>>>>>> 77a15fcd
 	start := time.Now()
 	defer func() { metrics.TxnCmdHistogram.WithLabelValues("get").Observe(time.Since(start).Seconds()) }()
 
@@ -83,14 +78,10 @@
 }
 
 // BatchGet gets a batch of values from TiKV server.
-<<<<<<< HEAD
-func (txn *Transaction) BatchGet(keys []key.Key) (map[string][]byte, error) {
+func (txn *Transaction) BatchGet(ctx context.Context, keys []key.Key) (map[string][]byte, error) {
 	start := time.Now()
 	defer func() { metrics.TxnCmdHistogram.WithLabelValues("batch_get").Observe(time.Since(start).Seconds()) }()
 
-=======
-func (txn *Transaction) BatchGet(ctx context.Context, keys []key.Key) (map[string][]byte, error) {
->>>>>>> 77a15fcd
 	if txn.IsReadOnly() {
 		return txn.snapshot.BatchGet(ctx, keys)
 	}
@@ -137,12 +128,7 @@
 // If such entry is not found, it returns an invalid Iterator with no error.
 // It yields only keys that < upperBound. If upperBound is nil, it means the upperBound is unbounded.
 // The Iterator must be closed after use.
-<<<<<<< HEAD
-func (txn *Transaction) Iter(k key.Key, upperBound key.Key) (kv.Iterator, error) {
-=======
 func (txn *Transaction) Iter(ctx context.Context, k key.Key, upperBound key.Key) (kv.Iterator, error) {
-	metrics.TxnCmdCounter.WithLabelValues("seek").Inc()
->>>>>>> 77a15fcd
 	start := time.Now()
 	defer func() { metrics.TxnCmdHistogram.WithLabelValues("iter").Observe(time.Since(start).Seconds()) }()
 
@@ -150,21 +136,10 @@
 }
 
 // IterReverse creates a reversed Iterator positioned on the first entry which key is less than k.
-<<<<<<< HEAD
-func (txn *Transaction) IterReverse(k key.Key) (kv.Iterator, error) {
+func (txn *Transaction) IterReverse(ctx context.Context, k key.Key) (kv.Iterator, error) {
 	start := time.Now()
 	defer func() { metrics.TxnCmdHistogram.WithLabelValues("iter_reverse").Observe(time.Since(start).Seconds()) }()
-	return txn.us.IterReverse(k)
-=======
-func (txn *Transaction) IterReverse(ctx context.Context, k key.Key) (kv.Iterator, error) {
-	metrics.TxnCmdCounter.WithLabelValues("seek_reverse").Inc()
-	start := time.Now()
-	defer func() {
-		metrics.TxnCmdHistogram.WithLabelValues("seek_reverse").Observe(time.Since(start).Seconds())
-	}()
-
 	return txn.us.IterReverse(ctx, k)
->>>>>>> 77a15fcd
 }
 
 // IsReadOnly returns if there are pending key-value to commit in the transaction.
