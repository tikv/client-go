--- conflicted
+++ resolved
@@ -440,25 +440,20 @@
 		)
 		return
 	}
-<<<<<<< HEAD
 
 	status := "rollback"
 	if commit {
 		status = "commit"
 	}
 
-	runner := rangetask.NewRangeTaskRunner(
+	runner := rangetask.NewRangeTaskRunnerWithID(
+    fmt.Sprintf("pipelined-dml-%s", status),
 		fmt.Sprintf("pipelined-dml-%s-%d", status, c.startTS),
-=======
-	runner := rangetask.NewRangeTaskRunnerWithID(
-		"pipelined-dml-commit",
-		fmt.Sprintf("pipelined-dml-commit-%d", c.startTS),
->>>>>>> f800b055
 		c.store,
 		RESOLVE_CONCURRENCY,
 		handler,
 	)
-<<<<<<< HEAD
+
 	go func() {
 		if err = runner.RunOnRange(bo.GetCtx(), start, end); err != nil {
 			logutil.Logger(bo.GetCtx()).Error("[pipelined dml] resolve flushed locks failed",
@@ -470,7 +465,7 @@
 				zap.Error(err),
 			)
 		} else {
-			logutil.BgLogger().Info("[pipelined dml] resolve flushed locks done",
+			logutil.Logger(bo.GetCtx()).Info("[pipelined dml] resolve flushed locks done",
 				zap.String("txn-status", status),
 				zap.Uint64("resolved regions", resolved.Load()),
 				zap.Uint64("startTS", c.startTS),
@@ -479,21 +474,4 @@
 			)
 		}
 	}()
-=======
-	if err = runner.RunOnRange(bo.GetCtx(), start, end); err != nil {
-		logutil.Logger(bo.GetCtx()).Error("[pipelined dml] commit transaction secondaries failed",
-			zap.Uint64("resolved regions", resolved.Load()),
-			zap.Uint64("startTS", c.startTS),
-			zap.Uint64("commitTS", atomic.LoadUint64(&c.commitTS)),
-			zap.Error(err),
-		)
-	} else {
-		logutil.Logger(bo.GetCtx()).Info(
-			"[pipelined dml] commit transaction secondaries done",
-			zap.Uint64("resolved regions", resolved.Load()),
-			zap.Uint64("startTS", c.startTS),
-			zap.Uint64("commitTS", atomic.LoadUint64(&c.commitTS)),
-		)
-	}
->>>>>>> f800b055
 }