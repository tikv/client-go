// Copyright 2024 TiKV Authors
//
// Licensed under the Apache License, Version 2.0 (the "License");
// you may not use this file except in compliance with the License.
// You may obtain a copy of the License at
//
//     http://www.apache.org/licenses/LICENSE-2.0
//
// Unless required by applicable law or agreed to in writing, software
// distributed under the License is distributed on an "AS IS" BASIS,
// WITHOUT WARRANTIES OR CONDITIONS OF ANY KIND, either express or implied.
// See the License for the specific language governing permissions and
// limitations under the License.

package transaction

import (
	"bytes"
	"context"
	"encoding/binary"
	"encoding/json"
	"fmt"
	"hash/crc32"
	"io"
	"net/http"
	"sort"
	"strings"
	"time"

	"github.com/pingcap/kvproto/pkg/errorpb"
	"github.com/pingcap/kvproto/pkg/kvrpcpb"
	"github.com/pkg/errors"
	"github.com/tikv/client-go/v2/config"
	tikverr "github.com/tikv/client-go/v2/error"
	"github.com/tikv/client-go/v2/internal/client"
	"github.com/tikv/client-go/v2/internal/locate"
	"github.com/tikv/client-go/v2/internal/logutil"
	"github.com/tikv/client-go/v2/internal/retry"
	"github.com/tikv/client-go/v2/kv"
	"github.com/tikv/client-go/v2/metrics"
	"github.com/tikv/client-go/v2/tikvrpc"
	"github.com/tikv/client-go/v2/txnkv/txnlock"
	atomicutil "go.uber.org/atomic"
	"go.uber.org/zap"
)

// BuildTxnFileMaxBackoff is max sleep time to build TxnFile.
var BuildTxnFileMaxBackoff = atomicutil.NewUint64(60000)

const PreSplitRegionChunks = 4

type txnFileCtx struct {
	slice txnChunkSlice
}

type chunkBatch struct {
	txnChunkSlice
	region    *locate.KeyLocation
	isPrimary bool
}

func (b chunkBatch) String() string {
	return fmt.Sprintf("chunkBatch{region: %s, isPrimary: %t, txnChunkSlice: %s}", b.region.String(), b.isPrimary, b.txnChunkSlice.String())
}

type txnChunkSlice struct {
	chunkIDs    []uint64
	chunkRanges []txnChunkRange
}

func (s txnChunkSlice) String() string {
	slice := make([]string, len(s.chunkRanges))
	for i, ran := range s.chunkRanges {
		slice[i] = fmt.Sprintf("txnChunkSlice{%v: [%s, %s]}", s.chunkIDs[i], kv.StrKey(ran.smallest), kv.StrKey(ran.biggest))
	}
	return fmt.Sprintf("[%s]", strings.Join(slice, ", "))
}

func (s *txnChunkSlice) Smallest() []byte {
	if len(s.chunkRanges) == 0 {
		return nil
	}
	return s.chunkRanges[0].smallest
}

func (s *txnChunkSlice) Biggest() []byte {
	if len(s.chunkRanges) == 0 {
		return nil
	}
	return s.chunkRanges[len(s.chunkRanges)-1].biggest
}

func (cs *txnChunkSlice) appendSlice(other *txnChunkSlice) {
	if cs.len() == 0 {
		cs.chunkIDs = append(cs.chunkIDs, other.chunkIDs...)
		cs.chunkRanges = append(cs.chunkRanges, other.chunkRanges...)
		return
	}
	lastChunkRange := cs.chunkRanges[len(cs.chunkIDs)-1]
	for i, chunkRange := range other.chunkRanges {
		if bytes.Compare(lastChunkRange.smallest, chunkRange.smallest) < 0 {
			cs.chunkIDs = append(cs.chunkIDs, other.chunkIDs[i:]...)
			cs.chunkRanges = append(cs.chunkRanges, other.chunkRanges[i:]...)
			break
		}
	}
}

func (cs *txnChunkSlice) append(chunkID uint64, chunkRange txnChunkRange) {
	cs.chunkIDs = append(cs.chunkIDs, chunkID)
	cs.chunkRanges = append(cs.chunkRanges, chunkRange)
}

func (cs *txnChunkSlice) len() int {
	return len(cs.chunkIDs)
}

<<<<<<< HEAD
func (cs *txnChunkSlice) groupToBatches(primary []byte, c *locate.RegionCache, bo *retry.Backoffer) ([]chunkBatch, error) {
=======
func (cs *txnChunkSlice) groupToBatches(c *locate.RegionCache, bo *retry.Backoffer) ([]chunkBatch, error) {
>>>>>>> 20e4a833
	batchMap := make(map[locate.RegionVerID]*chunkBatch)
	for i, chunkRange := range cs.chunkRanges {
		regions, err := chunkRange.getOverlapRegions(c, bo)
		if err != nil {
			return nil, errors.WithStack(err)
		}

		for _, r := range regions {
			if batchMap[r.Region] == nil {
				batchMap[r.Region] = &chunkBatch{
					region: r,
				}
			}
			batchMap[r.Region].append(cs.chunkIDs[i], chunkRange)
		}
	}

	batches := make([]chunkBatch, 0, len(batchMap))
<<<<<<< HEAD
	picked := false // Pick the batch with primary and put it at the first.
	for _, batch := range batchMap {
		if primary != nil && !picked && batch.region.Contains(primary) {
			if len(batches) > 0 {
				batches[0], *batch = *batch, batches[0]
			}
			picked = true
		}

		batches = append(batches, *batch)
	}

	if primary != nil && !picked {
		logutil.Logger(bo.GetCtx()).Error("txn file primary not in any batch",
			zap.String("primary", kv.StrKey(primary)),
			zap.Stringer("txnChunkSlice", cs),
			zap.Stringers("batches", batches),
		)
		return nil, fmt.Errorf("txn file primary not in any batch")
	}
=======
	for _, batch := range batchMap {
		batches = append(batches, *batch)
	}
	sort.Slice(batches, func(i, j int) bool {
		return bytes.Compare(batches[i].region.StartKey, batches[j].region.StartKey) < 0
	})
>>>>>>> 20e4a833

	logutil.Logger(bo.GetCtx()).Debug("txn file group to batches", zap.Stringers("batches", batches))
	return batches, nil
}

type txnChunkRange struct {
	smallest []byte
	biggest  []byte
}

func newTxnChunkRange(smallest []byte, biggest []byte) txnChunkRange {
	return txnChunkRange{
		smallest: smallest,
		biggest:  biggest,
	}
}

func (r *txnChunkRange) getOverlapRegions(c *locate.RegionCache, bo *retry.Backoffer) ([]*locate.KeyLocation, error) {
	regions := make([]*locate.KeyLocation, 0)
	startKey := r.smallest
	for bytes.Compare(startKey, r.biggest) <= 0 {
		loc, err := c.LocateKey(bo, startKey)
		if err != nil {
			logutil.Logger(bo.GetCtx()).Error("locate key failed", zap.Error(err), zap.String("startKey", kv.StrKey(startKey)))
			return nil, errors.Wrap(err, "locate key failed")
		}
		regions = append(regions, loc)
		if len(loc.EndKey) == 0 {
			break
		}
		startKey = loc.EndKey
	}
	return regions, nil
}

type txnFileAction interface {
	executeBatch(c *twoPhaseCommitter, bo *retry.Backoffer, batch chunkBatch) (*tikvrpc.Response, error)
	onPrimarySuccess(c *twoPhaseCommitter)
	extractKeyError(resp *tikvrpc.Response) *kvrpcpb.KeyError
	asyncExecuteSecondaries() bool
	String() string
}

type txnFilePrewriteAction struct{}

var _ txnFileAction = (*txnFilePrewriteAction)(nil)

func (a txnFilePrewriteAction) executeBatch(c *twoPhaseCommitter, bo *retry.Backoffer, batch chunkBatch) (*tikvrpc.Response, error) {
	primaryLock := c.txnFileCtx.slice.chunkRanges[0].smallest
	req := tikvrpc.NewRequest(tikvrpc.CmdPrewrite, &kvrpcpb.PrewriteRequest{
		StartVersion:   c.startTS,
		PrimaryLock:    primaryLock,
		LockTtl:        c.lockTTL,
		MaxCommitTs:    c.maxCommitTS,
		AssertionLevel: kvrpcpb.AssertionLevel_Off,
		TxnFileChunks:  batch.chunkIDs,
	}, kvrpcpb.Context{
		Priority:               c.priority,
		SyncLog:                c.syncLog,
		ResourceGroupTag:       c.resourceGroupTag,
		DiskFullOpt:            c.diskFullOpt,
		TxnSource:              c.txnSource,
		MaxExecutionDurationMs: uint64(client.ReadTimeoutMedium.Milliseconds()),
		RequestSource:          c.txn.GetRequestSource(),
		ResourceControlContext: &kvrpcpb.ResourceControlContext{
			ResourceGroupName: c.resourceGroupName,
		},
	})
	sender := locate.NewRegionRequestSender(c.store.GetRegionCache(), c.store.GetTiKVClient())
	var resolvingRecordToken *int
	for {
		resp, _, err := sender.SendReq(bo, req, batch.region.Region, client.ReadTimeoutMedium)
		if err != nil {
			return nil, err
		}
		if resp.Resp == nil {
			return nil, errors.WithStack(tikverr.ErrBodyMissing)
		}
		prewriteResp := resp.Resp.(*kvrpcpb.PrewriteResponse)
		keyErrs := prewriteResp.GetErrors()
		if len(keyErrs) == 0 {
			return resp, nil
		}
		var locks []*txnlock.Lock
		for _, keyErr := range keyErrs {
			// Check already exists error
			if alreadyExist := keyErr.GetAlreadyExist(); alreadyExist != nil {
				e := &tikverr.ErrKeyExist{AlreadyExist: alreadyExist}
				return nil, c.extractKeyExistsErr(e)
			}

			// Extract lock from key error
			lock, err1 := txnlock.ExtractLockFromKeyErr(keyErr)
			if err1 != nil {
				return nil, err1
			}
			logutil.Logger(bo.GetCtx()).Info(
				"prewrite txn file encounters lock",
				zap.Uint64("session", c.sessionID),
				zap.Uint64("txnID", c.startTS),
				zap.Stringer("lock", lock),
			)
			// If an optimistic transaction encounters a lock with larger TS, this transaction will certainly
			// fail due to a WriteConflict error. So we can construct and return an error here early.
			// Pessimistic transactions don't need such an optimization. If this key needs a pessimistic lock,
			// TiKV will return a PessimisticLockNotFound error directly if it encounters a different lock. Otherwise,
			// TiKV returns lock.TTL = 0, and we still need to resolve the lock.
			if lock.TxnID > c.startTS {
				return nil, tikverr.NewErrWriteConflictWithArgs(
					c.startTS,
					lock.TxnID,
					0,
					lock.Key,
					kvrpcpb.WriteConflict_Optimistic,
				)
			}
			locks = append(locks, lock)
		}
		if resolvingRecordToken == nil {
			token := c.store.GetLockResolver().RecordResolvingLocks(locks, c.startTS)
			resolvingRecordToken = &token
			defer c.store.GetLockResolver().ResolveLocksDone(c.startTS, *resolvingRecordToken)
		} else {
			c.store.GetLockResolver().UpdateResolvingLocks(locks, c.startTS, *resolvingRecordToken)
		}
		resolveLockOpts := txnlock.ResolveLocksOptions{
			CallerStartTS: c.startTS,
			Locks:         locks,
			Detail:        &c.getDetail().ResolveLock,
		}
		resolveLockRes, err := c.store.GetLockResolver().ResolveLocksWithOpts(bo, resolveLockOpts)
		if err != nil {
			return nil, err
		}
		msBeforeExpired := resolveLockRes.TTL
		if msBeforeExpired > 0 {
			err = bo.BackoffWithCfgAndMaxSleep(
				retry.BoTxnLock,
				int(msBeforeExpired),
				errors.Errorf("2PC txn file prewrite lockedKeys: %d", len(locks)),
			)
			if err != nil {
				return nil, err
			}
		}
	}
}

func (a txnFilePrewriteAction) onPrimarySuccess(c *twoPhaseCommitter) {
	c.run(c, nil)
}

func (a txnFilePrewriteAction) extractKeyError(resp *tikvrpc.Response) *kvrpcpb.KeyError {
	prewriteResp, _ := resp.Resp.(*kvrpcpb.PrewriteResponse)
	errs := prewriteResp.GetErrors()
	if len(errs) > 0 {
		return errs[0]
	}
	return nil
}

func (a txnFilePrewriteAction) asyncExecuteSecondaries() bool {
	return false
}

func (a txnFilePrewriteAction) String() string {
	return "txnFilePrewrite"
}

type txnFileCommitAction struct {
	commitTS uint64
}

var _ txnFileAction = (*txnFileCommitAction)(nil)

func (a txnFileCommitAction) executeBatch(c *twoPhaseCommitter, bo *retry.Backoffer, batch chunkBatch) (*tikvrpc.Response, error) {
	keys := make([][]byte, 0, batch.len())
	for _, chunkRange := range batch.chunkRanges {
		keys = append(keys, chunkRange.smallest)
	}
	req := tikvrpc.NewRequest(tikvrpc.CmdCommit, &kvrpcpb.CommitRequest{
		Keys:          keys, // set keys to help detect duplicated request.
		StartVersion:  c.startTS,
		CommitVersion: a.commitTS,
		IsTxnFile:     true,
	}, kvrpcpb.Context{
		Priority:               c.priority,
		SyncLog:                c.syncLog,
		ResourceGroupTag:       c.resourceGroupTag,
		DiskFullOpt:            c.diskFullOpt,
		TxnSource:              c.txnSource,
		MaxExecutionDurationMs: uint64(client.ReadTimeoutMedium.Milliseconds()),
		RequestSource:          c.txn.GetRequestSource(),
		ResourceControlContext: &kvrpcpb.ResourceControlContext{
			ResourceGroupName: c.resourceGroupName,
		},
	})
	sender := locate.NewRegionRequestSender(c.store.GetRegionCache(), c.store.GetTiKVClient())
	for {
		resp, _, err := sender.SendReq(bo, req, batch.region.Region, client.ReadTimeoutMedium)
		if batch.isPrimary && sender.GetRPCError() != nil {
			c.setUndeterminedErr(errors.WithStack(sender.GetRPCError()))
		}
		// Unexpected error occurs, return it.
		if err != nil {
			return nil, err
		}
		if resp.Resp == nil {
			return nil, errors.WithStack(tikverr.ErrBodyMissing)
		}
		commitResp := resp.Resp.(*kvrpcpb.CommitResponse)
		if keyErr := commitResp.GetError(); keyErr != nil {
			if rejected := keyErr.GetCommitTsExpired(); rejected != nil {
				logutil.Logger(bo.GetCtx()).Info("2PC commitTS rejected by TiKV, retry with a newer commitTS",
					zap.Uint64("txnStartTS", c.startTS),
					zap.Stringer("info", logutil.Hex(rejected)))

				// Do not retry for a txn which has a too large MinCommitTs
				// 3600000 << 18 = 943718400000
				if rejected.MinCommitTs-rejected.AttemptedCommitTs > 943718400000 {
					return nil, errors.Errorf("2PC MinCommitTS is too large, we got MinCommitTS: %d, and AttemptedCommitTS: %d",
						rejected.MinCommitTs, rejected.AttemptedCommitTs)
				}

				// Update commit ts and retry.
				commitTS, err1 := c.store.GetTimestampWithRetry(bo, c.txn.GetScope())
				if err1 != nil {
					logutil.Logger(bo.GetCtx()).Warn("2PC get commitTS failed",
						zap.Error(err1),
						zap.Uint64("txnStartTS", c.startTS))
					return nil, err1
				}

				c.mu.Lock()
				c.commitTS = commitTS
				c.mu.Unlock()
				// Update the commitTS of the request and retry.
				req.Commit().CommitVersion = commitTS
				continue
			}
			return nil, tikverr.ExtractKeyErr(keyErr)
		}
		return resp, nil
	}
}

func (a txnFileCommitAction) onPrimarySuccess(c *twoPhaseCommitter) {
	c.mu.Lock()
	c.mu.committed = true
	c.mu.Unlock()
}

func (a txnFileCommitAction) extractKeyError(resp *tikvrpc.Response) *kvrpcpb.KeyError {
	commitResp, _ := resp.Resp.(*kvrpcpb.CommitResponse)
	return commitResp.GetError()
}

func (a txnFileCommitAction) asyncExecuteSecondaries() bool {
	return true
}

func (a txnFileCommitAction) String() string {
	return "txnFileCommit"
}

type txnFileRollbackAction struct{}

var _ txnFileAction = (*txnFileRollbackAction)(nil)

func (a txnFileRollbackAction) executeBatch(c *twoPhaseCommitter, bo *retry.Backoffer, batch chunkBatch) (*tikvrpc.Response, error) {
	keys := make([][]byte, 0, batch.len())
	for _, chunkRange := range batch.chunkRanges {
		keys = append(keys, chunkRange.smallest)
	}
	req := tikvrpc.NewRequest(tikvrpc.CmdBatchRollback, &kvrpcpb.BatchRollbackRequest{
		Keys:         keys,
		StartVersion: c.startTS,
		IsTxnFile:    true,
	}, kvrpcpb.Context{
		Priority:               c.priority,
		SyncLog:                c.syncLog,
		ResourceGroupTag:       c.resourceGroupTag,
		DiskFullOpt:            c.diskFullOpt,
		TxnSource:              c.txnSource,
		MaxExecutionDurationMs: uint64(client.ReadTimeoutShort.Milliseconds()),
		RequestSource:          c.txn.GetRequestSource(),
		ResourceControlContext: &kvrpcpb.ResourceControlContext{
			ResourceGroupName: c.resourceGroupName,
		},
	})
	sender := locate.NewRegionRequestSender(c.store.GetRegionCache(), c.store.GetTiKVClient())
	resp, _, err1 := sender.SendReq(bo, req, batch.region.Region, client.ReadTimeoutShort)
	if err1 != nil {
		return nil, err1
	}
	return resp, nil
}

func (a txnFileRollbackAction) onPrimarySuccess(_ *twoPhaseCommitter) {
}

func (a txnFileRollbackAction) extractKeyError(resp *tikvrpc.Response) *kvrpcpb.KeyError {
	rollbackResp, _ := resp.Resp.(*kvrpcpb.BatchRollbackResponse)
	return rollbackResp.GetError()
}

func (a txnFileRollbackAction) asyncExecuteSecondaries() bool {
	return true
}

func (a txnFileRollbackAction) String() string {
	return "txnFileRollback"
}

func (c *twoPhaseCommitter) executeTxnFile(ctx context.Context) (err error) {
	defer func() {
		// Always clean up all written keys if the txn does not commit.
		c.mu.RLock()
		committed := c.mu.committed
		undetermined := c.mu.undeterminedErr != nil
		c.mu.RUnlock()
		if !committed && !undetermined {
			if c.txnFileCtx.slice.len() > 0 {
				err1 := c.executeTxnFileAction(retry.NewBackofferWithVars(ctx, int(PrewriteMaxBackoff.Load()), c.txn.vars), c.txnFileCtx.slice, txnFileRollbackAction{})
				if err1 != nil {
					logutil.BgLogger().Error("executeTxnFile: rollback on error failed", zap.Error(err1))
				}
			}
			metrics.TwoPCTxnCounterError.Inc()
		} else {
			metrics.TwoPCTxnCounterOk.Inc()
		}
		c.txn.commitTS = c.commitTS

		logutil.Logger(ctx).Info("execute txn file finished", zap.Uint64("startTS", c.startTS), zap.Uint64("commitTS", c.commitTS), zap.Error(err))
	}()

	logutil.Logger(ctx).Info("execute txn file", zap.Uint64("startTS", c.startTS))

	buildBo := retry.NewBackofferWithVars(ctx, int(BuildTxnFileMaxBackoff.Load()), c.txn.vars)
	if err = c.buildTxnFiles(buildBo, c.mutations); err != nil {
		logutil.Logger(ctx).Error("build txn files failed", zap.Error(err))
		return
	}
	if errSplit := c.preSplitTxnFileRegions(buildBo); errSplit != nil {
		logutil.Logger(ctx).Warn("txn file pre split regions failed", zap.Error(errSplit))
	}

	prewriteBo := retry.NewBackofferWithVars(ctx, int(PrewriteMaxBackoff.Load()), c.txn.vars)
	logutil.Logger(ctx).Info("execute txn file prewrite", zap.Uint64("startTS", c.startTS))
	err = c.executeTxnFileAction(prewriteBo, c.txnFileCtx.slice, txnFilePrewriteAction{})
	logutil.Logger(ctx).Info("execute txn file prewrite finished", zap.Uint64("startTS", c.startTS), zap.Error(err))
	if err != nil {
		return
	}

	commitBo := retry.NewBackofferWithVars(ctx, int(CommitMaxBackoff), c.txn.vars)
	c.commitTS, err = c.store.GetTimestampWithRetry(commitBo, c.txn.GetScope())
	if err != nil {
		return
	}
	logutil.Logger(ctx).Info("execute txn file commit", zap.Uint64("startTS", c.startTS))
	err = c.executeTxnFileAction(commitBo, c.txnFileCtx.slice, txnFileCommitAction{commitTS: c.commitTS})
	logutil.Logger(ctx).Info("execute txn file commit finished", zap.Uint64("startTS", c.startTS), zap.Error(err))
	return
}

func (c *twoPhaseCommitter) executeTxnFileSlice(bo *retry.Backoffer, chunkSlice txnChunkSlice, batches []chunkBatch, action txnFileAction, primaryRegion *locate.KeyLocation) (txnChunkSlice, error) {
	isBatchExecuted := func(batch *chunkBatch) bool {
		return primaryRegion != nil &&
			bytes.Compare(primaryRegion.StartKey, batch.Smallest()) <= 0 &&
			(len(primaryRegion.EndKey) == 0 || bytes.Compare(batch.Biggest(), primaryRegion.EndKey) < 0)
	}

	var err error
	var regionErrChunks txnChunkSlice

	if batches == nil {
		batches, err = chunkSlice.groupToBatches(nil, c.store.GetRegionCache(), bo)
		if err != nil {
			return regionErrChunks, errors.Wrap(err, "group to batches failed")
		}
	}

	for _, batch := range batches {
		if isBatchExecuted(&batch) {
			continue
		}

		logutil.Logger(bo.GetCtx()).Info("txn file execute secondary batch", zap.Uint64("startTS", c.startTS),
			zap.Any("batch", batch),
			zap.Stringer("action", action),
		)
		resp, err1 := action.executeBatch(c, bo, batch)
		logutil.Logger(bo.GetCtx()).Info("txn file execute secondary batch finished", zap.Uint64("startTS", c.startTS),
			zap.Any("batch", batch),
			zap.Stringer("action", action), zap.Error(err1),
		)
		if err1 != nil {
			return regionErrChunks, err1
		}
		if keyErr := action.extractKeyError(resp); keyErr != nil {
			if alreadyExist := keyErr.GetAlreadyExist(); alreadyExist != nil {
				e := &tikverr.ErrKeyExist{AlreadyExist: alreadyExist}
				return regionErrChunks, c.extractKeyExistsErr(e)
			}
			lock, err2 := txnlock.ExtractLockFromKeyErr(keyErr)
			if err2 != nil {
				return regionErrChunks, err2
			}
			if lock.TxnID > c.startTS {
				return regionErrChunks, tikverr.NewErrWriteConflictWithArgs(
					c.startTS,
					lock.TxnID,
					0,
					lock.Key,
					kvrpcpb.WriteConflict_Optimistic,
				)
			}
		}
		regionErr, err1 := resp.GetRegionError()
		if err1 != nil {
			return regionErrChunks, err1
		}
		if regionErr != nil {
			regionErrChunks.appendSlice(&batch.txnChunkSlice)
			continue
		}
	}
	return regionErrChunks, nil
}

func (c *twoPhaseCommitter) executeTxnFileSliceWithRetry(bo *retry.Backoffer, chunkSlice txnChunkSlice, batches []chunkBatch, action txnFileAction, primaryRegion *locate.KeyLocation) error {
	currentChunks := chunkSlice
	currentBatches := batches
	for {
		var regionErrChunks txnChunkSlice
		regionErrChunks, err := c.executeTxnFileSlice(bo, currentChunks, currentBatches, action, primaryRegion)
		if err != nil {
			return errors.WithStack(err)
		}
		if regionErrChunks.len() == 0 {
			return nil
		}
		currentChunks = regionErrChunks
		currentBatches = nil
		err = bo.Backoff(retry.BoRegionMiss, errors.Errorf("txn file region miss"))
		if err != nil {
			return errors.WithStack(err)
		}
	}
}

func (c *twoPhaseCommitter) executeTxnFilePrimaryBatch(bo *retry.Backoffer, firstBatch chunkBatch, action txnFileAction) (regionErr *errorpb.Error, err error) {
	if !firstBatch.region.Contains(c.primary()) {
		logutil.Logger(bo.GetCtx()).Error("primary out of first batch",
			zap.Uint64("startTS", c.startTS),
			zap.String("primary", kv.StrKey(c.primary())),
			zap.Stringer("action", action),
			zap.Stringer("first batch", firstBatch),
		)
		return nil, fmt.Errorf("primary out of first batch, primary: %s, first batch: %v", kv.StrKey(c.primary()), firstBatch)
	}

	firstBatch.isPrimary = true
	logutil.Logger(bo.GetCtx()).Info("txn file execute primary batch", zap.Uint64("startTS", c.startTS),
		zap.Any("batch", firstBatch), zap.String("primary", kv.StrKey(c.primary())),
		zap.Stringer("action", action),
	)
	resp, err := action.executeBatch(c, bo, firstBatch)
	logutil.Logger(bo.GetCtx()).Info("txn file execute primary batch finished", zap.Uint64("startTS", c.startTS),
		zap.Any("batch", firstBatch), zap.String("primary", kv.StrKey(c.primary())),
		zap.Stringer("action", action), zap.Error(err),
	)
	if err != nil {
		return nil, errors.WithStack(err)
	}
	regionErr, err = resp.GetRegionError()
	if err != nil {
		return nil, errors.WithStack(err)
	}
	if regionErr != nil {
		return regionErr, nil
	}
	action.onPrimarySuccess(c)
	return nil, nil
}

func (c *twoPhaseCommitter) executeTxnFileAction(bo *retry.Backoffer, chunkSlice txnChunkSlice, action txnFileAction) error {
	for {
		batches, err := chunkSlice.groupToBatches(c.primary(), c.store.GetRegionCache(), bo)
		if err != nil {
			return errors.Wrap(err, "group to batches failed")
		}

		regionErr, err := c.executeTxnFilePrimaryBatch(bo, batches[0], action)
		if err != nil {
			return errors.WithStack(err)
		}
		if regionErr != nil {
			errBo := bo.Backoff(retry.BoRegionMiss, errors.Wrap(errors.New(regionErr.String()), "txn file execute primary batch failed"))
			if errBo != nil {
				return errors.WithStack(errBo)
			}
			continue
		}

		primaryRegion := batches[0].region
		secondaries := batches[1:]
		if len(secondaries) == 0 {
			return nil
		}
		var emptySlice txnChunkSlice
		if !action.asyncExecuteSecondaries() {
			return c.executeTxnFileSliceWithRetry(bo, emptySlice, secondaries, action, primaryRegion)
		}

		c.store.WaitGroup().Add(1)
		errGo := c.store.Go(func() {
			defer c.store.WaitGroup().Done()
			logutil.Logger(bo.GetCtx()).Info("txn file async execute secondaries", zap.Uint64("startTS", c.startTS),
				zap.Stringer("action", action),
			)
			err := c.executeTxnFileSliceWithRetry(bo, emptySlice, secondaries, action, primaryRegion)
			logutil.Logger(bo.GetCtx()).Info("txn file async execute secondaries finished", zap.Uint64("startTS", c.startTS),
				zap.Stringer("action", action), zap.Error(err),
			)
			if err != nil {
				logutil.Logger(bo.GetCtx()).Warn("txn file async execute secondaries failed",
					zap.Uint64("startTS", c.startTS), zap.Stringer("action", action), zap.Error(err))
			}
		})
		if errGo != nil {
			c.store.WaitGroup().Done()
			logutil.Logger(bo.GetCtx()).Warn("fail to create goroutine",
				zap.Uint64("startTS", c.startTS), zap.Stringer("action", action), zap.Error(errGo))
		}
		return nil
	}
}

func (c *twoPhaseCommitter) buildTxnFiles(bo *retry.Backoffer, mutations CommitterMutations) error {
	maxTxnChunkSize := int(config.GetGlobalConfig().TiKVClient.TxnChunkMaxSize)
	capacity := c.txn.Size() + c.txn.Len()*7 + 4
	if capacity > maxTxnChunkSize {
		capacity = maxTxnChunkSize
	}

	writer, err := newChunkWriterClient()
	if err != nil {
		return errors.Wrap(err, "new chunk writer client failed")
	}

	totalSize := 0
	buf := make([]byte, 0, capacity)
	chunkSmallest := mutations.GetKey(0)
	for i := 0; i < mutations.Len(); i++ {
		key := mutations.GetKey(i)
		op := mutations.GetOp(i)
		val := mutations.GetValue(i)
		entrySize := 2 + len(key) + 1 + 4 + len(val)
		if len(buf) > 0 && len(buf)+entrySize+4 > cap(buf) {
			totalSize += len(buf)
			chunkID, err := c.buildTxnFile(bo, writer, buf)
			if err != nil {
				logutil.Logger(bo.GetCtx()).Error("build txn file failed", zap.Error(err))
				return errors.Wrap(err, "build txn file failed")
			}
			ran := newTxnChunkRange(chunkSmallest, mutations.GetKey(i-1))
			c.txnFileCtx.slice.append(chunkID, ran)
			chunkSmallest = key
			buf = buf[:0]
		}
		buf = binary.LittleEndian.AppendUint16(buf, uint16(len(key)))
		buf = append(buf, key...)
		buf = append(buf, byte(op))
		buf = binary.LittleEndian.AppendUint32(buf, uint32(len(val)))
		buf = append(buf, val...)
	}
	if len(buf) > 0 {
		totalSize += len(buf)
		chunkID, err := c.buildTxnFile(bo, writer, buf)
		if err != nil {
			logutil.Logger(bo.GetCtx()).Error("build txn file failed", zap.Error(err))
			return errors.Wrap(err, "build txn file failed")
		}
		ran := newTxnChunkRange(chunkSmallest, mutations.GetKey(mutations.Len()-1))
		c.txnFileCtx.slice.append(chunkID, ran)
	}
	logutil.Logger(bo.GetCtx()).Info("build txn files",
		zap.Uint64("startTS", c.startTS),
		zap.Int("mutationsLen", mutations.Len()),
		zap.Int("totalChunksSize", totalSize),
		zap.Any("chunkIDs", c.txnFileCtx.slice.chunkIDs))
	return nil
}

func (c *twoPhaseCommitter) buildTxnFile(bo *retry.Backoffer, writer *chunkWriterClient, buf []byte) (uint64, error) {
	hash := crc32.New(crc32.MakeTable(crc32.Castagnoli))
	hash.Write(buf)
	crc := hash.Sum32()
	buf = binary.LittleEndian.AppendUint32(buf, crc)

	for {
		req, err := http.NewRequestWithContext(bo.GetCtx(), "POST", writer.serviceAddr, bytes.NewReader(buf))
		if err != nil {
			return 0, errors.WithStack(err)
		}
		req.Header.Set("Content-Type", "application/octet-stream")

		resp, err := writer.cli.Do(req)
		if err != nil {
			logutil.Logger(bo.GetCtx()).Warn("build txn file request failed", zap.Error(err), zap.String("addr", writer.serviceAddr))
			err = bo.Backoff(retry.BoTiKVRPC, errors.WithMessage(err, "build txn file request failed"))
			if err != nil {
				return 0, errors.WithStack(err)
			}
			continue
		}
		defer resp.Body.Close()
		if resp.StatusCode != http.StatusOK {
			var bodyStr string
			if data, err := io.ReadAll(resp.Body); err == nil {
				bodyStr = string(data)
			}
			logutil.Logger(bo.GetCtx()).Warn("build txn file service error", zap.String("http status", resp.Status), zap.String("body", bodyStr))
			err = bo.Backoff(retry.BoTiKVServerBusy, errors.WithMessagef(err, "build txn file service error, http status %s", resp.Status))
			if err != nil {
				return 0, errors.WithStack(err)
			}
			continue
		}
		data, err := io.ReadAll(resp.Body)
		if err != nil {
			return 0, errors.WithStack(err)
		}
		v := struct {
			ChunkId uint64 `json:"chunk_id"`
		}{}
		if err = json.Unmarshal(data, &v); err != nil {
			return 0, errors.Wrapf(err, "unmarshal response %s", string(data))
		}
		logutil.Logger(bo.GetCtx()).Debug("build txn file", zap.Int("size", len(buf)), zap.Uint64("chunkId", v.ChunkId))
		return v.ChunkId, nil
	}
}

func (c *twoPhaseCommitter) useTxnFile() bool {
	conf := config.GetGlobalConfig()
	if c.txn == nil || c.txn.isPessimistic || c.txn.isInternal() || uint64(c.txn.GetMemBuffer().Size()) < conf.TiKVClient.TxnFileMinMutationSize {
		return false
	}
	return len(conf.TiKVClient.TxnChunkWriterAddr) > 0
}

func (c *twoPhaseCommitter) preSplitTxnFileRegions(bo *retry.Backoffer) error {
<<<<<<< HEAD
	batches, err := c.txnFileCtx.slice.groupToBatches(nil, c.store.GetRegionCache(), bo)
=======
	batches, err := c.txnFileCtx.slice.groupToBatches(c.store.GetRegionCache(), bo)
>>>>>>> 20e4a833
	if err != nil {
		return errors.Wrap(err, "group to batches failed")
	}
	var splitKeys [][]byte
	for _, batch := range batches {
		if batch.len() > PreSplitRegionChunks {
			for i := PreSplitRegionChunks; i < batch.len(); i += PreSplitRegionChunks {
				splitKeys = append(splitKeys, batch.chunkRanges[i].smallest)
			}
		}
	}
	if len(splitKeys) == 0 {
		return nil
	}
	_, err = c.store.SplitRegions(bo.GetCtx(), splitKeys, false, nil)
	return errors.Wrap(err, "pre split regions failed")
}

type chunkWriterClient struct {
	cli         *http.Client
	serviceAddr string
}

func newChunkWriterClient() (*chunkWriterClient, error) {
	var (
		cfg     = config.GetGlobalConfig()
		scheme  = "http://"
		timeout = time.Duration(BuildTxnFileMaxBackoff.Load()) * time.Millisecond
		client  = &http.Client{Timeout: timeout}
	)
	if len(cfg.Security.ClusterSSLCA) != 0 {
		tlsConfig, err := cfg.Security.ToTLSConfig()
		if err != nil {
			return nil, errors.WithStack(err)
		}

		scheme = "https://"
		client.Transport = &http.Transport{
			TLSClientConfig:   tlsConfig,
			ForceAttemptHTTP2: true,
		}
	}
	serviceAddr := fmt.Sprintf("%s%s/txn_chunk", scheme, cfg.TiKVClient.TxnChunkWriterAddr)
	return &chunkWriterClient{client, serviceAddr}, nil
}<|MERGE_RESOLUTION|>--- conflicted
+++ resolved
@@ -115,11 +115,7 @@
 	return len(cs.chunkIDs)
 }
 
-<<<<<<< HEAD
-func (cs *txnChunkSlice) groupToBatches(primary []byte, c *locate.RegionCache, bo *retry.Backoffer) ([]chunkBatch, error) {
-=======
 func (cs *txnChunkSlice) groupToBatches(c *locate.RegionCache, bo *retry.Backoffer) ([]chunkBatch, error) {
->>>>>>> 20e4a833
 	batchMap := make(map[locate.RegionVerID]*chunkBatch)
 	for i, chunkRange := range cs.chunkRanges {
 		regions, err := chunkRange.getOverlapRegions(c, bo)
@@ -138,35 +134,12 @@
 	}
 
 	batches := make([]chunkBatch, 0, len(batchMap))
-<<<<<<< HEAD
-	picked := false // Pick the batch with primary and put it at the first.
-	for _, batch := range batchMap {
-		if primary != nil && !picked && batch.region.Contains(primary) {
-			if len(batches) > 0 {
-				batches[0], *batch = *batch, batches[0]
-			}
-			picked = true
-		}
-
-		batches = append(batches, *batch)
-	}
-
-	if primary != nil && !picked {
-		logutil.Logger(bo.GetCtx()).Error("txn file primary not in any batch",
-			zap.String("primary", kv.StrKey(primary)),
-			zap.Stringer("txnChunkSlice", cs),
-			zap.Stringers("batches", batches),
-		)
-		return nil, fmt.Errorf("txn file primary not in any batch")
-	}
-=======
 	for _, batch := range batchMap {
 		batches = append(batches, *batch)
 	}
 	sort.Slice(batches, func(i, j int) bool {
 		return bytes.Compare(batches[i].region.StartKey, batches[j].region.StartKey) < 0
 	})
->>>>>>> 20e4a833
 
 	logutil.Logger(bo.GetCtx()).Debug("txn file group to batches", zap.Stringers("batches", batches))
 	return batches, nil
@@ -511,8 +484,8 @@
 		logutil.Logger(ctx).Error("build txn files failed", zap.Error(err))
 		return
 	}
-	if errSplit := c.preSplitTxnFileRegions(buildBo); errSplit != nil {
-		logutil.Logger(ctx).Warn("txn file pre split regions failed", zap.Error(errSplit))
+	if err = c.preSplitTxnFileRegions(buildBo); err != nil {
+		return
 	}
 
 	prewriteBo := retry.NewBackofferWithVars(ctx, int(PrewriteMaxBackoff.Load()), c.txn.vars)
@@ -545,7 +518,7 @@
 	var regionErrChunks txnChunkSlice
 
 	if batches == nil {
-		batches, err = chunkSlice.groupToBatches(nil, c.store.GetRegionCache(), bo)
+		batches, err = chunkSlice.groupToBatches(c.store.GetRegionCache(), bo)
 		if err != nil {
 			return regionErrChunks, errors.Wrap(err, "group to batches failed")
 		}
@@ -657,7 +630,7 @@
 
 func (c *twoPhaseCommitter) executeTxnFileAction(bo *retry.Backoffer, chunkSlice txnChunkSlice, action txnFileAction) error {
 	for {
-		batches, err := chunkSlice.groupToBatches(c.primary(), c.store.GetRegionCache(), bo)
+		batches, err := chunkSlice.groupToBatches(c.store.GetRegionCache(), bo)
 		if err != nil {
 			return errors.Wrap(err, "group to batches failed")
 		}
@@ -823,11 +796,7 @@
 }
 
 func (c *twoPhaseCommitter) preSplitTxnFileRegions(bo *retry.Backoffer) error {
-<<<<<<< HEAD
-	batches, err := c.txnFileCtx.slice.groupToBatches(nil, c.store.GetRegionCache(), bo)
-=======
 	batches, err := c.txnFileCtx.slice.groupToBatches(c.store.GetRegionCache(), bo)
->>>>>>> 20e4a833
 	if err != nil {
 		return errors.Wrap(err, "group to batches failed")
 	}
