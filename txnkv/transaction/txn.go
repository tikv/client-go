// Copyright 2021 TiKV Authors
//
// Licensed under the Apache License, Version 2.0 (the "License");
// you may not use this file except in compliance with the License.
// You may obtain a copy of the License at
//
//     http://www.apache.org/licenses/LICENSE-2.0
//
// Unless required by applicable law or agreed to in writing, software
// distributed under the License is distributed on an "AS IS" BASIS,
// WITHOUT WARRANTIES OR CONDITIONS OF ANY KIND, either express or implied.
// See the License for the specific language governing permissions and
// limitations under the License.

// NOTE: The code in this file is based on code from the
// TiDB project, licensed under the Apache License v 2.0
//
// https://github.com/pingcap/tidb/tree/cc5e161ac06827589c4966674597c137cc9e809c/store/tikv/txn.go
//

// Copyright 2016 PingCAP, Inc.
//
// Licensed under the Apache License, Version 2.0 (the "License");
// you may not use this file except in compliance with the License.
// You may obtain a copy of the License at
//
//     http://www.apache.org/licenses/LICENSE-2.0
//
// Unless required by applicable law or agreed to in writing, software
// distributed under the License is distributed on an "AS IS" BASIS,
// WITHOUT WARRANTIES OR CONDITIONS OF ANY KIND, either express or implied.
// See the License for the specific language governing permissions and
// limitations under the License.

package transaction

import (
	"bytes"
	"context"
	"encoding/json"
	"fmt"
	"math/rand"
	"runtime/trace"
	"sort"
	"sync"
	"sync/atomic"
	"time"

	"github.com/dgryski/go-farm"
	"github.com/opentracing/opentracing-go"
	"github.com/pingcap/failpoint"
	"github.com/pingcap/kvproto/pkg/kvrpcpb"
	"github.com/pkg/errors"
	"github.com/tikv/client-go/v2/config"
	tikverr "github.com/tikv/client-go/v2/error"
	"github.com/tikv/client-go/v2/internal/logutil"
	"github.com/tikv/client-go/v2/internal/retry"
	"github.com/tikv/client-go/v2/internal/unionstore"
	tikv "github.com/tikv/client-go/v2/kv"
	"github.com/tikv/client-go/v2/metrics"
	"github.com/tikv/client-go/v2/tikvrpc"
	"github.com/tikv/client-go/v2/tikvrpc/interceptor"
	"github.com/tikv/client-go/v2/txnkv/txnsnapshot"
	"github.com/tikv/client-go/v2/txnkv/txnutil"
	"github.com/tikv/client-go/v2/util"
	"go.uber.org/zap"
)

// MaxTxnTimeUse is the max time a Txn may use (in ms) from its begin to commit.
// We use it to abort the transaction to guarantee GC worker will not influence it.
const MaxTxnTimeUse = 24 * 60 * 60 * 1000

// SchemaAmender is used by pessimistic transactions to amend commit mutations for schema change during 2pc.
type SchemaAmender interface {
	// AmendTxn is the amend entry, new mutations will be generated based on input mutations using schema change info.
	// The returned results are mutations need to prewrite and mutations need to cleanup.
	AmendTxn(ctx context.Context, startInfoSchema SchemaVer, change *RelatedSchemaChange, mutations CommitterMutations) (CommitterMutations, error)
}

// KVTxn contains methods to interact with a TiKV transaction.
type KVTxn struct {
	snapshot  *txnsnapshot.KVSnapshot
	us        *unionstore.KVUnionStore
	store     kvstore // for connection to region.
	startTS   uint64
	startTime time.Time // Monotonic timestamp for recording txn time consuming.
	commitTS  uint64
	mu        sync.Mutex // For thread-safe LockKeys function.
	setCnt    int64
	vars      *tikv.Variables
	committer *twoPhaseCommitter
	lockedCnt int

	valid bool

	// schemaVer is the infoSchema fetched at startTS.
	schemaVer SchemaVer
	// SchemaAmender is used amend pessimistic txn commit mutations for schema change
	schemaAmender SchemaAmender
	// commitCallback is called after current transaction gets committed
	commitCallback func(info string, err error)

<<<<<<< HEAD
	binlog              BinlogExecutor
	schemaLeaseChecker  SchemaLeaseChecker
	syncLog             bool
	priority            txnutil.Priority
	isPessimistic       bool
	enableAsyncCommit   bool
	enable1PC           bool
	causalConsistency   bool
	scope               string
	kvFilter            KVFilter
	resourceGroupTag    []byte
	resourceGroupTagger tikvrpc.ResourceGroupTagger // use this when resourceGroupTag is nil
	diskFullOpt         kvrpcpb.DiskFullOpt
	assertionLevel      kvrpcpb.AssertionLevel
=======
	binlog                  BinlogExecutor
	schemaLeaseChecker      SchemaLeaseChecker
	syncLog                 bool
	priority                txnutil.Priority
	isPessimistic           bool
	enableAsyncCommit       bool
	enable1PC               bool
	causalConsistency       bool
	scope                   string
	kvFilter                KVFilter
	resourceGroupTag        []byte
	resourceGroupTagger     tikvrpc.ResourceGroupTagger // use this when resourceGroupTag is nil
	diskFullOpt             kvrpcpb.DiskFullOpt
	commitTSUpperBoundCheck func(uint64) bool
	// interceptor is used to decorate the RPC request logic related to the txn.
	interceptor interceptor.RPCInterceptor
>>>>>>> 62d6b4a2
}

// NewTiKVTxn creates a new KVTxn.
func NewTiKVTxn(store kvstore, snapshot *txnsnapshot.KVSnapshot, startTS uint64, scope string) (*KVTxn, error) {
	cfg := config.GetGlobalConfig()
	newTiKVTxn := &KVTxn{
		snapshot:          snapshot,
		us:                unionstore.NewUnionStore(snapshot),
		store:             store,
		startTS:           startTS,
		startTime:         time.Now(),
		valid:             true,
		vars:              tikv.DefaultVars,
		scope:             scope,
		enableAsyncCommit: cfg.EnableAsyncCommit,
		enable1PC:         cfg.Enable1PC,
		diskFullOpt:       kvrpcpb.DiskFullOpt_NotAllowedOnFull,
	}
	return newTiKVTxn, nil
}

// SetSuccess is used to probe if kv variables are set or not. It is ONLY used in test cases.
var SetSuccess = false

// SetVars sets variables to the transaction.
func (txn *KVTxn) SetVars(vars *tikv.Variables) {
	txn.vars = vars
	txn.snapshot.SetVars(vars)
	if val, err := util.EvalFailpoint("probeSetVars"); err == nil {
		if val.(bool) {
			SetSuccess = true
		}
	}
}

// GetVars gets variables from the transaction.
func (txn *KVTxn) GetVars() *tikv.Variables {
	return txn.vars
}

// Get implements transaction interface.
func (txn *KVTxn) Get(ctx context.Context, k []byte) ([]byte, error) {
	ret, err := txn.us.Get(ctx, k)
	if tikverr.IsErrNotFound(err) {
		return nil, err
	}
	if err != nil {
		return nil, err
	}

	return ret, nil
}

// BatchGet gets kv from the memory buffer of statement and transaction, and the kv storage.
// Do not use len(value) == 0 or value == nil to represent non-exist.
// If a key doesn't exist, there shouldn't be any corresponding entry in the result map.
func (txn *KVTxn) BatchGet(ctx context.Context, keys [][]byte) (map[string][]byte, error) {
	return NewBufferBatchGetter(txn.GetMemBuffer(), txn.GetSnapshot()).BatchGet(ctx, keys)
}

// Set sets the value for key k as v into kv store.
// v must NOT be nil or empty, otherwise it returns ErrCannotSetNilValue.
func (txn *KVTxn) Set(k []byte, v []byte) error {
	txn.setCnt++
	return txn.us.GetMemBuffer().Set(k, v)
}

// String implements fmt.Stringer interface.
func (txn *KVTxn) String() string {
	return fmt.Sprintf("%d", txn.StartTS())
}

// Iter creates an Iterator positioned on the first entry that k <= entry's key.
// If such entry is not found, it returns an invalid Iterator with no error.
// It yields only keys that < upperBound. If upperBound is nil, it means the upperBound is unbounded.
// The Iterator must be Closed after use.
func (txn *KVTxn) Iter(k []byte, upperBound []byte) (unionstore.Iterator, error) {
	return txn.us.Iter(k, upperBound)
}

// IterReverse creates a reversed Iterator positioned on the first entry which key is less than k.
func (txn *KVTxn) IterReverse(k []byte) (unionstore.Iterator, error) {
	return txn.us.IterReverse(k)
}

// Delete removes the entry for key k from kv store.
func (txn *KVTxn) Delete(k []byte) error {
	return txn.us.GetMemBuffer().Delete(k)
}

// SetSchemaLeaseChecker sets a hook to check schema version.
func (txn *KVTxn) SetSchemaLeaseChecker(checker SchemaLeaseChecker) {
	txn.schemaLeaseChecker = checker
}

// EnableForceSyncLog indicates tikv to always sync log for the transaction.
func (txn *KVTxn) EnableForceSyncLog() {
	txn.syncLog = true
}

// SetPessimistic indicates if the transaction should use pessimictic lock.
func (txn *KVTxn) SetPessimistic(b bool) {
	txn.isPessimistic = b
}

// SetSchemaVer updates schema version to validate transaction.
func (txn *KVTxn) SetSchemaVer(schemaVer SchemaVer) {
	txn.schemaVer = schemaVer
}

// SetPriority sets the priority for both write and read.
func (txn *KVTxn) SetPriority(pri txnutil.Priority) {
	txn.priority = pri
	txn.GetSnapshot().SetPriority(pri)
}

// SetResourceGroupTag sets the resource tag for both write and read.
func (txn *KVTxn) SetResourceGroupTag(tag []byte) {
	txn.resourceGroupTag = tag
	txn.GetSnapshot().SetResourceGroupTag(tag)
}

// SetResourceGroupTagger sets the resource tagger for both write and read.
// Before sending the request, if resourceGroupTag is not nil, use
// resourceGroupTag directly, otherwise use resourceGroupTagger.
func (txn *KVTxn) SetResourceGroupTagger(tagger tikvrpc.ResourceGroupTagger) {
	txn.resourceGroupTagger = tagger
	txn.GetSnapshot().SetResourceGroupTagger(tagger)
}

// SetRPCInterceptor sets interceptor.RPCInterceptor for the transaction and its related snapshot.
// interceptor.RPCInterceptor will be executed before each RPC request is initiated.
// Note that SetRPCInterceptor will replace the previously set interceptor.
func (txn *KVTxn) SetRPCInterceptor(it interceptor.RPCInterceptor) {
	txn.interceptor = it
	txn.GetSnapshot().SetRPCInterceptor(it)
}

// AddRPCInterceptor adds an interceptor, the order of addition is the order of execution.
func (txn *KVTxn) AddRPCInterceptor(it interceptor.RPCInterceptor) {
	if txn.interceptor == nil {
		txn.SetRPCInterceptor(it)
		return
	}
	txn.interceptor = interceptor.ChainRPCInterceptors(txn.interceptor, it)
	txn.GetSnapshot().AddRPCInterceptor(it)
}

// SetSchemaAmender sets an amender to update mutations after schema change.
func (txn *KVTxn) SetSchemaAmender(sa SchemaAmender) {
	txn.schemaAmender = sa
}

// SetCommitCallback sets up a function that will be called when the transaction
// is finished.
func (txn *KVTxn) SetCommitCallback(f func(string, error)) {
	txn.commitCallback = f
}

// SetEnableAsyncCommit indicates if the transaction will try to use async commit.
func (txn *KVTxn) SetEnableAsyncCommit(b bool) {
	txn.enableAsyncCommit = b
}

// SetEnable1PC indicates that the transaction will try to use 1 phase commit(which should be faster).
// 1PC does not work if the keys to update in the current txn are in multiple regions.
func (txn *KVTxn) SetEnable1PC(b bool) {
	txn.enable1PC = b
}

// SetCausalConsistency indicates if the transaction does not need to
// guarantee linearizability. Default value is false which means
// linearizability is guaranteed.
func (txn *KVTxn) SetCausalConsistency(b bool) {
	txn.causalConsistency = b
}

// SetScope sets the geographical scope of the transaction.
func (txn *KVTxn) SetScope(scope string) {
	txn.scope = scope
}

// SetKVFilter sets the filter to ignore key-values in memory buffer.
func (txn *KVTxn) SetKVFilter(filter KVFilter) {
	txn.kvFilter = filter
}

// SetCommitTSUpperBoundCheck provide a way to restrict the commit TS upper bound.
// The 2PC processing will pass the commitTS for the checker function, if the function
// returns false, the 2PC processing will abort.
func (txn *KVTxn) SetCommitTSUpperBoundCheck(f func(commitTS uint64) bool) {
	txn.commitTSUpperBoundCheck = f
}

// SetDiskFullOpt sets whether current operation is allowed in each TiKV disk usage level.
func (txn *KVTxn) SetDiskFullOpt(level kvrpcpb.DiskFullOpt) {
	txn.diskFullOpt = level
}

// GetDiskFullOpt gets the options of current operation in each TiKV disk usage level.
func (txn *KVTxn) GetDiskFullOpt() kvrpcpb.DiskFullOpt {
	return txn.diskFullOpt
}

// ClearDiskFullOpt clears the options of current operation in each tikv disk usage level.
func (txn *KVTxn) ClearDiskFullOpt() {
	txn.diskFullOpt = kvrpcpb.DiskFullOpt_NotAllowedOnFull
}

// SetAssertionLevel sets how strict the assertions in the transaction should be.
func (txn *KVTxn) SetAssertionLevel(assertionLevel kvrpcpb.AssertionLevel) {
	txn.assertionLevel = assertionLevel
}

// IsPessimistic returns true if it is pessimistic.
func (txn *KVTxn) IsPessimistic() bool {
	return txn.isPessimistic
}

// IsCasualConsistency returns if the transaction allows linearizability
// inconsistency.
func (txn *KVTxn) IsCasualConsistency() bool {
	return txn.causalConsistency
}

// GetScope returns the geographical scope of the transaction.
func (txn *KVTxn) GetScope() string {
	return txn.scope
}

// Commit commits the transaction operations to KV store.
func (txn *KVTxn) Commit(ctx context.Context) error {
	if span := opentracing.SpanFromContext(ctx); span != nil && span.Tracer() != nil {
		span1 := span.Tracer().StartSpan("tikvTxn.Commit", opentracing.ChildOf(span.Context()))
		defer span1.Finish()
		ctx = opentracing.ContextWithSpan(ctx, span1)
	}
	defer trace.StartRegion(ctx, "CommitTxn").End()

	if !txn.valid {
		return tikverr.ErrInvalidTxn
	}
	defer txn.close()

	if val, err := util.EvalFailpoint("mockCommitError"); err == nil && val.(bool) {
		if _, err := util.EvalFailpoint("mockCommitErrorOpt"); err == nil {
			failpoint.Disable("tikvclient/mockCommitErrorOpt")
			return errors.New("mock commit error")
		}
	}

	start := time.Now()
	defer func() { metrics.TxnCmdHistogramWithCommit.Observe(time.Since(start).Seconds()) }()

	// sessionID is used for log.
	var sessionID uint64
	val := ctx.Value(util.SessionID)
	if val != nil {
		sessionID = val.(uint64)
	}

	if txn.interceptor != nil {
		// User has called txn.SetRPCInterceptor() to explicitly set an interceptor, we
		// need to bind it to ctx so that the internal client can perceive and execute
		// it before initiating an RPC request.
		ctx = interceptor.WithRPCInterceptor(ctx, txn.interceptor)
	}

	var err error
	// If the txn use pessimistic lock, committer is initialized.
	committer := txn.committer
	if committer == nil {
		committer, err = newTwoPhaseCommitter(txn, sessionID)
		if err != nil {
			return err
		}
		txn.committer = committer
	}

	txn.committer.SetDiskFullOpt(txn.diskFullOpt)

	defer committer.ttlManager.close()

	initRegion := trace.StartRegion(ctx, "InitKeys")
	err = committer.initKeysAndMutations(ctx)
	initRegion.End()
	if err != nil && txn.IsPessimistic() {
		txn.asyncPessimisticRollback(ctx, committer.mutations.GetKeys())
		return err
	}
	if committer.mutations.Len() == 0 {
		return nil
	}

	defer func() {
		detail := committer.getDetail()
		detail.Mu.Lock()
		metrics.TiKVTxnCommitBackoffSeconds.Observe(float64(detail.Mu.CommitBackoffTime) / float64(time.Second))
		metrics.TiKVTxnCommitBackoffCount.Observe(float64(len(detail.Mu.BackoffTypes)))
		detail.Mu.Unlock()

		ctxValue := ctx.Value(util.CommitDetailCtxKey)
		if ctxValue != nil {
			commitDetail := ctxValue.(**util.CommitDetails)
			if *commitDetail != nil {
				(*commitDetail).TxnRetry++
			} else {
				*commitDetail = detail
			}
		}
	}()
	// latches disabled
	// pessimistic transaction should also bypass latch.
	if txn.store.TxnLatches() == nil || txn.IsPessimistic() {
		err = committer.execute(ctx)
		if val == nil || sessionID > 0 {
			txn.onCommitted(err)
		}
		logutil.Logger(ctx).Debug("[kv] txnLatches disabled, 2pc directly", zap.Error(err))
		return err
	}

	// latches enabled
	// for transactions which need to acquire latches
	start = time.Now()
	lock := txn.store.TxnLatches().Lock(committer.startTS, committer.mutations.GetKeys())
	commitDetail := committer.getDetail()
	commitDetail.LocalLatchTime = time.Since(start)
	if commitDetail.LocalLatchTime > 0 {
		metrics.TiKVLocalLatchWaitTimeHistogram.Observe(commitDetail.LocalLatchTime.Seconds())
	}
	defer txn.store.TxnLatches().UnLock(lock)
	if lock.IsStale() {
		return &tikverr.ErrWriteConflictInLatch{StartTS: txn.startTS}
	}
	err = committer.execute(ctx)
	if val == nil || sessionID > 0 {
		txn.onCommitted(err)
	}
	if err == nil {
		lock.SetCommitTS(committer.commitTS)
	}
	logutil.Logger(ctx).Debug("[kv] txnLatches enabled while txn retryable", zap.Error(err))
	return err
}

func (txn *KVTxn) close() {
	txn.valid = false
	txn.ClearDiskFullOpt()
}

// Rollback undoes the transaction operations to KV store.
func (txn *KVTxn) Rollback() error {
	if !txn.valid {
		return tikverr.ErrInvalidTxn
	}
	start := time.Now()
	// Clean up pessimistic lock.
	if txn.IsPessimistic() && txn.committer != nil {
		err := txn.rollbackPessimisticLocks()
		txn.committer.ttlManager.close()
		if err != nil {
			logutil.BgLogger().Error(err.Error())
		}
	}
	txn.close()
	logutil.BgLogger().Debug("[kv] rollback txn", zap.Uint64("txnStartTS", txn.StartTS()))
	metrics.TxnCmdHistogramWithRollback.Observe(time.Since(start).Seconds())
	return nil
}

func (txn *KVTxn) rollbackPessimisticLocks() error {
	if txn.lockedCnt == 0 {
		return nil
	}
	bo := retry.NewBackofferWithVars(context.Background(), cleanupMaxBackoff, txn.vars)
	if txn.interceptor != nil {
		// User has called txn.SetRPCInterceptor() to explicitly set an interceptor, we
		// need to bind it to ctx so that the internal client can perceive and execute
		// it before initiating an RPC request.
		bo.SetCtx(interceptor.WithRPCInterceptor(bo.GetCtx(), txn.interceptor))
	}
	keys := txn.collectLockedKeys()
	return txn.committer.pessimisticRollbackMutations(bo, &PlainMutations{keys: keys})
}

func (txn *KVTxn) collectLockedKeys() [][]byte {
	keys := make([][]byte, 0, txn.lockedCnt)
	buf := txn.GetMemBuffer()
	var err error
	for it := buf.IterWithFlags(nil, nil); it.Valid(); err = it.Next() {
		_ = err
		if it.Flags().HasLocked() {
			keys = append(keys, it.Key())
		}
	}
	return keys
}

// TxnInfo is used to keep track the info of a committed transaction (mainly for diagnosis and testing)
type TxnInfo struct {
	TxnScope            string `json:"txn_scope"`
	StartTS             uint64 `json:"start_ts"`
	CommitTS            uint64 `json:"commit_ts"`
	TxnCommitMode       string `json:"txn_commit_mode"`
	AsyncCommitFallback bool   `json:"async_commit_fallback"`
	OnePCFallback       bool   `json:"one_pc_fallback"`
	ErrMsg              string `json:"error,omitempty"`
}

func (txn *KVTxn) onCommitted(err error) {
	if txn.commitCallback != nil {
		isAsyncCommit := txn.committer.isAsyncCommit()
		isOnePC := txn.committer.isOnePC()

		commitMode := "2pc"
		if isOnePC {
			commitMode = "1pc"
		} else if isAsyncCommit {
			commitMode = "async_commit"
		}

		info := TxnInfo{
			TxnScope:            txn.GetScope(),
			StartTS:             txn.startTS,
			CommitTS:            txn.commitTS,
			TxnCommitMode:       commitMode,
			AsyncCommitFallback: txn.committer.hasTriedAsyncCommit && !isAsyncCommit,
			OnePCFallback:       txn.committer.hasTriedOnePC && !isOnePC,
		}
		if err != nil {
			info.ErrMsg = err.Error()
		}
		infoStr, err2 := json.Marshal(info)
		_ = err2
		txn.commitCallback(string(infoStr), err)
	}
}

// LockKeysWithWaitTime tries to lock the entries with the keys in KV store.
// lockWaitTime in ms, 0 means nowait lock.
func (txn *KVTxn) LockKeysWithWaitTime(ctx context.Context, lockWaitTime int64, keysInput ...[]byte) (err error) {
	forUpdateTs := txn.startTS
	if txn.IsPessimistic() {
		bo := retry.NewBackofferWithVars(context.Background(), TsoMaxBackoff, nil)
		forUpdateTs, err = txn.store.GetTimestampWithRetry(bo, txn.scope)
		if err != nil {
			return err
		}
	}
	lockCtx := tikv.NewLockCtx(forUpdateTs, lockWaitTime, time.Now())

	return txn.LockKeys(ctx, lockCtx, keysInput...)
}

// LockKeys tries to lock the entries with the keys in KV store.
// lockCtx is the context for lock, lockCtx.lockWaitTime in ms
func (txn *KVTxn) LockKeys(ctx context.Context, lockCtx *tikv.LockCtx, keysInput ...[]byte) error {
	if txn.interceptor != nil {
		// User has called txn.SetRPCInterceptor() to explicitly set an interceptor, we
		// need to bind it to ctx so that the internal client can perceive and execute
		// it before initiating an RPC request.
		ctx = interceptor.WithRPCInterceptor(ctx, txn.interceptor)
	}
	// Exclude keys that are already locked.
	var err error
	keys := make([][]byte, 0, len(keysInput))
	startTime := time.Now()
	txn.mu.Lock()
	defer txn.mu.Unlock()
	defer func() {
		metrics.TxnCmdHistogramWithLockKeys.Observe(time.Since(startTime).Seconds())
		if err == nil {
			if lockCtx.PessimisticLockWaited != nil {
				if atomic.LoadInt32(lockCtx.PessimisticLockWaited) > 0 {
					timeWaited := time.Since(lockCtx.WaitStartTime)
					atomic.StoreInt64(lockCtx.LockKeysDuration, int64(timeWaited))
					metrics.TiKVPessimisticLockKeysDuration.Observe(timeWaited.Seconds())
				}
			}
		}
		if lockCtx.LockKeysCount != nil {
			*lockCtx.LockKeysCount += int32(len(keys))
		}
		if lockCtx.Stats != nil {
			lockCtx.Stats.TotalTime = time.Since(startTime)
			ctxValue := ctx.Value(util.LockKeysDetailCtxKey)
			if ctxValue != nil {
				lockKeysDetail := ctxValue.(**util.LockKeysDetails)
				*lockKeysDetail = lockCtx.Stats
			}
		}
	}()
	memBuf := txn.us.GetMemBuffer()
	for _, key := range keysInput {
		// The value of lockedMap is only used by pessimistic transactions.
		var valueExist, locked, checkKeyExists bool
		if flags, err := memBuf.GetFlags(key); err == nil {
			locked = flags.HasLocked()
			valueExist = flags.HasLockedValueExists()
			checkKeyExists = flags.HasNeedCheckExists()
		}
		if !locked {
			keys = append(keys, key)
		} else if txn.IsPessimistic() {
			if checkKeyExists && valueExist {
				alreadyExist := kvrpcpb.AlreadyExist{Key: key}
				e := &tikverr.ErrKeyExist{AlreadyExist: &alreadyExist}
				return txn.committer.extractKeyExistsErr(e)
			}
		}
		if lockCtx.ReturnValues && locked {
			// An already locked key can not return values, we add an entry to let the caller get the value
			// in other ways.
			lockCtx.Values[string(key)] = tikv.ReturnedValue{AlreadyLocked: true}
		}
	}
	if len(keys) == 0 {
		return nil
	}
	keys = deduplicateKeys(keys)
	checkedExistence := false
	if txn.IsPessimistic() && lockCtx.ForUpdateTS > 0 {
		if txn.committer == nil {
			// sessionID is used for log.
			var sessionID uint64
			var err error
			val := ctx.Value(util.SessionID)
			if val != nil {
				sessionID = val.(uint64)
			}
			txn.committer, err = newTwoPhaseCommitter(txn, sessionID)
			if err != nil {
				return err
			}
		}
		var assignedPrimaryKey bool
		if txn.committer.primaryKey == nil {
			txn.committer.primaryKey = keys[0]
			assignedPrimaryKey = true
		}

		lockCtx.Stats = &util.LockKeysDetails{
			LockKeys: int32(len(keys)),
		}
		bo := retry.NewBackofferWithVars(ctx, pessimisticLockMaxBackoff, txn.vars)
		txn.committer.forUpdateTS = lockCtx.ForUpdateTS
		// If the number of keys greater than 1, it can be on different region,
		// concurrently execute on multiple regions may lead to deadlock.
		txn.committer.isFirstLock = txn.lockedCnt == 0 && len(keys) == 1
		err = txn.committer.pessimisticLockMutations(bo, lockCtx, &PlainMutations{keys: keys})
		if bo.GetTotalSleep() > 0 {
			atomic.AddInt64(&lockCtx.Stats.BackoffTime, int64(bo.GetTotalSleep())*int64(time.Millisecond))
			lockCtx.Stats.Mu.Lock()
			lockCtx.Stats.Mu.BackoffTypes = append(lockCtx.Stats.Mu.BackoffTypes, bo.GetTypes()...)
			lockCtx.Stats.Mu.Unlock()
		}
		if lockCtx.Killed != nil {
			// If the kill signal is received during waiting for pessimisticLock,
			// pessimisticLockKeys would handle the error but it doesn't reset the flag.
			// We need to reset the killed flag here.
			atomic.CompareAndSwapUint32(lockCtx.Killed, 1, 0)
		}
		if err != nil {
			for _, key := range keys {
				if txn.us.HasPresumeKeyNotExists(key) {
					txn.us.UnmarkPresumeKeyNotExists(key)
				}
			}
			keyMayBeLocked := !(tikverr.IsErrWriteConflict(err) || tikverr.IsErrKeyExist(err))
			// If there is only 1 key and lock fails, no need to do pessimistic rollback.
			if len(keys) > 1 || keyMayBeLocked {
				dl, isDeadlock := errors.Cause(err).(*tikverr.ErrDeadlock)
				if isDeadlock {
					if hashInKeys(dl.DeadlockKeyHash, keys) {
						dl.IsRetryable = true
					}
					if lockCtx.OnDeadlock != nil {
						// Call OnDeadlock before pessimistic rollback.
						lockCtx.OnDeadlock(dl)
					}
				}

				wg := txn.asyncPessimisticRollback(ctx, keys)

				if isDeadlock {
					logutil.Logger(ctx).Debug("deadlock error received", zap.Uint64("startTS", txn.startTS), zap.Stringer("deadlockInfo", dl))
					if dl.IsRetryable {
						// Wait for the pessimistic rollback to finish before we retry the statement.
						wg.Wait()
						// Sleep a little, wait for the other transaction that blocked by this transaction to acquire the lock.
						time.Sleep(time.Millisecond * 5)
						if _, err := util.EvalFailpoint("SingleStmtDeadLockRetrySleep"); err == nil {
							time.Sleep(300 * time.Millisecond)
						}
					}
				}
			}
			if assignedPrimaryKey {
				// unset the primary key and stop heartbeat if we assigned primary key when failed to lock it.
				txn.committer.primaryKey = nil
				txn.committer.ttlManager.reset()
			}
			return err
		}

		if lockCtx.CheckExistence {
			checkedExistence = true
		}
	}
	for _, key := range keys {
		valExists := tikv.SetKeyLockedValueExists
		// PointGet and BatchPointGet will return value in pessimistic lock response, the value may not exist.
		// For other lock modes, the locked key values always exist.
		if lockCtx.ReturnValues || checkedExistence {
			// If ReturnValue is disabled and CheckExistence is requested, it's still possible that the TiKV's version
			// is too old and CheckExistence is not supported.
			if val, ok := lockCtx.Values[string(key)]; ok {
				// TODO: Check if it's safe to use `val.Exists` instead of assuming empty value.
				if !val.Exists {
					valExists = tikv.SetKeyLockedValueNotExists
				}
			}
		}
		memBuf.UpdateFlags(key, tikv.SetKeyLocked, tikv.DelNeedCheckExists, valExists)
	}
	txn.lockedCnt += len(keys)
	return nil
}

// deduplicateKeys deduplicate the keys, it use sort instead of map to avoid memory allocation.
func deduplicateKeys(keys [][]byte) [][]byte {
	sort.Slice(keys, func(i, j int) bool {
		return bytes.Compare(keys[i], keys[j]) < 0
	})
	deduped := keys[:1]
	for i := 1; i < len(keys); i++ {
		if !bytes.Equal(deduped[len(deduped)-1], keys[i]) {
			deduped = append(deduped, keys[i])
		}
	}
	return deduped
}

const pessimisticRollbackMaxBackoff = 20000

func (txn *KVTxn) asyncPessimisticRollback(ctx context.Context, keys [][]byte) *sync.WaitGroup {
	// Clone a new committer for execute in background.
	committer := &twoPhaseCommitter{
		store:       txn.committer.store,
		sessionID:   txn.committer.sessionID,
		startTS:     txn.committer.startTS,
		forUpdateTS: txn.committer.forUpdateTS,
		primaryKey:  txn.committer.primaryKey,
	}
	wg := new(sync.WaitGroup)
	wg.Add(1)
	go func() {
		if val, err := util.EvalFailpoint("beforeAsyncPessimisticRollback"); err == nil {
			if s, ok := val.(string); ok {
				if s == "skip" {
					logutil.Logger(ctx).Info("[failpoint] injected skip async pessimistic rollback",
						zap.Uint64("txnStartTS", txn.startTS))
					wg.Done()
					return
				} else if s == "delay" {
					duration := time.Duration(rand.Int63n(int64(time.Second) * 2))
					logutil.Logger(ctx).Info("[failpoint] injected delay before async pessimistic rollback",
						zap.Uint64("txnStartTS", txn.startTS), zap.Duration("duration", duration))
					time.Sleep(duration)
				}
			}
		}

		err := committer.pessimisticRollbackMutations(retry.NewBackofferWithVars(ctx, pessimisticRollbackMaxBackoff, txn.vars), &PlainMutations{keys: keys})
		if err != nil {
			logutil.Logger(ctx).Warn("[kv] pessimisticRollback failed.", zap.Error(err))
		}
		wg.Done()
	}()
	return wg
}

func hashInKeys(deadlockKeyHash uint64, keys [][]byte) bool {
	for _, key := range keys {
		if farm.Fingerprint64(key) == deadlockKeyHash {
			return true
		}
	}
	return false
}

// IsReadOnly checks if the transaction has only performed read operations.
func (txn *KVTxn) IsReadOnly() bool {
	return !txn.us.GetMemBuffer().Dirty()
}

// StartTS returns the transaction start timestamp.
func (txn *KVTxn) StartTS() uint64 {
	return txn.startTS
}

// Valid returns if the transaction is valid.
// A transaction become invalid after commit or rollback.
func (txn *KVTxn) Valid() bool {
	return txn.valid
}

// Len returns the number of entries in the DB.
func (txn *KVTxn) Len() int {
	return txn.us.GetMemBuffer().Len()
}

// Size returns sum of keys and values length.
func (txn *KVTxn) Size() int {
	return txn.us.GetMemBuffer().Size()
}

// Reset reset the Transaction to initial states.
func (txn *KVTxn) Reset() {
	txn.us.GetMemBuffer().Reset()
}

// GetUnionStore returns the UnionStore binding to this transaction.
func (txn *KVTxn) GetUnionStore() *unionstore.KVUnionStore {
	return txn.us
}

// GetMemBuffer return the MemBuffer binding to this transaction.
func (txn *KVTxn) GetMemBuffer() *unionstore.MemDB {
	return txn.us.GetMemBuffer()
}

// GetSnapshot returns the Snapshot binding to this transaction.
func (txn *KVTxn) GetSnapshot() *txnsnapshot.KVSnapshot {
	return txn.snapshot
}

// SetBinlogExecutor sets the method to perform binlong synchronization.
func (txn *KVTxn) SetBinlogExecutor(binlog BinlogExecutor) {
	txn.binlog = binlog
	if txn.committer != nil {
		txn.committer.binlog = binlog
	}
}

// GetClusterID returns store's cluster id.
func (txn *KVTxn) GetClusterID() uint64 {
	return txn.store.GetClusterID()
}<|MERGE_RESOLUTION|>--- conflicted
+++ resolved
@@ -100,22 +100,6 @@
 	// commitCallback is called after current transaction gets committed
 	commitCallback func(info string, err error)
 
-<<<<<<< HEAD
-	binlog              BinlogExecutor
-	schemaLeaseChecker  SchemaLeaseChecker
-	syncLog             bool
-	priority            txnutil.Priority
-	isPessimistic       bool
-	enableAsyncCommit   bool
-	enable1PC           bool
-	causalConsistency   bool
-	scope               string
-	kvFilter            KVFilter
-	resourceGroupTag    []byte
-	resourceGroupTagger tikvrpc.ResourceGroupTagger // use this when resourceGroupTag is nil
-	diskFullOpt         kvrpcpb.DiskFullOpt
-	assertionLevel      kvrpcpb.AssertionLevel
-=======
 	binlog                  BinlogExecutor
 	schemaLeaseChecker      SchemaLeaseChecker
 	syncLog                 bool
@@ -131,8 +115,8 @@
 	diskFullOpt             kvrpcpb.DiskFullOpt
 	commitTSUpperBoundCheck func(uint64) bool
 	// interceptor is used to decorate the RPC request logic related to the txn.
-	interceptor interceptor.RPCInterceptor
->>>>>>> 62d6b4a2
+	interceptor    interceptor.RPCInterceptor
+	assertionLevel kvrpcpb.AssertionLevel
 }
 
 // NewTiKVTxn creates a new KVTxn.
