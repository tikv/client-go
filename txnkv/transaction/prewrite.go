--- conflicted
+++ resolved
@@ -232,11 +232,11 @@
 	}
 
 	handler := action.newSingleBatchPrewriteReqHandler(c, batch, bo)
+	defer handler.drop(err)
 
 	for {
 		retryable, err := handler.sendReqAndCheck()
 		if !retryable {
-			handler.drop(err)
 			return err
 		}
 	}
@@ -360,6 +360,7 @@
 }
 
 // sendAndCheckReq sends the prewrite request to the TiKV server and check the response.
+// If the TiKV server returns a retryable error, the function returns true. Otherwise, it returns false.
 func (handler *prewrite1BatchReqHandler) sendReqAndCheck() (retryable bool, err error) {
 	handler.beforeSend()
 	resp, retryTimes, err := handler.sender.SendReq(handler.bo, handler.req, handler.batch.region, client.ReadTimeoutShort)
@@ -449,45 +450,10 @@
 			return nil, handler.committer.extractKeyExistsErr(e)
 		}
 
-<<<<<<< HEAD
 		// Extract lock from key error
 		lock, err1 := txnlock.ExtractLockFromKeyErr(keyErr)
 		if err1 != nil {
 			return nil, err1
-=======
-			// Extract lock from key error
-			lock, err1 := txnlock.ExtractLockFromKeyErr(keyErr)
-			if err1 != nil {
-				return err1
-			}
-			if _, ok := logged[lock.TxnID]; !ok {
-				logutil.BgLogger().Info(
-					"prewrite encounters lock. "+
-						"More locks belonging to the same transaction may be omitted",
-					zap.Uint64("session", c.sessionID),
-					zap.Uint64("txnID", c.startTS),
-					zap.Stringer("lock", lock),
-					zap.Stringer("policy", c.txn.prewriteEncounterLockPolicy),
-				)
-				logged[lock.TxnID] = struct{}{}
-			}
-			// If an optimistic transaction encounters a lock with larger TS, this transaction will certainly
-			// fail due to a WriteConflict error. So we can construct and return an error here early.
-			// Pessimistic transactions don't need such an optimization. If this key needs a pessimistic lock,
-			// TiKV will return a PessimisticLockNotFound error directly if it encounters a different lock. Otherwise,
-			// TiKV returns lock.TTL = 0, and we still need to resolve the lock.
-			if (lock.TxnID > c.startTS && !c.isPessimistic) ||
-				c.txn.prewriteEncounterLockPolicy == NoResolvePolicy {
-				return tikverr.NewErrWriteConflictWithArgs(
-					c.startTS,
-					lock.TxnID,
-					0,
-					lock.Key,
-					kvrpcpb.WriteConflict_Optimistic,
-				)
-			}
-			locks = append(locks, lock)
->>>>>>> f2025c12
 		}
 		if _, ok := logged[lock.TxnID]; !ok {
 			logutil.BgLogger().Info(
@@ -496,6 +462,7 @@
 				zap.Uint64("session", handler.committer.sessionID),
 				zap.Uint64("txnID", handler.committer.startTS),
 				zap.Stringer("lock", lock),
+				zap.Stringer("policy", handler.committer.txn.prewriteEncounterLockPolicy),
 			)
 			logged[lock.TxnID] = struct{}{}
 		}
@@ -504,7 +471,8 @@
 		// Pessimistic transactions don't need such an optimization. If this key needs a pessimistic lock,
 		// TiKV will return a PessimisticLockNotFound error directly if it encounters a different lock. Otherwise,
 		// TiKV returns lock.TTL = 0, and we still need to resolve the lock.
-		if lock.TxnID > handler.committer.startTS && !handler.committer.isPessimistic {
+		if (lock.TxnID > handler.committer.startTS && !handler.committer.isPessimistic) ||
+			handler.committer.txn.prewriteEncounterLockPolicy == NoResolvePolicy {
 			return nil, tikverr.NewErrWriteConflictWithArgs(
 				handler.committer.startTS,
 				lock.TxnID,
