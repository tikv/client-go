// Copyright 2021 TiKV Authors
//
// Licensed under the Apache License, Version 2.0 (the "License");
// you may not use this file except in compliance with the License.
// You may obtain a copy of the License at
//
//     http://www.apache.org/licenses/LICENSE-2.0
//
// Unless required by applicable law or agreed to in writing, software
// distributed under the License is distributed on an "AS IS" BASIS,
// WITHOUT WARRANTIES OR CONDITIONS OF ANY KIND, either express or implied.
// See the License for the specific language governing permissions and
// limitations under the License.

// NOTE: The code in this file is based on code from the
// TiDB project, licensed under the Apache License v 2.0
//
// https://github.com/pingcap/tidb/tree/cc5e161ac06827589c4966674597c137cc9e809c/store/tikv/pessimistic.go
//

// Copyright 2020 PingCAP, Inc.
//
// Licensed under the Apache License, Version 2.0 (the "License");
// you may not use this file except in compliance with the License.
// You may obtain a copy of the License at
//
//     http://www.apache.org/licenses/LICENSE-2.0
//
// Unless required by applicable law or agreed to in writing, software
// distributed under the License is distributed on an "AS IS" BASIS,
// WITHOUT WARRANTIES OR CONDITIONS OF ANY KIND, either express or implied.
// See the License for the specific language governing permissions and
// limitations under the License.

package transaction

import (
	"encoding/hex"
	"math/rand"
	"strings"
	"sync/atomic"
	"time"

	"github.com/pingcap/kvproto/pkg/errorpb"
	"github.com/pingcap/kvproto/pkg/kvrpcpb"
	"github.com/pkg/errors"
	"github.com/prometheus/client_golang/prometheus"
	tikverr "github.com/tikv/client-go/v2/error"
	"github.com/tikv/client-go/v2/internal/client"
	"github.com/tikv/client-go/v2/internal/locate"
	"github.com/tikv/client-go/v2/internal/logutil"
	"github.com/tikv/client-go/v2/internal/retry"
	"github.com/tikv/client-go/v2/kv"
	"github.com/tikv/client-go/v2/metrics"
	"github.com/tikv/client-go/v2/tikvrpc"
	"github.com/tikv/client-go/v2/txnkv/txnlock"
	"github.com/tikv/client-go/v2/util"
	"go.uber.org/zap"
)

type actionPessimisticLock struct {
	*kv.LockCtx
	wakeUpMode kvrpcpb.PessimisticLockWakeUpMode
	isInternal bool
}
type actionPessimisticRollback struct {
	isInternal bool
}

var (
	_ twoPhaseCommitAction = actionPessimisticLock{}
	_ twoPhaseCommitAction = actionPessimisticRollback{}
)

func (action actionPessimisticLock) String() string {
	return "pessimistic_lock"
}

func (action actionPessimisticLock) tiKVTxnRegionsNumHistogram() prometheus.Observer {
	if action.isInternal {
		return metrics.TxnRegionsNumHistogramPessimisticLockInternal
	}
	return metrics.TxnRegionsNumHistogramPessimisticLock
}

func (action actionPessimisticRollback) String() string {
	return "pessimistic_rollback"
}

func (action actionPessimisticRollback) tiKVTxnRegionsNumHistogram() prometheus.Observer {
	if action.isInternal {
		return metrics.TxnRegionsNumHistogramPessimisticRollbackInternal
	}
	return metrics.TxnRegionsNumHistogramPessimisticRollback
}

type diagnosticContext struct {
	resolvingRecordToken *int
	sender               *locate.RegionRequestSender
	reqDuration          time.Duration
}

func (action actionPessimisticLock) handleSingleBatch(
	c *twoPhaseCommitter, bo *retry.Backoffer, batch batchMutations,
) error {
	convertMutationsToPb := func(committerMutations CommitterMutations) []*kvrpcpb.Mutation {
		mutations := make([]*kvrpcpb.Mutation, committerMutations.Len())
		c.txn.GetMemBuffer().RLock()
		for i := 0; i < committerMutations.Len(); i++ {
			mut := &kvrpcpb.Mutation{
				Op:  kvrpcpb.Op_PessimisticLock,
				Key: committerMutations.GetKey(i),
			}
			if c.txn.us.HasPresumeKeyNotExists(committerMutations.GetKey(i)) {
				mut.Assertion = kvrpcpb.Assertion_NotExist
			}
			mutations[i] = mut
		}
		c.txn.GetMemBuffer().RUnlock()
		return mutations
	}

	m := batch.mutations
	mutations := convertMutationsToPb(m)
<<<<<<< HEAD
	req := tikvrpc.NewRequest(tikvrpc.CmdPessimisticLock, &kvrpcpb.PessimisticLockRequest{
		Mutations:        mutations,
		PrimaryLock:      c.primary(),
		StartVersion:     c.startTS,
		ForUpdateTs:      c.forUpdateTS,
		IsFirstLock:      c.isFirstLock,
		WaitTimeout:      action.LockWaitTime(),
		ReturnValues:     action.ReturnValues,
		CheckExistence:   action.CheckExistence,
		MinCommitTs:      c.forUpdateTS + 1,
		WakeUpMode:       action.wakeUpMode,
		LockOnlyIfExists: action.LockOnlyIfExists,
	}, kvrpcpb.Context{
		Priority:               c.priority,
		SyncLog:                c.syncLog,
		ResourceGroupTag:       action.LockCtx.ResourceGroupTag,
		MaxExecutionDurationMs: uint64(client.MaxWriteExecutionTime.Milliseconds()),
		RequestSource:          c.txn.GetRequestSource(),
		ResourceControlContext: &kvrpcpb.ResourceControlContext {
			ResourceGroupName: c.resourceGroupName,
		},
	})
=======
	req := tikvrpc.NewRequest(
		tikvrpc.CmdPessimisticLock, &kvrpcpb.PessimisticLockRequest{
			Mutations:        mutations,
			PrimaryLock:      c.primary(),
			StartVersion:     c.startTS,
			ForUpdateTs:      c.forUpdateTS,
			IsFirstLock:      c.isFirstLock,
			WaitTimeout:      action.LockWaitTime(),
			ReturnValues:     action.ReturnValues,
			CheckExistence:   action.CheckExistence,
			MinCommitTs:      c.forUpdateTS + 1,
			WakeUpMode:       action.wakeUpMode,
			LockOnlyIfExists: action.LockOnlyIfExists,
		}, kvrpcpb.Context{
			Priority:               c.priority,
			SyncLog:                c.syncLog,
			ResourceGroupTag:       action.LockCtx.ResourceGroupTag,
			MaxExecutionDurationMs: uint64(client.MaxWriteExecutionTime.Milliseconds()),
			RequestSource:          c.txn.GetRequestSource(),
			ResourceGroupName:      c.resourceGroupName,
		},
	)
>>>>>>> a72e61dc
	if action.LockCtx.ResourceGroupTag == nil && action.LockCtx.ResourceGroupTagger != nil {
		req.ResourceGroupTag = action.LockCtx.ResourceGroupTagger(req.Req.(*kvrpcpb.PessimisticLockRequest))
	}
	lockWaitStartTime := action.WaitStartTime
	diagCtx := diagnosticContext{}
	defer func() {
		if diagCtx.resolvingRecordToken != nil {
			c.store.GetLockResolver().ResolveLocksDone(c.startTS, *diagCtx.resolvingRecordToken)
		}
	}()
	for {
		// if lockWaitTime set, refine the request `WaitTimeout` field based on timeout limit
		if action.LockWaitTime() > 0 && action.LockWaitTime() != kv.LockAlwaysWait {
			timeLeft := action.LockWaitTime() - (time.Since(lockWaitStartTime)).Milliseconds()
			if timeLeft <= 0 {
				req.PessimisticLock().WaitTimeout = kv.LockNoWait
			} else {
				req.PessimisticLock().WaitTimeout = timeLeft
			}
		}
		elapsed := uint64(time.Since(c.txn.startTime) / time.Millisecond)
		ttl := elapsed + atomic.LoadUint64(&ManagedLockTTL)
		if _, err := util.EvalFailpoint("shortPessimisticLockTTL"); err == nil {
			ttl = 1
			keys := make([]string, 0, len(mutations))
			for _, m := range mutations {
				keys = append(keys, hex.EncodeToString(m.Key))
			}
			logutil.BgLogger().Info(
				"[failpoint] injected lock ttl = 1 on pessimistic lock",
				zap.Uint64("txnStartTS", c.startTS), zap.Strings("keys", keys),
			)
		}
		req.PessimisticLock().LockTtl = ttl
		if _, err := util.EvalFailpoint("PessimisticLockErrWriteConflict"); err == nil {
			time.Sleep(300 * time.Millisecond)
			return errors.WithStack(&tikverr.ErrWriteConflict{WriteConflict: nil})
		}
		sender := locate.NewRegionRequestSender(c.store.GetRegionCache(), c.store.GetTiKVClient())
		startTime := time.Now()
		resp, _, err := sender.SendReq(bo, req, batch.region, client.ReadTimeoutShort)
		diagCtx.reqDuration = time.Since(startTime)
		diagCtx.sender = sender
		if action.LockCtx.Stats != nil {
			atomic.AddInt64(&action.LockCtx.Stats.LockRPCTime, int64(diagCtx.reqDuration))
			atomic.AddInt64(&action.LockCtx.Stats.LockRPCCount, 1)
		}
		if err != nil {
			return err
		}

		if action.wakeUpMode == kvrpcpb.PessimisticLockWakeUpMode_WakeUpModeNormal {
			finished, err := action.handlePessimisticLockResponseNormalMode(c, bo, &batch, mutations, resp, &diagCtx)
			if err != nil {
				return err
			}
			if finished {
				return nil
			}
		} else if action.wakeUpMode == kvrpcpb.PessimisticLockWakeUpMode_WakeUpModeForceLock {
			finished, err := action.handlePessimisticLockResponseForceLockMode(c, bo, &batch, mutations, resp, &diagCtx)
			if err != nil {
				return err
			}
			if finished {
				return nil
			}
		}

		// Handle the killed flag when waiting for the pessimistic lock.
		// When a txn runs into LockKeys() and backoff here, it has no chance to call
		// executor.Next() and check the killed flag.
		if action.Killed != nil {
			// Do not reset the killed flag here!
			// actionPessimisticLock runs on each region parallelly, we have to consider that
			// the error may be dropped.
			if atomic.LoadUint32(action.Killed) == 1 {
				return errors.WithStack(tikverr.ErrQueryInterrupted)
			}
		}
	}
}

func (action actionPessimisticLock) handleRegionError(
	c *twoPhaseCommitter, bo *retry.Backoffer, batch *batchMutations, regionErr *errorpb.Error,
) (finished bool, err error) {
	// For other region error and the fake region error, backoff because
	// there's something wrong.
	// For the real EpochNotMatch error, don't backoff.
	if regionErr.GetEpochNotMatch() == nil || locate.IsFakeRegionError(regionErr) {
		err = bo.Backoff(retry.BoRegionMiss, errors.New(regionErr.String()))
		if err != nil {
			return true, err
		}
	}
	same, err := batch.relocate(bo, c.store.GetRegionCache())
	if err != nil {
		return true, err
	}
	if same {
		return false, nil
	}
	err = c.pessimisticLockMutations(bo, action.LockCtx, action.wakeUpMode, batch.mutations)
	return true, err
}

// When handling wait timeout, if the current lock is updated within the threshold, do not try to resolve lock
// The default timeout in TiKV is 1 second. 300ms should be appropriate for common hot update workloads.
const skipResolveThresholdMs = 300

func (action actionPessimisticLock) handleKeyErrorForResolve(
	c *twoPhaseCommitter, keyErrs []*kvrpcpb.KeyError,
) (locks []*txnlock.Lock, finished bool, err error) {
	for _, keyErr := range keyErrs {
		// Check already exists error
		if alreadyExist := keyErr.GetAlreadyExist(); alreadyExist != nil {
			e := &tikverr.ErrKeyExist{AlreadyExist: alreadyExist}
			return nil, true, c.extractKeyExistsErr(e)
		}
		if deadlock := keyErr.Deadlock; deadlock != nil {
			return nil, true, errors.WithStack(&tikverr.ErrDeadlock{Deadlock: deadlock})
		}

		// Do not resolve the lock if the lock was recently updated which indicates the txn holding the lock is
		// much likely alive.
		// This should only happen for wait timeout.
		if lockInfo := keyErr.GetLocked(); lockInfo != nil &&
			lockInfo.DurationToLastUpdateMs > 0 &&
			lockInfo.DurationToLastUpdateMs < skipResolveThresholdMs {
			continue
		}

		// Extract lock from key error
		lock, err1 := txnlock.ExtractLockFromKeyErr(keyErr)
		if err1 != nil {
			return nil, true, err1
		}
		locks = append(locks, lock)
	}
	if len(locks) == 0 {
		return nil, false, nil
	}
	return locks, false, nil
}

func (action actionPessimisticLock) handlePessimisticLockResponseNormalMode(
	c *twoPhaseCommitter, bo *retry.Backoffer, batch *batchMutations, mutationsPb []*kvrpcpb.Mutation,
	resp *tikvrpc.Response, diagCtx *diagnosticContext,
) (finished bool, err error) {
	regionErr, err := resp.GetRegionError()
	if err != nil {
		return true, err
	}
	if regionErr != nil {
		return action.handleRegionError(c, bo, batch, regionErr)
	}
	if resp.Resp == nil {
		return true, errors.WithStack(tikverr.ErrBodyMissing)
	}
	lockResp := resp.Resp.(*kvrpcpb.PessimisticLockResponse)
	if len(lockResp.Results) != 0 {
		// We use old protocol in this mode. The `Result` field should not be used.
		return true, errors.New("Pessimistic lock response corrupted")
	}
	keyErrs := lockResp.GetErrors()
	if len(keyErrs) == 0 {

		if action.LockCtx.Stats != nil {
			action.LockCtx.Stats.MergeReqDetails(
				diagCtx.reqDuration,
				batch.region.GetID(),
				diagCtx.sender.GetStoreAddr(),
				lockResp.ExecDetailsV2,
			)
		}

		if batch.isPrimary {
			// After locking the primary key, we should protect the primary lock from expiring
			// now in case locking the remaining keys take a long time.
			c.run(c, action.LockCtx)
		}

		// Handle the case that the TiKV's version is too old and doesn't support `CheckExistence`.
		// If `CheckExistence` is set, `ReturnValues` is not set and `CheckExistence` is not supported, skip
		// retrieving value totally (indicated by `skipRetrievingValue`) to avoid panicking.
		skipRetrievingValue := !action.ReturnValues && action.CheckExistence && len(lockResp.NotFounds) == 0

		if (action.ReturnValues || action.CheckExistence) && !skipRetrievingValue {
			action.ValuesLock.Lock()
			for i, mutation := range mutationsPb {
				var value []byte
				if action.ReturnValues {
					value = lockResp.Values[i]
				}
				var exists = !lockResp.NotFounds[i]
				action.Values[string(mutation.Key)] = kv.ReturnedValue{
					Value:  value,
					Exists: exists,
				}
			}
			action.ValuesLock.Unlock()
		}
		return true, nil
	}

	locks, finished, err := action.handleKeyErrorForResolve(c, keyErrs)
	if err != nil {
		return finished, err
	}
	if len(locks) == 0 {
		return false, nil
	}

	// Because we already waited on tikv, no need to Backoff here.
	// tikv default will wait 3s(also the maximum wait value) when lock error occurs
	if diagCtx.resolvingRecordToken == nil {
		token := c.store.GetLockResolver().RecordResolvingLocks(locks, c.startTS)
		diagCtx.resolvingRecordToken = &token
	} else {
		c.store.GetLockResolver().UpdateResolvingLocks(locks, c.startTS, *diagCtx.resolvingRecordToken)
	}
	resolveLockOpts := txnlock.ResolveLocksOptions{
		CallerStartTS: 0,
		Locks:         locks,
	}
	if action.LockCtx.Stats != nil {
		resolveLockOpts.Detail = &action.LockCtx.Stats.ResolveLock
	}
	resolveLockRes, err := c.store.GetLockResolver().ResolveLocksWithOpts(bo, resolveLockOpts)
	if err != nil {
		return true, err
	}

	// If msBeforeTxnExpired is not zero, it means there are still locks blocking us acquiring
	// the pessimistic lock. We should return acquire fail with nowait set or timeout error if necessary.
	if resolveLockRes.TTL > 0 {
		if action.LockWaitTime() == kv.LockNoWait {
			return true, errors.WithStack(tikverr.ErrLockAcquireFailAndNoWaitSet)
		} else if action.LockWaitTime() == kv.LockAlwaysWait {
			// do nothing but keep wait
		} else {
			// the lockWaitTime is set, we should return wait timeout if we are still blocked by a lock
			if time.Since(action.WaitStartTime).Milliseconds() >= action.LockWaitTime() {
				return true, errors.WithStack(tikverr.ErrLockWaitTimeout)
			}
		}
		if action.LockCtx.PessimisticLockWaited != nil {
			atomic.StoreInt32(action.LockCtx.PessimisticLockWaited, 1)
		}
	}

	return false, nil
}

func (action actionPessimisticLock) handlePessimisticLockResponseForceLockMode(
	c *twoPhaseCommitter, bo *retry.Backoffer, batch *batchMutations, mutationsPb []*kvrpcpb.Mutation,
	resp *tikvrpc.Response, diagCtx *diagnosticContext,
) (finished bool, err error) {
	regionErr, err := resp.GetRegionError()
	if err != nil {
		return true, err
	}
	if resp.Resp == nil {
		return true, errors.WithStack(tikverr.ErrBodyMissing)
	}
	lockResp := resp.Resp.(*kvrpcpb.PessimisticLockResponse)
	isMutationFailed := false
	keyErrs := lockResp.GetErrors()

	// We only allow single key in ForceLock mode now.
	if len(mutationsPb) > 1 || len(lockResp.Results) > 1 {
		panic("unreachable")
	}
	if batch.isPrimary &&
		len(lockResp.Results) > 0 &&
		lockResp.Results[0].Type != kvrpcpb.PessimisticLockKeyResultType_LockResultFailed {
		// After locking the primary key, we should protect the primary lock from expiring.
		c.run(c, action.LockCtx)
	}

	if len(lockResp.Results) > 0 {
		res := lockResp.Results[0]
		switch res.Type {
		case kvrpcpb.PessimisticLockKeyResultType_LockResultNormal:
			if action.ReturnValues {
				action.ValuesLock.Lock()
				action.Values[string(mutationsPb[0].Key)] = kv.ReturnedValue{
					Value:  res.Value,
					Exists: res.Existence,
				}
				action.ValuesLock.Unlock()
			} else if action.CheckExistence {
				action.ValuesLock.Lock()
				action.Values[string(mutationsPb[0].Key)] = kv.ReturnedValue{
					Exists: res.Existence,
				}
				action.ValuesLock.Unlock()
			}
		case kvrpcpb.PessimisticLockKeyResultType_LockResultLockedWithConflict:
			action.ValuesLock.Lock()
			if action.Values == nil {
				action.Values = make(map[string]kv.ReturnedValue, 1)
			}
			action.Values[string(mutationsPb[0].Key)] = kv.ReturnedValue{
				Value:                res.Value,
				Exists:               res.Existence,
				LockedWithConflictTS: res.LockedWithConflictTs,
			}
			if res.LockedWithConflictTs > action.MaxLockedWithConflictTS {
				action.MaxLockedWithConflictTS = res.LockedWithConflictTs
			}
			action.ValuesLock.Unlock()
		case kvrpcpb.PessimisticLockKeyResultType_LockResultFailed:
			isMutationFailed = true
		default:
			panic("unreachable")
		}
	}

	if len(lockResp.Results) > 0 && !isMutationFailed {
		if action.LockCtx.Stats != nil {
			action.LockCtx.Stats.MergeReqDetails(
				diagCtx.reqDuration,
				batch.region.GetID(),
				diagCtx.sender.GetStoreAddr(),
				lockResp.ExecDetailsV2,
			)
		}
	}

	locks, finished, err := action.handleKeyErrorForResolve(c, keyErrs)
	if err != nil {
		return finished, err
	}

	if regionErr != nil {
		return action.handleRegionError(c, bo, batch, regionErr)
	}

	if isMutationFailed {
		if len(locks) > 0 {
			// Because we already waited on tikv, no need to Backoff here.
			// tikv default will wait 3s(also the maximum wait value) when lock error occurs
			if diagCtx.resolvingRecordToken == nil {
				token := c.store.GetLockResolver().RecordResolvingLocks(locks, c.startTS)
				diagCtx.resolvingRecordToken = &token
			} else {
				c.store.GetLockResolver().UpdateResolvingLocks(locks, c.startTS, *diagCtx.resolvingRecordToken)
			}
			resolveLockOpts := txnlock.ResolveLocksOptions{
				CallerStartTS: 0,
				Locks:         locks,
			}
			if action.LockCtx.Stats != nil {
				resolveLockOpts.Detail = &action.LockCtx.Stats.ResolveLock
			}
			resolveLockRes, err := c.store.GetLockResolver().ResolveLocksWithOpts(bo, resolveLockOpts)
			if err != nil {
				return true, err
			}

			// If msBeforeTxnExpired is not zero, it means there are still locks blocking us acquiring
			// the pessimistic lock. We should return acquire fail with nowait set or timeout error if necessary.
			if resolveLockRes.TTL > 0 {
				if action.LockWaitTime() == kv.LockNoWait {
					return true, errors.WithStack(tikverr.ErrLockAcquireFailAndNoWaitSet)
				} else if action.LockWaitTime() == kv.LockAlwaysWait {
					// do nothing but keep wait
				} else {
					// the lockWaitTime is set, we should return wait timeout if we are still blocked by a lock
					if time.Since(action.WaitStartTime).Milliseconds() >= action.LockWaitTime() {
						return true, errors.WithStack(tikverr.ErrLockWaitTimeout)
					}
				}
				if action.LockCtx.PessimisticLockWaited != nil {
					atomic.StoreInt32(action.LockCtx.PessimisticLockWaited, 1)
				}
			}
			return false, nil
		}

		// This can be the situation where KeyIsLocked errors are generated by timeout,
		// and we decide not to resolve them. Instead, just retry
		return false, nil
	}

	if len(locks) != 0 {
		// If the key error is KeyIsLocked, we assume the server must have set resp.Results.
		return true, errors.New("Pessimistic lock response corrupted")
	}

	if len(lockResp.Results) == 0 {
		// If the `Results` field is missing in response, there must be either some unretryable error in keyErrs or some
		// region error, therefore the function must have returned in above logic. This is supposed to be an unreachable
		// path if TiKV is implemented correctly.
		return true, errors.New("Pessimistic lock response corrupted")
	}

	return true, nil
}

func (actionPessimisticRollback) handleSingleBatch(
	c *twoPhaseCommitter, bo *retry.Backoffer, batch batchMutations,
) error {
	forUpdateTS := c.forUpdateTS
	if c.maxLockedWithConflictTS > forUpdateTS {
		forUpdateTS = c.maxLockedWithConflictTS
	}
	req := tikvrpc.NewRequest(
		tikvrpc.CmdPessimisticRollback, &kvrpcpb.PessimisticRollbackRequest{
			StartVersion: c.startTS,
			ForUpdateTs:  forUpdateTS,
			Keys:         batch.mutations.GetKeys(),
		},
	)
	req.RequestSource = util.RequestSourceFromCtx(bo.GetCtx())
	req.MaxExecutionDurationMs = uint64(client.MaxWriteExecutionTime.Milliseconds())
	resp, err := c.store.SendReq(bo, req, batch.region, client.ReadTimeoutShort)

	if err != nil {
		return err
	}
	regionErr, err := resp.GetRegionError()
	if err != nil {
		return err
	}
	if regionErr != nil {
		err = bo.Backoff(retry.BoRegionMiss, errors.New(regionErr.String()))
		if err != nil {
			return err
		}
		return c.pessimisticRollbackMutations(bo, batch.mutations)
	}
	return nil
}

func (c *twoPhaseCommitter) pessimisticLockMutations(
	bo *retry.Backoffer, lockCtx *kv.LockCtx, lockWaitMode kvrpcpb.PessimisticLockWakeUpMode,
	mutations CommitterMutations,
) error {
	if c.sessionID > 0 {
		if val, err := util.EvalFailpoint("beforePessimisticLock"); err == nil {
			// Pass multiple instructions in one string, delimited by commas, to trigger multiple behaviors, like
			// `return("delay,fail")`. Then they will be executed sequentially at once.
			if v, ok := val.(string); ok {
				for _, action := range strings.Split(v, ",") {
					if action == "delay" {
						duration := time.Duration(rand.Int63n(int64(time.Second) * 5))
						logutil.Logger(bo.GetCtx()).Info(
							"[failpoint] injected delay at pessimistic lock",
							zap.Uint64("txnStartTS", c.startTS), zap.Duration("duration", duration),
						)
						time.Sleep(duration)
					} else if action == "fail" {
						logutil.Logger(bo.GetCtx()).Info(
							"[failpoint] injected failure at pessimistic lock",
							zap.Uint64("txnStartTS", c.startTS),
						)
						return errors.New("injected failure at pessimistic lock")
					}
				}
			}
		}
	}
	return c.doActionOnMutations(
		bo,
		actionPessimisticLock{LockCtx: lockCtx, wakeUpMode: lockWaitMode, isInternal: c.txn.isInternal()},
		mutations,
	)
}

func (c *twoPhaseCommitter) pessimisticRollbackMutations(bo *retry.Backoffer, mutations CommitterMutations) error {
	isInternal := false
	if c.txn != nil {
		isInternal = c.txn.isInternal()
	} else {
		isInternal = c.isInternal
	}
	return c.doActionOnMutations(bo, actionPessimisticRollback{isInternal: isInternal}, mutations)
}<|MERGE_RESOLUTION|>--- conflicted
+++ resolved
@@ -122,30 +122,6 @@
 
 	m := batch.mutations
 	mutations := convertMutationsToPb(m)
-<<<<<<< HEAD
-	req := tikvrpc.NewRequest(tikvrpc.CmdPessimisticLock, &kvrpcpb.PessimisticLockRequest{
-		Mutations:        mutations,
-		PrimaryLock:      c.primary(),
-		StartVersion:     c.startTS,
-		ForUpdateTs:      c.forUpdateTS,
-		IsFirstLock:      c.isFirstLock,
-		WaitTimeout:      action.LockWaitTime(),
-		ReturnValues:     action.ReturnValues,
-		CheckExistence:   action.CheckExistence,
-		MinCommitTs:      c.forUpdateTS + 1,
-		WakeUpMode:       action.wakeUpMode,
-		LockOnlyIfExists: action.LockOnlyIfExists,
-	}, kvrpcpb.Context{
-		Priority:               c.priority,
-		SyncLog:                c.syncLog,
-		ResourceGroupTag:       action.LockCtx.ResourceGroupTag,
-		MaxExecutionDurationMs: uint64(client.MaxWriteExecutionTime.Milliseconds()),
-		RequestSource:          c.txn.GetRequestSource(),
-		ResourceControlContext: &kvrpcpb.ResourceControlContext {
-			ResourceGroupName: c.resourceGroupName,
-		},
-	})
-=======
 	req := tikvrpc.NewRequest(
 		tikvrpc.CmdPessimisticLock, &kvrpcpb.PessimisticLockRequest{
 			Mutations:        mutations,
@@ -165,10 +141,11 @@
 			ResourceGroupTag:       action.LockCtx.ResourceGroupTag,
 			MaxExecutionDurationMs: uint64(client.MaxWriteExecutionTime.Milliseconds()),
 			RequestSource:          c.txn.GetRequestSource(),
-			ResourceGroupName:      c.resourceGroupName,
+			ResourceControlContext: &kvrpcpb.ResourceControlContext {
+				ResourceGroupName: c.resourceGroupName,
+			},
 		},
 	)
->>>>>>> a72e61dc
 	if action.LockCtx.ResourceGroupTag == nil && action.LockCtx.ResourceGroupTagger != nil {
 		req.ResourceGroupTag = action.LockCtx.ResourceGroupTagger(req.Req.(*kvrpcpb.PessimisticLockRequest))
 	}
