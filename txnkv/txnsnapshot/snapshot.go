// Copyright 2021 TiKV Authors
//
// Licensed under the Apache License, Version 2.0 (the "License");
// you may not use this file except in compliance with the License.
// You may obtain a copy of the License at
//
//     http://www.apache.org/licenses/LICENSE-2.0
//
// Unless required by applicable law or agreed to in writing, software
// distributed under the License is distributed on an "AS IS" BASIS,
// WITHOUT WARRANTIES OR CONDITIONS OF ANY KIND, either express or implied.
// See the License for the specific language governing permissions and
// limitations under the License.

// NOTE: The code in this file is based on code from the
// TiDB project, licensed under the Apache License v 2.0
//
// https://github.com/pingcap/tidb/tree/cc5e161ac06827589c4966674597c137cc9e809c/store/tikv/snapshot.go
//

// Copyright 2015 PingCAP, Inc.
//
// Licensed under the Apache License, Version 2.0 (the "License");
// you may not use this file except in compliance with the License.
// You may obtain a copy of the License at
//
//     http://www.apache.org/licenses/LICENSE-2.0
//
// Unless required by applicable law or agreed to in writing, software
// distributed under the License is distributed on an "AS IS" BASIS,
// WITHOUT WARRANTIES OR CONDITIONS OF ANY KIND, either express or implied.
// See the License for the specific language governing permissions and
// limitations under the License.

package txnsnapshot

import (
	"bytes"
	"context"
	"fmt"
	"math"
	"sync"
	"sync/atomic"
	"time"

	"github.com/opentracing/opentracing-go"
	"github.com/pingcap/errors"
	"github.com/pingcap/failpoint"
	"github.com/pingcap/kvproto/pkg/kvrpcpb"
	"github.com/pingcap/kvproto/pkg/metapb"
	tikverr "github.com/tikv/client-go/v2/error"
	"github.com/tikv/client-go/v2/internal/client"
	"github.com/tikv/client-go/v2/internal/locate"
	"github.com/tikv/client-go/v2/internal/logutil"
	"github.com/tikv/client-go/v2/internal/retry"
	"github.com/tikv/client-go/v2/internal/unionstore"
	"github.com/tikv/client-go/v2/kv"
	"github.com/tikv/client-go/v2/metrics"
	"github.com/tikv/client-go/v2/oracle"
	"github.com/tikv/client-go/v2/tikvrpc"
	"github.com/tikv/client-go/v2/txnkv/txnlock"
	"github.com/tikv/client-go/v2/txnkv/txnutil"
	"github.com/tikv/client-go/v2/util"
	"go.uber.org/zap"
)

const (
	defaultScanBatchSize = 256
	batchGetSize         = 5120
	maxTimestamp         = math.MaxUint64
)

// IsoLevel is the transaction's isolation level.
type IsoLevel kvrpcpb.IsolationLevel

const (
	// SI stands for 'snapshot isolation'.
	SI IsoLevel = IsoLevel(kvrpcpb.IsolationLevel_SI)
	// RC stands for 'read committed'.
	RC IsoLevel = IsoLevel(kvrpcpb.IsolationLevel_RC)
)

// ToPB converts isolation level to wire type.
func (l IsoLevel) ToPB() kvrpcpb.IsolationLevel {
	return kvrpcpb.IsolationLevel(l)
}

type kvstore interface {
	CheckVisibility(startTime uint64) error
	// GetRegionCache gets the RegionCache.
	GetRegionCache() *locate.RegionCache
	GetLockResolver() *txnlock.LockResolver
	GetTiKVClient() (client client.Client)

	// SendReq sends a request to TiKV.
	SendReq(bo *retry.Backoffer, req *tikvrpc.Request, regionID locate.RegionVerID, timeout time.Duration) (*tikvrpc.Response, error)
	// GetOracle gets a timestamp oracle client.
	GetOracle() oracle.Oracle
}

// KVSnapshot implements the tidbkv.Snapshot interface.
type KVSnapshot struct {
	store           kvstore
	version         uint64
	isolationLevel  IsoLevel
	priority        txnutil.Priority
	notFillCache    bool
	keyOnly         bool
	vars            *kv.Variables
	replicaReadSeed uint32
	resolvedLocks   util.TSSet
	scanBatchSize   int

	// Cache the result of BatchGet.
	// The invariance is that calling BatchGet multiple times using the same start ts,
	// the result should not change.
	// NOTE: This representation here is different from the BatchGet API.
	// cached use len(value)=0 to represent a key-value entry doesn't exist (a reliable truth from TiKV).
	// In the BatchGet API, it use no key-value entry to represent non-exist.
	// It's OK as long as there are no zero-byte values in the protocol.
	mu struct {
		sync.RWMutex
		hitCnt           int64
		cached           map[string][]byte
		cachedSize       int
		stats            *SnapshotRuntimeStats
		replicaRead      kv.ReplicaReadType
		taskID           uint64
		isStaleness      bool
		readReplicaScope string
		// MatchStoreLabels indicates the labels the store should be matched
		matchStoreLabels []*metapb.StoreLabel
	}
	sampleStep uint32
	// resourceGroupTag is use to set the kv request resource group tag.
	resourceGroupTag []byte
}

// NewTiKVSnapshot creates a snapshot of an TiKV store.
func NewTiKVSnapshot(store kvstore, ts uint64, replicaReadSeed uint32) *KVSnapshot {
	// Sanity check for snapshot version.
	if ts >= math.MaxInt64 && ts != math.MaxUint64 {
		err := errors.Errorf("try to get snapshot with a large ts %d", ts)
		panic(err)
	}
	return &KVSnapshot{
		store:           store,
		version:         ts,
		scanBatchSize:   defaultScanBatchSize,
		priority:        txnutil.PriorityNormal,
		vars:            kv.DefaultVars,
		replicaReadSeed: replicaReadSeed,
	}
}

const batchGetMaxBackoff = 600000 // 10 minutes

// SetSnapshotTS resets the timestamp for reads.
func (s *KVSnapshot) SetSnapshotTS(ts uint64) {
	// Sanity check for snapshot version.
	if ts >= math.MaxInt64 && ts != math.MaxUint64 {
		err := errors.Errorf("try to get snapshot with a large ts %d", ts)
		panic(err)
	}
	// Invalidate cache if the snapshotTS change!
	s.version = ts
	s.mu.Lock()
	s.mu.cached = nil
	s.mu.Unlock()
	// And also remove the minCommitTS pushed information.
	s.resolvedLocks = util.TSSet{}
}

// BatchGet gets all the keys' value from kv-server and returns a map contains key/value pairs.
// The map will not contain nonexistent keys.
// NOTE: Don't modify keys. Some codes rely on the order of keys.
func (s *KVSnapshot) BatchGet(ctx context.Context, keys [][]byte) (map[string][]byte, error) {
	// Check the cached value first.
	m := make(map[string][]byte)
	s.mu.RLock()
	if s.mu.cached != nil {
		tmp := make([][]byte, 0, len(keys))
		for _, key := range keys {
			if val, ok := s.mu.cached[string(key)]; ok {
				atomic.AddInt64(&s.mu.hitCnt, 1)
				if len(val) > 0 {
					m[string(key)] = val
				}
			} else {
				tmp = append(tmp, key)
			}
		}
		keys = tmp
	}
	s.mu.RUnlock()

	if len(keys) == 0 {
		return m, nil
	}

	ctx = context.WithValue(ctx, retry.TxnStartKey, s.version)
	bo := retry.NewBackofferWithVars(ctx, batchGetMaxBackoff, s.vars)

	// Create a map to collect key-values from region servers.
	var mu sync.Mutex
	err := s.batchGetKeysByRegions(bo, keys, func(k, v []byte) {
		if len(v) == 0 {
			return
		}

		mu.Lock()
		m[string(k)] = v
		mu.Unlock()
	})
	s.recordBackoffInfo(bo)
	if err != nil {
		return nil, errors.Trace(err)
	}

	err = s.store.CheckVisibility(s.version)
	if err != nil {
		return nil, errors.Trace(err)
	}

	// Update the cache.
	s.mu.Lock()
	if s.mu.cached == nil {
		s.mu.cached = make(map[string][]byte, len(m))
	}
	for _, key := range keys {
		val := m[string(key)]
		s.mu.cachedSize += len(key) + len(val)
		s.mu.cached[string(key)] = val
	}

	const cachedSizeLimit = 10 << 30
	if s.mu.cachedSize >= cachedSizeLimit {
		for k, v := range s.mu.cached {
			if _, needed := m[k]; needed {
				continue
			}
			delete(s.mu.cached, k)
			s.mu.cachedSize -= len(k) + len(v)
			if s.mu.cachedSize < cachedSizeLimit {
				break
			}
		}
	}
	s.mu.Unlock()

	return m, nil
}

type batchKeys struct {
	region locate.RegionVerID
	keys   [][]byte
}

func (b *batchKeys) relocate(bo *retry.Backoffer, c *locate.RegionCache) (bool, error) {
	loc, err := c.LocateKey(bo, b.keys[0])
	if err != nil {
		return false, errors.Trace(err)
	}
	// keys is not in order, so we have to iterate all keys.
	for i := 1; i < len(b.keys); i++ {
		if !loc.Contains(b.keys[i]) {
			return false, nil
		}
	}
	b.region = loc.Region
	return true, nil
}

// appendBatchKeysBySize appends keys to b. It may split the keys to make
// sure each batch's size does not exceed the limit.
func appendBatchKeysBySize(b []batchKeys, region locate.RegionVerID, keys [][]byte, sizeFn func([]byte) int, limit int) []batchKeys {
	var start, end int
	for start = 0; start < len(keys); start = end {
		var size int
		for end = start; end < len(keys) && size < limit; end++ {
			size += sizeFn(keys[end])
		}
		b = append(b, batchKeys{
			region: region,
			keys:   keys[start:end],
		})
	}
	return b
}

func (s *KVSnapshot) batchGetKeysByRegions(bo *retry.Backoffer, keys [][]byte, collectF func(k, v []byte)) error {
	defer func(start time.Time) {
		metrics.TxnCmdHistogramWithBatchGet.Observe(time.Since(start).Seconds())
	}(time.Now())
	groups, _, err := s.store.GetRegionCache().GroupKeysByRegion(bo, keys, nil)
	if err != nil {
		return errors.Trace(err)
	}

	metrics.TxnRegionsNumHistogramWithSnapshot.Observe(float64(len(groups)))

	var batches []batchKeys
	for id, g := range groups {
		batches = appendBatchKeysBySize(batches, id, g, func([]byte) int { return 1 }, batchGetSize)
	}

	if len(batches) == 0 {
		return nil
	}
	if len(batches) == 1 {
		return errors.Trace(s.batchGetSingleRegion(bo, batches[0], collectF))
	}
	ch := make(chan error)
	for _, batch1 := range batches {
		batch := batch1
		go func() {
			backoffer, cancel := bo.Fork()
			defer cancel()
			ch <- s.batchGetSingleRegion(backoffer, batch, collectF)
		}()
	}
	for i := 0; i < len(batches); i++ {
		if e := <-ch; e != nil {
			logutil.BgLogger().Debug("snapshot batchGet failed",
				zap.Error(e),
				zap.Uint64("txnStartTS", s.version))
			err = e
		}
	}
	return errors.Trace(err)
}

func (s *KVSnapshot) batchGetSingleRegion(bo *retry.Backoffer, batch batchKeys, collectF func(k, v []byte)) error {
	cli := NewClientHelper(s.store, &s.resolvedLocks, false)
	s.mu.RLock()
	if s.mu.stats != nil {
		cli.Stats = make(map[tikvrpc.CmdType]*locate.RPCRuntimeStats)
		defer func() {
			s.mergeRegionRequestStats(cli.Stats)
		}()
	}
	s.mu.RUnlock()

	pending := batch.keys
	for {
		s.mu.RLock()
		req := tikvrpc.NewReplicaReadRequest(tikvrpc.CmdBatchGet, &kvrpcpb.BatchGetRequest{
			Keys:    pending,
			Version: s.version,
		}, s.mu.replicaRead, &s.replicaReadSeed, kvrpcpb.Context{
			Priority:         s.priority.ToPB(),
			NotFillCache:     s.notFillCache,
			TaskId:           s.mu.taskID,
			ResourceGroupTag: s.resourceGroupTag,
		})
		scope := s.mu.readReplicaScope
		isStaleness := s.mu.isStaleness
		matchStoreLabels := s.mu.matchStoreLabels
		s.mu.RUnlock()
		req.TxnScope = scope
		req.ReadReplicaScope = scope
		if isStaleness {
			req.EnableStaleRead()
		}
		ops := make([]locate.StoreSelectorOption, 0, 2)
		if len(matchStoreLabels) > 0 {
			ops = append(ops, locate.WithMatchLabels(matchStoreLabels))
		}
		resp, _, _, err := cli.SendReqCtx(bo, req, batch.region, client.ReadTimeoutMedium, tikvrpc.TiKV, "", ops...)
		if err != nil {
			return errors.Trace(err)
		}
		regionErr, err := resp.GetRegionError()
		if err != nil {
			return errors.Trace(err)
		}
		if regionErr != nil {
			// For other region error and the fake region error, backoff because
			// there's something wrong.
			// For the real EpochNotMatch error, don't backoff.
			if regionErr.GetEpochNotMatch() == nil || locate.IsFakeRegionError(regionErr) {
				err = bo.Backoff(retry.BoRegionMiss, errors.New(regionErr.String()))
				if err != nil {
					return errors.Trace(err)
				}
			}
			same, err := batch.relocate(bo, cli.regionCache)
			if err != nil {
				return errors.Trace(err)
			}
			if same {
				continue
			}
			err = s.batchGetKeysByRegions(bo, pending, collectF)
			return errors.Trace(err)
		}
		if resp.Resp == nil {
			return errors.Trace(tikverr.ErrBodyMissing)
		}
		batchGetResp := resp.Resp.(*kvrpcpb.BatchGetResponse)
		var (
			lockedKeys [][]byte
			locks      []*txnlock.Lock
		)
		if keyErr := batchGetResp.GetError(); keyErr != nil {
			// If a response-level error happens, skip reading pairs.
			lock, err := txnlock.ExtractLockFromKeyErr(keyErr)
			if err != nil {
				return errors.Trace(err)
			}
			lockedKeys = append(lockedKeys, lock.Key)
			locks = append(locks, lock)
		} else {
			for _, pair := range batchGetResp.Pairs {
				keyErr := pair.GetError()
				if keyErr == nil {
					collectF(pair.GetKey(), pair.GetValue())
					continue
				}
				lock, err := txnlock.ExtractLockFromKeyErr(keyErr)
				if err != nil {
					return errors.Trace(err)
				}
				lockedKeys = append(lockedKeys, lock.Key)
				locks = append(locks, lock)
			}
		}
		if batchGetResp.ExecDetailsV2 != nil {
			readKeys := len(batchGetResp.Pairs)
			readTime := float64(batchGetResp.ExecDetailsV2.GetTimeDetail().GetKvReadWallTimeMs() / 1000)
			metrics.ObserveReadSLI(uint64(readKeys), readTime)
			s.mergeExecDetail(batchGetResp.ExecDetailsV2)
		}
		if len(lockedKeys) > 0 {
			msBeforeExpired, err := cli.ResolveLocks(bo, s.version, locks)
			if err != nil {
				return errors.Trace(err)
			}
			if msBeforeExpired > 0 {
				err = bo.BackoffWithMaxSleepTxnLockFast(int(msBeforeExpired), errors.Errorf("batchGet lockedKeys: %d", len(lockedKeys)))
				if err != nil {
					return errors.Trace(err)
				}
			}
			// Only reduce pending keys when there is no response-level error. Otherwise,
			// lockedKeys may be incomplete.
			if batchGetResp.GetError() == nil {
				pending = lockedKeys
			}
			continue
		}
		return nil
	}
}

const getMaxBackoff = 600000 // 10 minutes

// Get gets the value for key k from snapshot.
func (s *KVSnapshot) Get(ctx context.Context, k []byte) ([]byte, error) {
	defer func(start time.Time) {
		metrics.TxnCmdHistogramWithGet.Observe(time.Since(start).Seconds())
	}(time.Now())

	ctx = context.WithValue(ctx, retry.TxnStartKey, s.version)
	bo := retry.NewBackofferWithVars(ctx, getMaxBackoff, s.vars)
	val, err := s.get(ctx, bo, k)
	s.recordBackoffInfo(bo)
	if err != nil {
		return nil, errors.Trace(err)
	}
	err = s.store.CheckVisibility(s.version)
	if err != nil {
		return nil, errors.Trace(err)
	}

	if len(val) == 0 {
		return nil, tikverr.ErrNotExist
	}
	return val, nil
}

func (s *KVSnapshot) get(ctx context.Context, bo *retry.Backoffer, k []byte) ([]byte, error) {
	// Check the cached values first.
	s.mu.RLock()
	if s.mu.cached != nil {
		if value, ok := s.mu.cached[string(k)]; ok {
			atomic.AddInt64(&s.mu.hitCnt, 1)
			s.mu.RUnlock()
			return value, nil
		}
	}
	s.mu.RUnlock()
	if span := opentracing.SpanFromContext(ctx); span != nil && span.Tracer() != nil {
		span1 := span.Tracer().StartSpan("tikvSnapshot.get", opentracing.ChildOf(span.Context()))
		defer span1.Finish()
		opentracing.ContextWithSpan(ctx, span1)
	}
	failpoint.Inject("snapshot-get-cache-fail", func(_ failpoint.Value) {
		if bo.GetCtx().Value("TestSnapshotCache") != nil {
			panic("cache miss")
		}
	})

	cli := NewClientHelper(s.store, &s.resolvedLocks, true)

	s.mu.RLock()
	if s.mu.stats != nil {
		cli.Stats = make(map[tikvrpc.CmdType]*locate.RPCRuntimeStats)
		defer func() {
			s.mergeRegionRequestStats(cli.Stats)
		}()
	}
	req := tikvrpc.NewReplicaReadRequest(tikvrpc.CmdGet,
		&kvrpcpb.GetRequest{
			Key:     k,
			Version: s.version,
		}, s.mu.replicaRead, &s.replicaReadSeed, kvrpcpb.Context{
			Priority:         s.priority.ToPB(),
			NotFillCache:     s.notFillCache,
			TaskId:           s.mu.taskID,
			ResourceGroupTag: s.resourceGroupTag,
		})
	isStaleness := s.mu.isStaleness
	matchStoreLabels := s.mu.matchStoreLabels
	scope := s.mu.readReplicaScope
	s.mu.RUnlock()
	req.TxnScope = scope
	req.ReadReplicaScope = scope
	var ops []locate.StoreSelectorOption
	if isStaleness {
		req.EnableStaleRead()
	}
	if len(matchStoreLabels) > 0 {
		ops = append(ops, locate.WithMatchLabels(matchStoreLabels))
	}

	var firstLock *txnlock.Lock
	for {
		util.EvalFailpoint("beforeSendPointGet")
		loc, err := s.store.GetRegionCache().LocateKey(bo, k)
		if err != nil {
			return nil, errors.Trace(err)
		}
		resp, _, _, err := cli.SendReqCtx(bo, req, loc.Region, client.ReadTimeoutShort, tikvrpc.TiKV, "", ops...)
		if err != nil {
			return nil, errors.Trace(err)
		}
		regionErr, err := resp.GetRegionError()
		if err != nil {
			return nil, errors.Trace(err)
		}
		if regionErr != nil {
			// For other region error and the fake region error, backoff because
			// there's something wrong.
			// For the real EpochNotMatch error, don't backoff.
			if regionErr.GetEpochNotMatch() == nil || locate.IsFakeRegionError(regionErr) {
				err = bo.Backoff(retry.BoRegionMiss, errors.New(regionErr.String()))
				if err != nil {
					return nil, errors.Trace(err)
				}
			}
			continue
		}
		if resp.Resp == nil {
			return nil, errors.Trace(tikverr.ErrBodyMissing)
		}
		cmdGetResp := resp.Resp.(*kvrpcpb.GetResponse)
		if cmdGetResp.ExecDetailsV2 != nil {
			readKeys := len(cmdGetResp.Value)
			readTime := float64(cmdGetResp.ExecDetailsV2.GetTimeDetail().GetKvReadWallTimeMs() / 1000)
			metrics.ObserveReadSLI(uint64(readKeys), readTime)
			s.mergeExecDetail(cmdGetResp.ExecDetailsV2)
		}
		val := cmdGetResp.GetValue()
		if keyErr := cmdGetResp.GetError(); keyErr != nil {
			lock, err := txnlock.ExtractLockFromKeyErr(keyErr)
			if err != nil {
				return nil, errors.Trace(err)
			}
			if firstLock == nil {
				firstLock = lock
			} else if s.version == maxTimestamp && firstLock.TxnID != lock.TxnID {
				// If it is an autocommit point get, it needs to be blocked only
				// by the first lock it meets. During retries, if the encountered
				// lock is different from the first one, we can omit it.
				cli.resolvedLocks.Put(lock.TxnID)
				continue
			}

			msBeforeExpired, err := cli.ResolveLocks(bo, s.version, []*txnlock.Lock{lock})
			if err != nil {
				return nil, errors.Trace(err)
			}
			if msBeforeExpired > 0 {
				err = bo.BackoffWithMaxSleepTxnLockFast(int(msBeforeExpired), errors.New(keyErr.String()))
				if err != nil {
					return nil, errors.Trace(err)
				}
			}
			continue
		}
		return val, nil
	}
}

func (s *KVSnapshot) mergeExecDetail(detail *kvrpcpb.ExecDetailsV2) {
	s.mu.Lock()
	defer s.mu.Unlock()
	if detail == nil || s.mu.stats == nil {
		return
	}
	if s.mu.stats.scanDetail == nil {
		s.mu.stats.scanDetail = &util.ScanDetail{}
	}
	if s.mu.stats.timeDetail == nil {
		s.mu.stats.timeDetail = &util.TimeDetail{}
	}
	s.mu.stats.scanDetail.MergeFromScanDetailV2(detail.ScanDetailV2)
	s.mu.stats.timeDetail.MergeFromTimeDetail(detail.TimeDetail)
}

// Iter return a list of key-value pair after `k`.
func (s *KVSnapshot) Iter(k []byte, upperBound []byte) (unionstore.Iterator, error) {
	scanner, err := newScanner(s, k, upperBound, s.scanBatchSize, false)
	return scanner, errors.Trace(err)
}

// IterReverse creates a reversed Iterator positioned on the first entry which key is less than k.
func (s *KVSnapshot) IterReverse(k []byte) (unionstore.Iterator, error) {
	scanner, err := newScanner(s, nil, k, s.scanBatchSize, true)
	return scanner, errors.Trace(err)
}

// SetNotFillCache indicates whether tikv should skip filling cache when
// loading data.
func (s *KVSnapshot) SetNotFillCache(b bool) {
	s.notFillCache = b
}

// SetKeyOnly indicates if tikv can return only keys.
func (s *KVSnapshot) SetKeyOnly(b bool) {
	s.keyOnly = b
}

// SetScanBatchSize sets the scan batchSize used to scan data from tikv.
func (s *KVSnapshot) SetScanBatchSize(batchSize int) {
	s.scanBatchSize = batchSize
}

// SetReplicaRead sets up the replica read type.
func (s *KVSnapshot) SetReplicaRead(readType kv.ReplicaReadType) {
	s.mu.Lock()
	defer s.mu.Unlock()
	s.mu.replicaRead = readType
}

// SetIsolationLevel sets the isolation level used to scan data from tikv.
func (s *KVSnapshot) SetIsolationLevel(level IsoLevel) {
	s.isolationLevel = level
}

// SetSampleStep skips 'step - 1' number of keys after each returned key.
func (s *KVSnapshot) SetSampleStep(step uint32) {
	s.sampleStep = step
}

// SetPriority sets the priority for tikv to execute commands.
func (s *KVSnapshot) SetPriority(pri txnutil.Priority) {
	s.priority = pri
}

// SetTaskID marks current task's unique ID to allow TiKV to schedule
// tasks more fairly.
func (s *KVSnapshot) SetTaskID(id uint64) {
	s.mu.Lock()
	defer s.mu.Unlock()
	s.mu.taskID = id
}

// SetRuntimeStats sets the stats to collect runtime statistics.
// Set it to nil to clear stored stats.
func (s *KVSnapshot) SetRuntimeStats(stats *SnapshotRuntimeStats) {
	s.mu.Lock()
	defer s.mu.Unlock()
	s.mu.stats = stats
}

<<<<<<< HEAD
// SetReadReplicaScope set read replica scope
func (s *KVSnapshot) SetReadReplicaScope(scope string) {
	s.mu.Lock()
	defer s.mu.Unlock()
	s.mu.readReplicaScope = scope
=======
// SetTxnScope is same as SetReadReplicaScope, keep it in order to keep compatible for now.
func (s *KVSnapshot) SetTxnScope(scope string) {
	s.mu.Lock()
	defer s.mu.Unlock()
	s.mu.readReplicaScope = scope
}

// SetReadReplicaScope set read replica scope
func (s *KVSnapshot) SetReadReplicaScope(scope string) {
	s.mu.Lock()
	defer s.mu.Unlock()
	s.mu.readReplicaScope = scope
>>>>>>> f4a640e8
}

// SetIsStatenessReadOnly indicates whether the transaction is staleness read only transaction
func (s *KVSnapshot) SetIsStatenessReadOnly(b bool) {
	s.mu.Lock()
	defer s.mu.Unlock()
	s.mu.isStaleness = b
}

// SetMatchStoreLabels sets up labels to filter target stores.
func (s *KVSnapshot) SetMatchStoreLabels(labels []*metapb.StoreLabel) {
	s.mu.Lock()
	defer s.mu.Unlock()
	s.mu.matchStoreLabels = labels
}

// SetResourceGroupTag sets resource group of the kv request.
func (s *KVSnapshot) SetResourceGroupTag(tag []byte) {
	s.resourceGroupTag = tag
}

// SnapCacheHitCount gets the snapshot cache hit count. Only for test.
func (s *KVSnapshot) SnapCacheHitCount() int {
	return int(atomic.LoadInt64(&s.mu.hitCnt))
}

// SnapCacheSize gets the snapshot cache size. Only for test.
func (s *KVSnapshot) SnapCacheSize() int {
	s.mu.RLock()
	defer s.mu.RLock()
	return len(s.mu.cached)
}

// SetVars sets variables to the transaction.
func (s *KVSnapshot) SetVars(vars *kv.Variables) {
	s.vars = vars
}

func (s *KVSnapshot) recordBackoffInfo(bo *retry.Backoffer) {
	s.mu.RLock()
	if s.mu.stats == nil || bo.GetTotalSleep() == 0 {
		s.mu.RUnlock()
		return
	}
	s.mu.RUnlock()
	s.mu.Lock()
	defer s.mu.Unlock()
	if s.mu.stats == nil {
		return
	}
	if s.mu.stats.backoffSleepMS == nil {
		s.mu.stats.backoffSleepMS = bo.GetBackoffSleepMS()
		s.mu.stats.backoffTimes = bo.GetBackoffTimes()
		return
	}
	for k, v := range bo.GetBackoffSleepMS() {
		s.mu.stats.backoffSleepMS[k] += v
	}
	for k, v := range bo.GetBackoffTimes() {
		s.mu.stats.backoffTimes[k] += v
	}
}

func (s *KVSnapshot) mergeRegionRequestStats(stats map[tikvrpc.CmdType]*locate.RPCRuntimeStats) {
	s.mu.Lock()
	defer s.mu.Unlock()
	if s.mu.stats == nil {
		return
	}
	if s.mu.stats.rpcStats.Stats == nil {
		s.mu.stats.rpcStats.Stats = stats
		return
	}
	for k, v := range stats {
		stat, ok := s.mu.stats.rpcStats.Stats[k]
		if !ok {
			s.mu.stats.rpcStats.Stats[k] = v
			continue
		}
		stat.Count += v.Count
		stat.Consume += v.Consume
	}
}

// SnapshotRuntimeStats records the runtime stats of snapshot.
type SnapshotRuntimeStats struct {
	rpcStats       locate.RegionRequestRuntimeStats
	backoffSleepMS map[string]int
	backoffTimes   map[string]int
	scanDetail     *util.ScanDetail
	timeDetail     *util.TimeDetail
}

// Clone implements the RuntimeStats interface.
func (rs *SnapshotRuntimeStats) Clone() *SnapshotRuntimeStats {
	newRs := SnapshotRuntimeStats{rpcStats: locate.NewRegionRequestRuntimeStats()}
	if rs.rpcStats.Stats != nil {
		for k, v := range rs.rpcStats.Stats {
			newRs.rpcStats.Stats[k] = v
		}
	}
	if len(rs.backoffSleepMS) > 0 {
		newRs.backoffSleepMS = make(map[string]int)
		newRs.backoffTimes = make(map[string]int)
		for k, v := range rs.backoffSleepMS {
			newRs.backoffSleepMS[k] += v
		}
		for k, v := range rs.backoffTimes {
			newRs.backoffTimes[k] += v
		}
	}
	return &newRs
}

// Merge implements the RuntimeStats interface.
func (rs *SnapshotRuntimeStats) Merge(other *SnapshotRuntimeStats) {
	if other.rpcStats.Stats != nil {
		if rs.rpcStats.Stats == nil {
			rs.rpcStats.Stats = make(map[tikvrpc.CmdType]*locate.RPCRuntimeStats, len(other.rpcStats.Stats))
		}
		rs.rpcStats.Merge(other.rpcStats)
	}
	if len(other.backoffSleepMS) > 0 {
		if rs.backoffSleepMS == nil {
			rs.backoffSleepMS = make(map[string]int)
		}
		if rs.backoffTimes == nil {
			rs.backoffTimes = make(map[string]int)
		}
		for k, v := range other.backoffSleepMS {
			rs.backoffSleepMS[k] += v
		}
		for k, v := range other.backoffTimes {
			rs.backoffTimes[k] += v
		}
	}
}

// String implements fmt.Stringer interface.
func (rs *SnapshotRuntimeStats) String() string {
	var buf bytes.Buffer
	buf.WriteString(rs.rpcStats.String())
	for k, v := range rs.backoffTimes {
		if buf.Len() > 0 {
			buf.WriteByte(',')
		}
		ms := rs.backoffSleepMS[k]
		d := time.Duration(ms) * time.Millisecond
		buf.WriteString(fmt.Sprintf("%s_backoff:{num:%d, total_time:%s}", k, v, util.FormatDuration(d)))
	}
	timeDetail := rs.timeDetail.String()
	if timeDetail != "" {
		buf.WriteString(", ")
		buf.WriteString(timeDetail)
	}
	scanDetail := rs.scanDetail.String()
	if scanDetail != "" {
		buf.WriteString(", ")
		buf.WriteString(scanDetail)
	}
	return buf.String()
}<|MERGE_RESOLUTION|>--- conflicted
+++ resolved
@@ -685,26 +685,11 @@
 	s.mu.stats = stats
 }
 
-<<<<<<< HEAD
 // SetReadReplicaScope set read replica scope
 func (s *KVSnapshot) SetReadReplicaScope(scope string) {
 	s.mu.Lock()
 	defer s.mu.Unlock()
 	s.mu.readReplicaScope = scope
-=======
-// SetTxnScope is same as SetReadReplicaScope, keep it in order to keep compatible for now.
-func (s *KVSnapshot) SetTxnScope(scope string) {
-	s.mu.Lock()
-	defer s.mu.Unlock()
-	s.mu.readReplicaScope = scope
-}
-
-// SetReadReplicaScope set read replica scope
-func (s *KVSnapshot) SetReadReplicaScope(scope string) {
-	s.mu.Lock()
-	defer s.mu.Unlock()
-	s.mu.readReplicaScope = scope
->>>>>>> f4a640e8
 }
 
 // SetIsStatenessReadOnly indicates whether the transaction is staleness read only transaction
