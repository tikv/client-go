// Copyright 2021 TiKV Authors
//
// Licensed under the Apache License, Version 2.0 (the "License");
// you may not use this file except in compliance with the License.
// You may obtain a copy of the License at
//
//     http://www.apache.org/licenses/LICENSE-2.0
//
// Unless required by applicable law or agreed to in writing, software
// distributed under the License is distributed on an "AS IS" BASIS,
// WITHOUT WARRANTIES OR CONDITIONS OF ANY KIND, either express or implied.
// See the License for the specific language governing permissions and
// limitations under the License.

// NOTE: The code in this file is based on code from the
// TiDB project, licensed under the Apache License v 2.0
//
// https://github.com/pingcap/tidb/tree/cc5e161ac06827589c4966674597c137cc9e809c/store/tikv/rawkv.go
//

// Copyright 2016 PingCAP, Inc.
//
// Licensed under the Apache License, Version 2.0 (the "License");
// you may not use this file except in compliance with the License.
// You may obtain a copy of the License at
//
//     http://www.apache.org/licenses/LICENSE-2.0
//
// Unless required by applicable law or agreed to in writing, software
// distributed under the License is distributed on an "AS IS" BASIS,
// WITHOUT WARRANTIES OR CONDITIONS OF ANY KIND, either express or implied.
// See the License for the specific language governing permissions and
// limitations under the License.

package rawkv

import (
	"bytes"
	"context"
	"time"

	"github.com/pingcap/kvproto/pkg/kvrpcpb"
	"github.com/pkg/errors"
	"github.com/tikv/client-go/v2/config"
	tikverr "github.com/tikv/client-go/v2/error"
	"github.com/tikv/client-go/v2/internal/client"
	"github.com/tikv/client-go/v2/internal/kvrpc"
	"github.com/tikv/client-go/v2/internal/locate"
	"github.com/tikv/client-go/v2/internal/retry"
	"github.com/tikv/client-go/v2/metrics"
	"github.com/tikv/client-go/v2/tikv"
	"github.com/tikv/client-go/v2/tikvrpc"
	pd "github.com/tikv/pd/client"
	"google.golang.org/grpc"
)

var (
	// MaxRawKVScanLimit is the maximum scan limit for rawkv Scan.
	MaxRawKVScanLimit = 10240
	// ErrMaxScanLimitExceeded is returned when the limit for rawkv Scan is to large.
	ErrMaxScanLimitExceeded = errors.New("limit should be less than MaxRawKVScanLimit")
)

const (
	// rawBatchPutSize is the maximum size limit for rawkv each batch put request.
	rawBatchPutSize = 16 * 1024
	// rawBatchPairCount is the maximum limit for rawkv each batch get/delete request.
	rawBatchPairCount = 512
)

type rawOptions struct {
	// ColumnFamily filed is used for manipulate kv in specified column family
	ColumnFamily string

	// This field is used for Scan()/ReverseScan().
	KeyOnly bool
}

// RawChecksum represents the checksum result of raw kv pairs in TiKV cluster.
type RawChecksum struct {
	// Crc64Xor is the checksum result with crc64 algorithm
	Crc64Xor uint64
	// TotalKvs is the total number of kvpairs
	TotalKvs uint64
	// TotalBytes is the total bytes of kvpairs, including prefix in APIV2
	TotalBytes uint64
}

// RawOption represents possible options that can be cotrolled by the user
// to tweak the API behavior.
//
// Available options are:
// - ScanColumnFamily
// - ScanKeyOnly
type RawOption interface {
	apply(opts *rawOptions)
}

type rawOptionFunc func(opts *rawOptions)

func (f rawOptionFunc) apply(opts *rawOptions) {
	f(opts)
}

// SetColumnFamily is a RawkvOption to only manipulate the k-v in specified column family
func SetColumnFamily(cf string) RawOption {
	return rawOptionFunc(func(opts *rawOptions) {
		opts.ColumnFamily = cf
	})
}

// ScanKeyOnly is a rawkvOptions that tells the scanner to only returns
// keys and omit the values.
// It can work only in API scan().
func ScanKeyOnly() RawOption {
	return rawOptionFunc(func(opts *rawOptions) {
		opts.KeyOnly = true
	})
}

// Client is a client of TiKV server which is used as a key-value storage,
// only GET/PUT/DELETE commands are supported.
type Client struct {
	apiVersion  kvrpcpb.APIVersion
	clusterID   uint64
	regionCache *locate.RegionCache
	pdClient    pd.Client
	rpcClient   client.Client
	cf          string
	atomic      bool
}

type option struct {
	apiVersion      kvrpcpb.APIVersion
	security        config.Security
	gRPCDialOptions []grpc.DialOption
	pdOptions       []pd.ClientOption
	keyspace        string
}

// ClientOpt is factory to set the client options.
type ClientOpt func(*option)

// WithPDOptions is used to set the pd.ClientOption
func WithPDOptions(opts ...pd.ClientOption) ClientOpt {
	return func(o *option) {
		o.pdOptions = append(o.pdOptions, opts...)
	}
}

// WithSecurity is used to set the config.Security
func WithSecurity(security config.Security) ClientOpt {
	return func(o *option) {
		o.security = security
	}
}

// WithGRPCDialOptions is used to set the grpc.DialOption.
func WithGRPCDialOptions(opts ...grpc.DialOption) ClientOpt {
	return func(o *option) {
		o.gRPCDialOptions = append(o.gRPCDialOptions, opts...)
	}
}

// WithAPIVersion is used to set the api version.
func WithAPIVersion(apiVersion kvrpcpb.APIVersion) ClientOpt {
	return func(o *option) {
		o.apiVersion = apiVersion
	}
}

// WithKeyspace is used to set the keyspace Name.
func WithKeyspace(name string) ClientOpt {
	return func(o *option) {
		o.keyspace = name
	}
}

// SetAtomicForCAS sets atomic mode for CompareAndSwap
func (c *Client) SetAtomicForCAS(b bool) *Client {
	c.atomic = b
	return c
}

// SetColumnFamily sets columnFamily for client
func (c *Client) SetColumnFamily(columnFamily string) *Client {
	c.cf = columnFamily
	return c
}

// NewClient creates a client with PD cluster addrs.
func NewClient(ctx context.Context, pdAddrs []string, security config.Security, opts ...pd.ClientOption) (*Client, error) {
	return NewClientWithOpts(ctx, pdAddrs, WithSecurity(security), WithPDOptions(opts...))
}

// NewClientWithOpts creates a client with PD cluster addrs and client options.
func NewClientWithOpts(ctx context.Context, pdAddrs []string, opts ...ClientOpt) (*Client, error) {
	opt := &option{}
	for _, o := range opts {
		o(opt)
	}

	// Use an unwrapped PDClient to obtain keyspace meta.
	pdCli, err := pd.NewClient(pdAddrs, pd.SecurityOption{
		CAPath:   opt.security.ClusterSSLCA,
		CertPath: opt.security.ClusterSSLCert,
		KeyPath:  opt.security.ClusterSSLKey,
	}, opt.pdOptions...)
	if err != nil {
		return nil, errors.WithStack(err)
	}

	// Build a CodecPDClient
	var codecCli *tikv.CodecPDClient

	switch opt.apiVersion {
	case kvrpcpb.APIVersion_V1, kvrpcpb.APIVersion_V1TTL:
		codecCli = locate.NewCodecPDClient(tikv.ModeRaw, pdCli)
	case kvrpcpb.APIVersion_V2:
		codecCli, err = tikv.NewCodecPDClientWithKeyspace(tikv.ModeRaw, pdCli, opt.keyspace)
		if err != nil {
			return nil, err
		}
	default:
		return nil, errors.Errorf("unknown api version: %d", opt.apiVersion)
	}

	pdCli = codecCli

	rpcCli := client.NewRPCClient(
		client.WithSecurity(opt.security),
		client.WithGRPCDialOptions(opt.gRPCDialOptions...),
		client.WithCodec(codecCli.GetCodec()),
	)

	return &Client{
		apiVersion:  opt.apiVersion,
		clusterID:   pdCli.GetClusterID(ctx),
		regionCache: locate.NewRegionCache(pdCli),
		pdClient:    pdCli,
		rpcClient:   rpcCli,
	}, nil
}

// Close closes the client.
func (c *Client) Close() error {
	if c.pdClient != nil {
		c.pdClient.Close()
	}
	if c.regionCache != nil {
		c.regionCache.Close()
	}
	if c.rpcClient == nil {
		return nil
	}
	return c.rpcClient.Close()
}

// ClusterID returns the TiKV cluster ID.
func (c *Client) ClusterID() uint64 {
	return c.clusterID
}

// Get queries value with the key. When the key does not exist, it returns `nil, nil`.
func (c *Client) Get(ctx context.Context, key []byte, options ...RawOption) ([]byte, error) {
	start := time.Now()
	defer func() { metrics.RawkvCmdHistogramWithGet.Observe(time.Since(start).Seconds()) }()

	opts := c.getRawKVOptions(options...)
	req := tikvrpc.NewRequest(
		tikvrpc.CmdRawGet,
		&kvrpcpb.RawGetRequest{
			Key: key,
			Cf:  c.getColumnFamily(opts),
		})
	resp, _, err := c.sendReq(ctx, key, req, false)
	if err != nil {
		return nil, err
	}
	if resp.Resp == nil {
		return nil, errors.WithStack(tikverr.ErrBodyMissing)
	}
	cmdResp := resp.Resp.(*kvrpcpb.RawGetResponse)
	if cmdResp.GetError() != "" {
		return nil, errors.New(cmdResp.GetError())
	}
	if cmdResp.NotFound {
		return nil, nil
	}
	return convertNilToEmptySlice(cmdResp.Value), nil
}

const rawkvMaxBackoff = 20000

// BatchGet queries values with the keys.
func (c *Client) BatchGet(ctx context.Context, keys [][]byte, options ...RawOption) ([][]byte, error) {
	start := time.Now()
	defer func() {
		metrics.RawkvCmdHistogramWithBatchGet.Observe(time.Since(start).Seconds())
	}()

	opts := c.getRawKVOptions(options...)
	bo := retry.NewBackofferWithVars(ctx, rawkvMaxBackoff, nil)
	resp, err := c.sendBatchReq(bo, keys, opts, tikvrpc.CmdRawBatchGet)
	if err != nil {
		return nil, err
	}

	if resp.Resp == nil {
		return nil, errors.WithStack(tikverr.ErrBodyMissing)
	}
	cmdResp := resp.Resp.(*kvrpcpb.RawBatchGetResponse)

	keyToValue := make(map[string][]byte, len(keys))
	for _, pair := range cmdResp.Pairs {
		keyToValue[string(pair.Key)] = pair.Value
	}

	values := make([][]byte, len(keys))
	for i, key := range keys {
		v, ok := keyToValue[string(key)]
		if ok {
			v = convertNilToEmptySlice(v)
		}
		values[i] = v
	}
	return values, nil
}

// PutWithTTL stores a key-value pair to TiKV with a time-to-live duration.
func (c *Client) PutWithTTL(ctx context.Context, key, value []byte, ttl uint64, options ...RawOption) error {
	start := time.Now()
	defer func() { metrics.RawkvCmdHistogramWithBatchPut.Observe(time.Since(start).Seconds()) }()
	metrics.RawkvSizeHistogramWithKey.Observe(float64(len(key)))
	metrics.RawkvSizeHistogramWithValue.Observe(float64(len(value)))

	opts := c.getRawKVOptions(options...)
	req := tikvrpc.NewRequest(tikvrpc.CmdRawPut, &kvrpcpb.RawPutRequest{
		Key:    key,
		Value:  value,
		Ttl:    ttl,
		Cf:     c.getColumnFamily(opts),
		ForCas: c.atomic,
	})
	resp, _, err := c.sendReq(ctx, key, req, false)
	if err != nil {
		return err
	}
	if resp.Resp == nil {
		return errors.WithStack(tikverr.ErrBodyMissing)
	}
	cmdResp := resp.Resp.(*kvrpcpb.RawPutResponse)
	if cmdResp.GetError() != "" {
		return errors.New(cmdResp.GetError())
	}
	return nil
}

// GetKeyTTL get the TTL of a raw key from TiKV if key exists
func (c *Client) GetKeyTTL(ctx context.Context, key []byte, options ...RawOption) (*uint64, error) {
	var ttl uint64
	metrics.RawkvSizeHistogramWithKey.Observe(float64(len(key)))

	opts := c.getRawKVOptions(options...)
	req := tikvrpc.NewRequest(tikvrpc.CmdGetKeyTTL, &kvrpcpb.RawGetKeyTTLRequest{
		Key: key,
		Cf:  c.getColumnFamily(opts),
	})
	resp, _, err := c.sendReq(ctx, key, req, false)

	if err != nil {
		return nil, err
	}
	if resp.Resp == nil {
		return nil, errors.WithStack(tikverr.ErrBodyMissing)
	}

	cmdResp := resp.Resp.(*kvrpcpb.RawGetKeyTTLResponse)
	if cmdResp.GetError() != "" {
		return nil, errors.New(cmdResp.GetError())
	}

	if cmdResp.GetNotFound() {
		return nil, nil
	}

	ttl = cmdResp.GetTtl()
	return &ttl, nil
}

// GetPDClient returns the PD client.
func (c *Client) GetPDClient() pd.Client {
	return c.pdClient
}

// Put stores a key-value pair to TiKV.
func (c *Client) Put(ctx context.Context, key, value []byte, options ...RawOption) error {
	return c.PutWithTTL(ctx, key, value, 0, options...)
}

// BatchPut stores key-value pairs to TiKV.
func (c *Client) BatchPut(ctx context.Context, keys, values [][]byte, options ...RawOption) error {
	return c.BatchPutWithTTL(ctx, keys, values, nil, options...)
}

// BatchPutWithTTL stores key-values pairs to TiKV with time-to-live durations.
func (c *Client) BatchPutWithTTL(ctx context.Context, keys, values [][]byte, ttls []uint64, options ...RawOption) error {
	start := time.Now()
	defer func() {
		metrics.RawkvCmdHistogramWithBatchPut.Observe(time.Since(start).Seconds())
	}()

	if len(keys) != len(values) {
		return errors.New("the len of keys is not equal to the len of values")
	}
	if len(ttls) > 0 && len(keys) != len(ttls) {
		return errors.New("the len of ttls is not equal to the len of values")
	}
	bo := retry.NewBackofferWithVars(ctx, rawkvMaxBackoff, nil)
	opts := c.getRawKVOptions(options...)
	err := c.sendBatchPut(bo, keys, values, ttls, opts)
	return err
}

// Delete deletes a key-value pair from TiKV.
func (c *Client) Delete(ctx context.Context, key []byte, options ...RawOption) error {
	start := time.Now()
	defer func() { metrics.RawkvCmdHistogramWithDelete.Observe(time.Since(start).Seconds()) }()

	opts := c.getRawKVOptions(options...)
	req := tikvrpc.NewRequest(tikvrpc.CmdRawDelete, &kvrpcpb.RawDeleteRequest{
		Key:    key,
		Cf:     c.getColumnFamily(opts),
		ForCas: c.atomic,
	})
	req.MaxExecutionDurationMs = uint64(client.MaxWriteExecutionTime.Milliseconds())
	resp, _, err := c.sendReq(ctx, key, req, false)
	if err != nil {
		return err
	}
	if resp.Resp == nil {
		return errors.WithStack(tikverr.ErrBodyMissing)
	}
	cmdResp := resp.Resp.(*kvrpcpb.RawDeleteResponse)
	if cmdResp.GetError() != "" {
		return errors.New(cmdResp.GetError())
	}
	return nil
}

// BatchDelete deletes key-value pairs from TiKV.
func (c *Client) BatchDelete(ctx context.Context, keys [][]byte, options ...RawOption) error {
	start := time.Now()
	defer func() {
		metrics.RawkvCmdHistogramWithBatchDelete.Observe(time.Since(start).Seconds())
	}()

	bo := retry.NewBackofferWithVars(ctx, rawkvMaxBackoff, nil)
	opts := c.getRawKVOptions(options...)
	resp, err := c.sendBatchReq(bo, keys, opts, tikvrpc.CmdRawBatchDelete)
	if err != nil {
		return err
	}
	if resp.Resp == nil {
		return errors.WithStack(tikverr.ErrBodyMissing)
	}
	cmdResp := resp.Resp.(*kvrpcpb.RawBatchDeleteResponse)
	if cmdResp.GetError() != "" {
		return errors.New(cmdResp.GetError())
	}
	return nil
}

// DeleteRange deletes all key-value pairs in the [startKey, endKey) range from TiKV.
func (c *Client) DeleteRange(ctx context.Context, startKey []byte, endKey []byte, options ...RawOption) error {
	start := time.Now()
	var err error
	defer func() {
		var label = "delete_range"
		if err != nil {
			label += "_error"
		}
		metrics.TiKVRawkvCmdHistogram.WithLabelValues(label).Observe(time.Since(start).Seconds())
	}()

	// Process each affected region respectively
	for !bytes.Equal(startKey, endKey) {
		opts := c.getRawKVOptions(options...)
		var resp *tikvrpc.Response
		var actualEndKey []byte
		resp, actualEndKey, err = c.sendDeleteRangeReq(ctx, startKey, endKey, opts)
		if err != nil {
			return err
		}
		if resp.Resp == nil {
			return errors.WithStack(tikverr.ErrBodyMissing)
		}
		cmdResp := resp.Resp.(*kvrpcpb.RawDeleteRangeResponse)
		if cmdResp.GetError() != "" {
			return errors.New(cmdResp.GetError())
		}
		startKey = actualEndKey
	}

	return nil
}

// Scan queries continuous kv pairs in range [startKey, endKey), up to limit pairs.
// The returned keys are in lexicographical order.
// If endKey is empty, it means unbounded.
// If you want to exclude the startKey or include the endKey, push a '\0' to the key. For example, to scan
// (startKey, endKey], you can write:
// `Scan(ctx, push(startKey, '\0'), push(endKey, '\0'), limit)`.
func (c *Client) Scan(ctx context.Context, startKey, endKey []byte, limit int, options ...RawOption,
) (keys [][]byte, values [][]byte, err error) {
	start := time.Now()
	defer func() { metrics.RawkvCmdHistogramWithRawScan.Observe(time.Since(start).Seconds()) }()

	if limit > MaxRawKVScanLimit {
		return nil, nil, errors.WithStack(ErrMaxScanLimitExceeded)
	}

	opts := c.getRawKVOptions(options...)

	for len(keys) < limit && (len(endKey) == 0 || bytes.Compare(startKey, endKey) < 0) {
		req := tikvrpc.NewRequest(tikvrpc.CmdRawScan, &kvrpcpb.RawScanRequest{
			StartKey: startKey,
			EndKey:   endKey,
			Limit:    uint32(limit - len(keys)),
			KeyOnly:  opts.KeyOnly,
			Cf:       c.getColumnFamily(opts),
		})
		resp, loc, err := c.sendReq(ctx, startKey, req, false)
		if err != nil {
			return nil, nil, err
		}
		if resp.Resp == nil {
			return nil, nil, errors.WithStack(tikverr.ErrBodyMissing)
		}
		cmdResp := resp.Resp.(*kvrpcpb.RawScanResponse)
		for _, pair := range cmdResp.Kvs {
			keys = append(keys, pair.Key)
			values = append(values, convertNilToEmptySlice(pair.Value))
		}
		startKey = loc.EndKey
		if len(startKey) == 0 {
			break
		}
	}
	return
}

// ReverseScan queries continuous kv pairs in range [endKey, startKey), up to limit pairs.
// The returned keys are in reversed lexicographical order.
// If endKey is empty, it means unbounded.
// If you want to include the startKey or exclude the endKey, push a '\0' to the key. For example, to scan
// (endKey, startKey], you can write:
// `ReverseScan(ctx, push(startKey, '\0'), push(endKey, '\0'), limit)`.
// It doesn't support Scanning from "", because locating the last Region is not yet implemented.
func (c *Client) ReverseScan(ctx context.Context, startKey, endKey []byte, limit int, options ...RawOption) (keys [][]byte, values [][]byte, err error) {
	start := time.Now()
	defer func() {
		metrics.RawkvCmdHistogramWithRawReversScan.Observe(time.Since(start).Seconds())
	}()

	if limit > MaxRawKVScanLimit {
		return nil, nil, errors.WithStack(ErrMaxScanLimitExceeded)
	}

	opts := c.getRawKVOptions(options...)

	for len(keys) < limit && bytes.Compare(startKey, endKey) > 0 {
		req := tikvrpc.NewRequest(tikvrpc.CmdRawScan, &kvrpcpb.RawScanRequest{
			StartKey: startKey,
			EndKey:   endKey,
			Limit:    uint32(limit - len(keys)),
			Reverse:  true,
			KeyOnly:  opts.KeyOnly,
			Cf:       c.getColumnFamily(opts),
		})
		resp, loc, err := c.sendReq(ctx, startKey, req, true)
		if err != nil {
			return nil, nil, err
		}
		if resp.Resp == nil {
			return nil, nil, errors.WithStack(tikverr.ErrBodyMissing)
		}
		cmdResp := resp.Resp.(*kvrpcpb.RawScanResponse)
		for _, pair := range cmdResp.Kvs {
			keys = append(keys, pair.Key)
			values = append(values, convertNilToEmptySlice(pair.Value))
		}
		startKey = loc.StartKey
		if len(startKey) == 0 {
			break
		}
	}
	return
}

// Checksum do checksum of continuous kv pairs in range [startKey, endKey).
// If endKey is empty, it means unbounded.
// If you want to exclude the startKey or include the endKey, push a '\0' to the key. For example, to scan
// (startKey, endKey], you can write:
// `Checksum(ctx, push(startKey, '\0'), push(endKey, '\0'))`.
func (c *Client) Checksum(ctx context.Context, startKey, endKey []byte, options ...RawOption,
) (check RawChecksum, err error) {

	start := time.Now()
	defer func() { metrics.RawkvCmdHistogramWithRawChecksum.Observe(time.Since(start).Seconds()) }()

	for len(endKey) == 0 || bytes.Compare(startKey, endKey) < 0 {
		req := tikvrpc.NewRequest(tikvrpc.CmdRawChecksum, &kvrpcpb.RawChecksumRequest{
			Algorithm: kvrpcpb.ChecksumAlgorithm_Crc64_Xor,
			Ranges: []*kvrpcpb.KeyRange{{
				StartKey: startKey,
				EndKey:   endKey,
			}},
		})
		resp, loc, err := c.sendReq(ctx, startKey, req, false)
		if err != nil {
			return RawChecksum{0, 0, 0}, err
		}
		if resp.Resp == nil {
			return RawChecksum{0, 0, 0}, errors.WithStack(tikverr.ErrBodyMissing)
		}
		cmdResp := resp.Resp.(*kvrpcpb.RawChecksumResponse)
		check.Crc64Xor ^= cmdResp.GetChecksum()
		check.TotalKvs += cmdResp.GetTotalKvs()
		check.TotalBytes += cmdResp.GetTotalBytes()
		startKey = loc.EndKey
		if len(startKey) == 0 {
			break
		}
	}
	return
}

// CompareAndSwap results in an atomic compare-and-set operation for the given key while SetAtomicForCAS(true)
// If the value retrieved is equal to previousValue, newValue is written.
// It returns the previous value and whether the value is successfully swapped.
//
// If SetAtomicForCAS(false), it will returns an error because
// CAS operations enforce the client should operate in atomic mode.
//
// NOTE: This feature is experimental. It depends on the single-row transaction mechanism of TiKV which is conflict
// with the normal write operation in rawkv mode. If multiple clients exist, it's up to the clients the sync the atomic mode flag.
// If some clients write in atomic mode but the other don't, the linearizability of TiKV will be violated.
<<<<<<< HEAD
func (c *Client) CompareAndSwap(ctx context.Context, key, previousValue, newValue []byte, ttl uint64) ([]byte, bool, error) {
=======
func (c *Client) CompareAndSwap(ctx context.Context, key, previousValue, newValue []byte, options ...RawOption) ([]byte, bool, error) {
>>>>>>> 0b4b0ca0
	if !c.atomic {
		return nil, false, errors.New("using CompareAndSwap without enable atomic mode")
	}

	opts := c.getRawKVOptions(options...)
	reqArgs := kvrpcpb.RawCASRequest{
		Key:   key,
		Value: newValue,
<<<<<<< HEAD
		Ttl: ttl,
=======
		Cf:    c.getColumnFamily(opts),
>>>>>>> 0b4b0ca0
	}
	if previousValue == nil {
		reqArgs.PreviousNotExist = true
	} else {
		reqArgs.PreviousValue = previousValue
	}

	req := tikvrpc.NewRequest(tikvrpc.CmdRawCompareAndSwap, &reqArgs)
	req.MaxExecutionDurationMs = uint64(client.MaxWriteExecutionTime.Milliseconds())
	resp, _, err := c.sendReq(ctx, key, req, false)
	if err != nil {
		return nil, false, err
	}
	if resp.Resp == nil {
		return nil, false, errors.WithStack(tikverr.ErrBodyMissing)
	}

	cmdResp := resp.Resp.(*kvrpcpb.RawCASResponse)
	if cmdResp.GetError() != "" {
		return nil, false, errors.New(cmdResp.GetError())
	}

	if cmdResp.PreviousNotExist {
		return nil, cmdResp.Succeed, nil
	}
	return convertNilToEmptySlice(cmdResp.PreviousValue), cmdResp.Succeed, nil
}

func (c *Client) sendReq(ctx context.Context, key []byte, req *tikvrpc.Request, reverse bool) (*tikvrpc.Response, *locate.KeyLocation, error) {
	bo := retry.NewBackofferWithVars(ctx, rawkvMaxBackoff, nil)
	sender := locate.NewRegionRequestSender(c.regionCache, c.rpcClient)
	for {
		var loc *locate.KeyLocation
		var err error
		if reverse {
			loc, err = c.regionCache.LocateEndKey(bo, key)
		} else {
			loc, err = c.regionCache.LocateKey(bo, key)
		}
		if err != nil {
			return nil, nil, err
		}
		resp, _, err := sender.SendReq(bo, req, loc.Region, client.ReadTimeoutShort)
		if err != nil {
			return nil, nil, err
		}
		regionErr, err := resp.GetRegionError()
		if err != nil {
			return nil, nil, err
		}
		if regionErr != nil {
			err := bo.Backoff(retry.BoRegionMiss, errors.New(regionErr.String()))
			if err != nil {
				return nil, nil, err
			}
			continue
		}
		return resp, loc, nil
	}
}

func (c *Client) sendBatchReq(bo *retry.Backoffer, keys [][]byte, options *rawOptions, cmdType tikvrpc.CmdType) (*tikvrpc.Response, error) { // split the keys
	groups, _, err := c.regionCache.GroupKeysByRegion(bo, keys, nil)
	if err != nil {
		return nil, err
	}

	var batches []kvrpc.Batch
	for regionID, groupKeys := range groups {
		batches = kvrpc.AppendKeyBatches(batches, regionID, groupKeys, rawBatchPairCount)
	}
	bo, cancel := bo.Fork()
	ches := make(chan kvrpc.BatchResult, len(batches))
	for _, batch := range batches {
		batch1 := batch
		go func() {
			singleBatchBackoffer, singleBatchCancel := bo.Fork()
			defer singleBatchCancel()
			ches <- c.doBatchReq(singleBatchBackoffer, batch1, options, cmdType)
		}()
	}

	var firstError error
	var resp *tikvrpc.Response
	switch cmdType {
	case tikvrpc.CmdRawBatchGet:
		resp = &tikvrpc.Response{Resp: &kvrpcpb.RawBatchGetResponse{}}
	case tikvrpc.CmdRawBatchDelete:
		resp = &tikvrpc.Response{Resp: &kvrpcpb.RawBatchDeleteResponse{}}
	}
	for i := 0; i < len(batches); i++ {
		singleResp, ok := <-ches
		if ok {
			if singleResp.Error != nil {
				if firstError == nil {
					firstError = errors.WithStack(singleResp.Error)
					cancel()
				}
			} else if cmdType == tikvrpc.CmdRawBatchGet {
				cmdResp := singleResp.Resp.(*kvrpcpb.RawBatchGetResponse)
				resp.Resp.(*kvrpcpb.RawBatchGetResponse).Pairs = append(resp.Resp.(*kvrpcpb.RawBatchGetResponse).Pairs, cmdResp.Pairs...)
			}
		}
	}

	if firstError == nil {
		cancel()
	}
	return resp, firstError
}

func (c *Client) doBatchReq(bo *retry.Backoffer, batch kvrpc.Batch, options *rawOptions, cmdType tikvrpc.CmdType) kvrpc.BatchResult {
	var req *tikvrpc.Request
	switch cmdType {
	case tikvrpc.CmdRawBatchGet:
		req = tikvrpc.NewRequest(cmdType, &kvrpcpb.RawBatchGetRequest{
			Keys: batch.Keys,
			Cf:   c.getColumnFamily(options),
		})
	case tikvrpc.CmdRawBatchDelete:
		req = tikvrpc.NewRequest(cmdType, &kvrpcpb.RawBatchDeleteRequest{
			Keys:   batch.Keys,
			Cf:     c.getColumnFamily(options),
			ForCas: c.atomic,
		})
	}

	sender := locate.NewRegionRequestSender(c.regionCache, c.rpcClient)
	req.MaxExecutionDurationMs = uint64(client.MaxWriteExecutionTime.Milliseconds())
	resp, _, err := sender.SendReq(bo, req, batch.RegionID, client.ReadTimeoutShort)

	batchResp := kvrpc.BatchResult{}
	if err != nil {
		batchResp.Error = err
		return batchResp
	}
	regionErr, err := resp.GetRegionError()
	if err != nil {
		batchResp.Error = err
		return batchResp
	}
	if regionErr != nil {
		err := bo.Backoff(retry.BoRegionMiss, errors.New(regionErr.String()))
		if err != nil {
			batchResp.Error = err
			return batchResp
		}
		resp, err = c.sendBatchReq(bo, batch.Keys, options, cmdType)
		batchResp.Response = resp
		batchResp.Error = err
		return batchResp
	}

	switch cmdType {
	case tikvrpc.CmdRawBatchGet:
		batchResp.Response = resp
	case tikvrpc.CmdRawBatchDelete:
		if resp.Resp == nil {
			batchResp.Error = errors.WithStack(tikverr.ErrBodyMissing)
			return batchResp
		}
		cmdResp := resp.Resp.(*kvrpcpb.RawBatchDeleteResponse)
		if cmdResp.GetError() != "" {
			batchResp.Error = errors.New(cmdResp.GetError())
			return batchResp
		}
		batchResp.Response = resp
	}
	return batchResp
}

// sendDeleteRangeReq sends a raw delete range request and returns the response and the actual endKey.
// If the given range spans over more than one regions, the actual endKey is the end of the first region.
// We can't use sendReq directly, because we need to know the end of the region before we send the request
// TODO: Is there any better way to avoid duplicating code with func `sendReq` ?
func (c *Client) sendDeleteRangeReq(ctx context.Context, startKey []byte, endKey []byte, opts *rawOptions) (*tikvrpc.Response, []byte, error) {
	bo := retry.NewBackofferWithVars(ctx, rawkvMaxBackoff, nil)
	sender := locate.NewRegionRequestSender(c.regionCache, c.rpcClient)
	for {
		loc, err := c.regionCache.LocateKey(bo, startKey)
		if err != nil {
			return nil, nil, err
		}

		actualEndKey := endKey
		if len(loc.EndKey) > 0 && bytes.Compare(loc.EndKey, endKey) < 0 {
			actualEndKey = loc.EndKey
		}

		req := tikvrpc.NewRequest(tikvrpc.CmdRawDeleteRange, &kvrpcpb.RawDeleteRangeRequest{
			StartKey: startKey,
			EndKey:   actualEndKey,
			Cf:       c.getColumnFamily(opts),
		})

		req.MaxExecutionDurationMs = uint64(client.MaxWriteExecutionTime.Milliseconds())
		resp, _, err := sender.SendReq(bo, req, loc.Region, client.ReadTimeoutShort)
		if err != nil {
			return nil, nil, err
		}
		regionErr, err := resp.GetRegionError()
		if err != nil {
			return nil, nil, err
		}
		if regionErr != nil {
			err := bo.Backoff(retry.BoRegionMiss, errors.New(regionErr.String()))
			if err != nil {
				return nil, nil, err
			}
			continue
		}
		return resp, actualEndKey, nil
	}
}

func (c *Client) sendBatchPut(bo *retry.Backoffer, keys, values [][]byte, ttls []uint64, opts *rawOptions) error {
	keyToValue := make(map[string][]byte, len(keys))
	keyToTTL := make(map[string]uint64, len(keys))
	for i, key := range keys {
		keyToValue[string(key)] = values[i]
		if len(ttls) > 0 {
			keyToTTL[string(key)] = ttls[i]
		}
	}
	groups, _, err := c.regionCache.GroupKeysByRegion(bo, keys, nil)
	if err != nil {
		return err
	}
	var batches []kvrpc.Batch
	// split the keys by size and RegionVerID
	for regionID, groupKeys := range groups {
		batches = kvrpc.AppendBatches(batches, regionID, groupKeys, keyToValue, keyToTTL, rawBatchPutSize)
	}
	bo, cancel := bo.Fork()
	ch := make(chan error, len(batches))
	for _, batch := range batches {
		batch1 := batch
		go func() {
			singleBatchBackoffer, singleBatchCancel := bo.Fork()
			defer singleBatchCancel()
			ch <- c.doBatchPut(singleBatchBackoffer, batch1, opts)
		}()
	}

	for i := 0; i < len(batches); i++ {
		if e := <-ch; e != nil {
			// catch the first error
			if err == nil {
				err = errors.WithStack(e)
				cancel()
			}
		}
	}

	if err == nil {
		cancel()
	}
	return err
}

func (c *Client) doBatchPut(bo *retry.Backoffer, batch kvrpc.Batch, opts *rawOptions) error {
	kvPair := make([]*kvrpcpb.KvPair, 0, len(batch.Keys))
	for i, key := range batch.Keys {
		kvPair = append(kvPair, &kvrpcpb.KvPair{Key: key, Value: batch.Values[i]})
	}

	var ttl uint64
	if len(batch.TTLs) > 0 {
		ttl = batch.TTLs[0]
	}
	req := tikvrpc.NewRequest(tikvrpc.CmdRawBatchPut,
		&kvrpcpb.RawBatchPutRequest{
			Pairs:  kvPair,
			Cf:     c.getColumnFamily(opts),
			ForCas: c.atomic,
			Ttls:   batch.TTLs,
			Ttl:    ttl,
		})

	sender := locate.NewRegionRequestSender(c.regionCache, c.rpcClient)
	req.MaxExecutionDurationMs = uint64(client.MaxWriteExecutionTime.Milliseconds())
	req.ApiVersion = c.apiVersion
	resp, _, err := sender.SendReq(bo, req, batch.RegionID, client.ReadTimeoutShort)
	if err != nil {
		return err
	}
	regionErr, err := resp.GetRegionError()
	if err != nil {
		return err
	}
	if regionErr != nil {
		err := bo.Backoff(retry.BoRegionMiss, errors.New(regionErr.String()))
		if err != nil {
			return err
		}
		// recursive call
		return c.sendBatchPut(bo, batch.Keys, batch.Values, batch.TTLs, opts)
	}

	if resp.Resp == nil {
		return errors.WithStack(tikverr.ErrBodyMissing)
	}
	cmdResp := resp.Resp.(*kvrpcpb.RawBatchPutResponse)
	if cmdResp.GetError() != "" {
		return errors.New(cmdResp.GetError())
	}
	return nil
}

func (c *Client) getColumnFamily(options *rawOptions) string {
	if options.ColumnFamily == "" {
		return c.cf
	}
	return options.ColumnFamily
}

func (c *Client) getRawKVOptions(options ...RawOption) *rawOptions {
	opts := rawOptions{}
	for _, op := range options {
		op.apply(&opts)
	}
	return &opts
}

// convertNilToEmptySlice is used to convert value of existed key return from TiKV.
// Convert nil to `[]byte{}` for indicating an empty value, and distinguishing from "not found",
// which is necessary when putting empty value is permitted.
// Also note that gRPC will always transfer empty byte slice as nil.
func convertNilToEmptySlice(value []byte) []byte {
	if value == nil {
		return []byte{}
	}
	return value
}<|MERGE_RESOLUTION|>--- conflicted
+++ resolved
@@ -646,11 +646,7 @@
 // NOTE: This feature is experimental. It depends on the single-row transaction mechanism of TiKV which is conflict
 // with the normal write operation in rawkv mode. If multiple clients exist, it's up to the clients the sync the atomic mode flag.
 // If some clients write in atomic mode but the other don't, the linearizability of TiKV will be violated.
-<<<<<<< HEAD
-func (c *Client) CompareAndSwap(ctx context.Context, key, previousValue, newValue []byte, ttl uint64) ([]byte, bool, error) {
-=======
 func (c *Client) CompareAndSwap(ctx context.Context, key, previousValue, newValue []byte, options ...RawOption) ([]byte, bool, error) {
->>>>>>> 0b4b0ca0
 	if !c.atomic {
 		return nil, false, errors.New("using CompareAndSwap without enable atomic mode")
 	}
@@ -659,11 +655,7 @@
 	reqArgs := kvrpcpb.RawCASRequest{
 		Key:   key,
 		Value: newValue,
-<<<<<<< HEAD
-		Ttl: ttl,
-=======
 		Cf:    c.getColumnFamily(opts),
->>>>>>> 0b4b0ca0
 	}
 	if previousValue == nil {
 		reqArgs.PreviousNotExist = true
